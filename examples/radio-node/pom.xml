<?xml version="1.0" encoding="UTF-8"?>
<project xmlns="http://maven.apache.org/POM/4.0.0" xmlns:xsi="http://www.w3.org/2001/XMLSchema-instance"
	xsi:schemaLocation="http://maven.apache.org/POM/4.0.0 http://maven.apache.org/maven-v4_0_0.xsd">
	<modelVersion>4.0.0</modelVersion>
	<artifactId>radio-node</artifactId>
	<groupId>io.joynr.examples</groupId>
	<packaging>pom</packaging>
	<name>${project.groupId}:${project.artifactId}</name>
	<description>joynr JavaScript Node Radio App</description>

	<parent>
		<groupId>io.joynr</groupId>
		<artifactId>examples</artifactId>
<<<<<<< HEAD
		<version>0.26.0</version>
=======
		<version>0.27.0</version>
>>>>>>> 9c369c0f
	</parent>

	<dependencies>
		<dependency>
			<groupId>io.joynr.javascript</groupId>
			<artifactId>libjoynr-js</artifactId>
			<version>${project.version}</version>
		</dependency>
	</dependencies>

	<build>
		<sourceDirectory>src/main/js</sourceDirectory>
		<plugins>
			<plugin>
				<groupId>org.apache.maven.plugins</groupId>
				<artifactId>maven-clean-plugin</artifactId>
				<configuration>
					<filesets>
						<fileset>
							<directory>src/main/generated</directory>
							<includes>
								<include>**</include>
							</includes>
						</fileset>
					</filesets>
				</configuration>
			</plugin>

			<plugin>
				<groupId>io.joynr.tools.generator</groupId>
				<artifactId>joynr-generator-maven-plugin</artifactId>
				<executions>
					<execution>
						<phase>generate-sources</phase>
						<goals>
							<goal>generate</goal>
						</goals>
						<configuration>
							<model>radio.fidl</model>
							<generationLanguage>javascript</generationLanguage>
							<outputPath>${basedir}/src/main/generated/js</outputPath>
						</configuration>
					</execution>
				</executions>
				<dependencies>
					<dependency>
						<groupId>io.joynr.tools.generator</groupId>
						<artifactId>js-generator</artifactId>
						<version>${project.version}</version>
					</dependency>
					<dependency>
						<groupId>io.joynr.examples</groupId>
						<artifactId>radio-app</artifactId>
						<version>${project.version}</version>
					</dependency>
				</dependencies>
			</plugin>

			<!-- Maven eclipse plugin for better eclipse integration -->
			<plugin>
				<groupId>org.apache.maven.plugins</groupId>
				<artifactId>maven-eclipse-plugin</artifactId>
				<configuration>
					<additionalProjectnatures>
						<projectnature>org.eclipse.wst.jsdt.core.jsNature</projectnature>
					</additionalProjectnatures>
				</configuration>
			</plugin>

			<!-- jslint-ing src/main/js -->
			<plugin>
				<groupId>com.googlecode.jslint4java</groupId>
				<artifactId>jslint4java-maven-plugin</artifactId>
				<executions>
					<execution>
						<id>lint-project</id>
						<phase>process-sources</phase>
					</execution>
				</executions>
			</plugin>
		</plugins>

	</build>

</project><|MERGE_RESOLUTION|>--- conflicted
+++ resolved
@@ -11,11 +11,7 @@
 	<parent>
 		<groupId>io.joynr</groupId>
 		<artifactId>examples</artifactId>
-<<<<<<< HEAD
-		<version>0.26.0</version>
-=======
 		<version>0.27.0</version>
->>>>>>> 9c369c0f
 	</parent>
 
 	<dependencies>
