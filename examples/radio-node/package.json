--- conflicted
+++ resolved
@@ -1,20 +1,12 @@
 {
   "name": "radio-node",
-<<<<<<< HEAD
-  "version": "0.26.0",
-=======
   "version": "0.27.0",
->>>>>>> 9c369c0f
   "license": "Apache-2.0",
   "description": "simple app to demonstrate usage of joynr",
   "main": "src/main/js/radioConsumer.js",
   "private": true,
   "dependencies": {
-<<<<<<< HEAD
-     "joynr" : ">=0.26.0",
-=======
      "joynr" : ">=0.27.0",
->>>>>>> 9c369c0f
      "node-localstorage": "1.3.0"
   },
   "config": {
