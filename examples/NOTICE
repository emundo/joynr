This project includes software developed by
BMW Car IT GmbH (http://www.bmw-carit.de)
and BMW Forschung & Technik GmbH

Licensed under the Apache License, Version 2.0 (the
"License"); you may not use this file except in compliance
with the License. You may obtain a copy of the License at:

http://www.apache.org/licenses/LICENSE-2.0

Unless required by applicable law or agreed to in writing,
software distributed under the License is distributed on
an "AS IS" BASIS, WITHOUT WARRANTIES OR CONDITIONS OF ANY
KIND, either express or implied. See the License for the
specific language governing permissions and limitations
under the License.

This project has dependencies to:
  "Java Concurrency in Practice" book annotations under Creative Commons Attribution License
  android under Apache License, Version 2.0
  AOP alliance under Public Domain
  Apache Commons CLI under Apache License, Version 2.0
  Apache Groovy under The Apache Software License, Version 2.0
  Apache HttpClient under Apache License, Version 2.0
  Apache HttpCore under Apache License, Version 2.0
  Apache Log4j under The Apache Software License, Version 2.0
  clustercontroller-inprocess-runtime under The Apache Software License, Version 2.0
  clustercontroller-websocket-runtime under The Apache Software License, Version 2.0
  Commons Codec under The Apache Software License, Version 2.0
  Commons Lang under The Apache Software License, Version 2.0
<<<<<<< HEAD
  Commons Logging under The Apache Software License, Version 2.0
=======
  custom-headers-backend-services under The Apache Software License, Version 2.0
>>>>>>> 0af9d917
  ehcache under The Apache Software License, Version 2.0
  FindBugs-Annotations under GNU Lesser Public License
  FindBugs-jsr305 under The Apache Software License, Version 2.0
  FlatBuffers Java API under Apache License V2.0
  Google Guice - Core Library under The Apache Software License, Version 2.0
  Google Guice - Extensions - AssistedInject under The Apache Software License, Version 2.0
  Google Guice - Extensions - MultiBindings under The Apache Software License, Version 2.0
  Hamcrest Core under New BSD License
  io.joynr.examples.radio-jee:radio-jee-api under The Apache Software License, Version 2.0
  io.joynr.examples.radio-jee:radio-jee-consumer under The Apache Software License, Version 2.0
  io.joynr.examples.radio-jee:radio-jee-provider under The Apache Software License, Version 2.0
  io.joynr.examples:android-location-consumer under The Apache Software License, Version 2.0
  io.joynr.examples:android-location-provider under The Apache Software License, Version 2.0
  io.joynr.examples:custom-headers under The Apache Software License, Version 2.0
  io.joynr.examples:custom-headers-api under The Apache Software License, Version 2.0
  io.joynr.examples:custom-headers-jee-consumer under The Apache Software License, Version 2.0
  io.joynr.examples:custom-headers-jee-provider under The Apache Software License, Version 2.0
  io.joynr.examples:location-tester under The Apache Software License, Version 2.0
  io.joynr.examples:message-persistence under The Apache Software License, Version 2.0
  io.joynr.examples:message-persistence-consumer under The Apache Software License, Version 2.0
  io.joynr.examples:message-persistence-impl under The Apache Software License, Version 2.0
  io.joynr.examples:message-persistence-java under The Apache Software License, Version 2.0
  io.joynr.examples:message-persistence-jee under The Apache Software License, Version 2.0
  io.joynr.examples:radio-app under The Apache Software License, Version 2.0
  io.joynr.examples:radio-jee under The Apache Software License, Version 2.0
  io.joynr.examples:radio-js under The Apache Software License, Version 2.0
  io.joynr.examples:stateless-async under The Apache Software License, Version 2.0
  io.joynr.examples:stateless-async-api under The Apache Software License, Version 2.0
  io.joynr.examples:stateless-async-car-sim under The Apache Software License, Version 2.0
  io.joynr.examples:stateless-async-consumer under The Apache Software License, Version 2.0
  io.joynr.examples:stateless-async-jee-consumer under The Apache Software License, Version 2.0
  io.joynr.java.android:joynr-android under The Apache Software License, Version 2.0
  io.joynr.java.android:joynr-android-runtime under The Apache Software License, Version 2.0
  io.joynr.java.backend-services:discovery-directory-jee under The Apache Software License, Version 2.0
  io.joynr.java.backend-services:domain-access-controller-jee under The Apache Software License, Version 2.0
  io.joynr.java.common:access-control-common under The Apache Software License, Version 2.0
  io.joynr.java.common:discovery-common under The Apache Software License, Version 2.0
  io.joynr.java.common:guice-integration under The Apache Software License, Version 2.0
  io.joynr.java.common:infrastructure-common under The Apache Software License, Version 2.0
  io.joynr.java.common:status-metrics under The Apache Software License, Version 2.0
  io.joynr.java.core:clustercontroller under The Apache Software License, Version 2.0
  io.joynr.java.core:libjoynr under The Apache Software License, Version 2.0
  io.joynr.java.messaging.bounceproxy:single-bounceproxy under The Apache Software License, Version 2.0
  io.joynr.java.messaging.mqtt:joynr-mqtt-client under The Apache Software License, Version 2.0
  io.joynr.java.messaging.websocket:joynr-websocket-client under The Apache Software License, Version 2.0
  io.joynr.java.messaging.websocket:joynr-websocket-common under The Apache Software License, Version 2.0
  io.joynr.java.messaging.websocket:joynr-websocket-server under The Apache Software License, Version 2.0
  io.joynr.java.messaging:messaging-common under The Apache Software License, Version 2.0
  io.joynr.java.messaging:servlet-common under The Apache Software License, Version 2.0
  io.joynr.java:javaapi under The Apache Software License, Version 2.0
  io.joynr.java:jeeintegration under The Apache Software License, Version 2.0
  io.joynr.javascript:libjoynr-js under The Apache Software License, Version 2.0
  io.joynr.mqtt:mqtt-client under Eclipse Public License - Version 1.0
  io.joynr.smrf.java:smrf under The Apache Software License, Version 2.0
  io.joynr.smrf.java:smrf-api under The Apache Software License, Version 2.0
  io.joynr:examples under The Apache Software License, Version 2.0
  Jackson module: JAXB Annotations under The Apache Software License, Version 2.0
  Jackson-annotations under The Apache Software License, Version 2.0
  Jackson-core under The Apache Software License, Version 2.0
  jackson-databind under The Apache Software License, Version 2.0
  Jackson-JAXRS-base under The Apache Software License, Version 2.0
  Jackson-JAXRS-JSON under The Apache Software License, Version 2.0
  Java Servlet API under CDDL + GPLv2 with classpath exception
  Java(TM) EE 7 Specification APIs under CDDL + GPLv2 with classpath exception
  JavaBeans Activation Framework (JAF) under Common Development and Distribution License (CDDL) v1.0
  JavaMail API under CDDL/GPLv2+CE
  javax.inject under The Apache Software License, Version 2.0
  Jetty :: Http Utility under Apache Software License - Version 2.0 or Eclipse Public License - Version 1.0
  Jetty :: IO Utility under Apache Software License - Version 2.0 or Eclipse Public License - Version 1.0
  Jetty :: Security under Apache Software License - Version 2.0 or Eclipse Public License - Version 1.0
  Jetty :: Server Core under Apache Software License - Version 2.0 or Eclipse Public License - Version 1.0
  Jetty :: Servlet Handling under Apache Software License - Version 2.0 or Eclipse Public License - Version 1.0
  Jetty :: Utilities under Apache Software License - Version 2.0 or Eclipse Public License - Version 1.0
  Jetty :: Websocket :: API under Apache Software License - Version 2.0 or Eclipse Public License - Version 1.0
  Jetty :: Websocket :: Client under Apache Software License - Version 2.0 or Eclipse Public License - Version 1.0
  Jetty :: Websocket :: Common under Apache Software License - Version 2.0 or Eclipse Public License - Version 1.0
  Jetty :: Websocket :: Server under Apache Software License - Version 2.0 or Eclipse Public License - Version 1.0
  Jetty :: Websocket :: Servlet Interface under Apache Software License - Version 2.0 or Eclipse Public License - Version 1.0
  JLine under The BSD License
  JUnit under Eclipse Public License 1.0
  libjoynr-websocket-runtime under The Apache Software License, Version 2.0
  Logback Classic Module under Eclipse Public License - v 1.0 or GNU Lesser General Public License
  Logback Core Module under Eclipse Public License - v 1.0 or GNU Lesser General Public License
  message-persistence-backend-services under The Apache Software License, Version 2.0
  Mockito under The MIT License
  PostgreSQL JDBC Driver - JDBC 4.2 under BSD-2-Clause
  radio-jee-backend-services under The Apache Software License, Version 2.0
  SLF4J API and Google Android Binding under The MIT License
  SLF4J API Module under MIT License
  SLF4J JDK14 Binding under MIT License
  SLF4J LOG4J-12 Binding under MIT License
  stateless-async-backend-services under The Apache Software License, Version 2.0
<|MERGE_RESOLUTION|>--- conflicted
+++ resolved
@@ -28,11 +28,8 @@
   clustercontroller-websocket-runtime under The Apache Software License, Version 2.0
   Commons Codec under The Apache Software License, Version 2.0
   Commons Lang under The Apache Software License, Version 2.0
-<<<<<<< HEAD
   Commons Logging under The Apache Software License, Version 2.0
-=======
   custom-headers-backend-services under The Apache Software License, Version 2.0
->>>>>>> 0af9d917
   ehcache under The Apache Software License, Version 2.0
   FindBugs-Annotations under GNU Lesser Public License
   FindBugs-jsr305 under The Apache Software License, Version 2.0
