--- conflicted
+++ resolved
@@ -28,221 +28,217 @@
 	<parent>
 		<groupId>io.joynr</groupId>
 		<artifactId>examples</artifactId>
-<<<<<<< HEAD
 		<version>0.21.0-SNAPSHOT</version>
-=======
-		<version>0.20.1</version>
->>>>>>> 8ad8833b
 		<relativePath>../pom.xml</relativePath>
 	</parent>
 
-	<modules>
-		<module>radio-jee-api</module>
-		<module>radio-jee-consumer</module>
-		<module>radio-jee-provider</module>
-	</modules>
+  <modules>
+    <module>radio-jee-api</module>
+    <module>radio-jee-consumer</module>
+    <module>radio-jee-provider</module>
+  </modules>
 
 	<properties>
 		<maven.compiler.source>1.8</maven.compiler.source>
 		<maven.compiler.target>1.8</maven.compiler.target>
 	</properties>
 
-	<dependencyManagement>
-
-		<dependencies>
-
-			<dependency>
-				<groupId>javax</groupId>
-				<artifactId>javaee-api</artifactId>
-				<version>7.0</version>
-			</dependency>
-			<dependency>
-				<groupId>io.joynr.java</groupId>
-				<artifactId>jeeintegration</artifactId>
-				<version>${project.version}</version>
-			</dependency>
-			<dependency>
-				<groupId>org.slf4j</groupId>
-				<artifactId>slf4j-jdk14</artifactId>
-				<version>1.7.7</version>
-			</dependency>
-
-			<!-- Test dependencies -->
-			<dependency>
-				<groupId>ch.qos.logback</groupId>
-				<artifactId>logback-classic</artifactId>
-				<version>1.1.3</version>
-			</dependency>
-			<dependency>
-				<groupId>org.codehaus.groovy</groupId>
-				<artifactId>groovy-all</artifactId>
-				<version>2.4.5</version>
-			</dependency>
-
-		</dependencies>
-
-	</dependencyManagement>
-
-	<profiles>
-		<profile>
-			<id>backend-services</id>
-			<activation>
-				<activeByDefault>false</activeByDefault>
-			</activation>
-
-			<dependencies>
-				<!--
-					The following dependencies are only required for convenience
-					and are not required for the demo app itself.
-					They allow to run a jetty server that contains the minimum
-					backend
-				-->
-				<dependency>
-					<groupId>io.joynr.java.messaging.bounceproxy</groupId>
-					<artifactId>single-bounceproxy</artifactId>
-					<version>${project.version}</version>
-					<type>war</type>
-				</dependency>
-
-				<dependency>
-					<groupId>io.joynr.java.backend-services</groupId>
-					<artifactId>discovery-directory-servlet</artifactId>
-					<version>${project.version}</version>
-					<type>war</type>
-				</dependency>
-
-				<dependency>
-					<groupId>io.joynr.java.backend-services</groupId>
-					<artifactId>domain-access-controller-servlet</artifactId>
-					<version>${project.version}</version>
-					<type>war</type>
-				</dependency>
-			</dependencies>
-
-			<build>
-				<plugins>
-
-					<!--
-						The following plugins are only required for convenience
-						and are not required for the demo app itself.
-						They allow to run a jetty server that contains the minimum
-						backend
-					-->
-					<plugin>
-						<groupId>org.apache.maven.plugins</groupId>
-						<artifactId>maven-dependency-plugin</artifactId>
-						<executions>
-							<execution>
-								<id>copy-backend-services</id>
-								<!--
-									NOTE: jetty:run runs in phase test-compile. Hence, backend services
-									must be copied at latest in the process-test-resources phase.
-								-->
-								<phase>process-test-resources</phase>
-								<goals>
-									<goal>copy</goal>
-								</goals>
-								<configuration>
-									<artifactItems>
-										<artifactItem>
-											<groupId>io.joynr.java.messaging.bounceproxy</groupId>
-											<artifactId>single-bounceproxy</artifactId>
-											<version>${project.version}</version>
-											<type>war</type>
-											<outputDirectory>${project.build.directory}</outputDirectory>
-											<destFileName>bounceproxy.war</destFileName>
-										</artifactItem>
-										<artifactItem>
-											<groupId>io.joynr.java.backend-services</groupId>
-											<artifactId>domain-access-controller-servlet</artifactId>
-											<version>${project.version}</version>
-											<type>war</type>
-											<outputDirectory>${project.build.directory}</outputDirectory>
-											<destFileName>accesscontrol.war</destFileName>
-										</artifactItem>
-										<artifactItem>
-											<groupId>io.joynr.java.backend-services</groupId>
-											<artifactId>discovery-directory-servlet</artifactId>
-											<version>${project.version}</version>
-											<type>war</type>
-											<outputDirectory>${project.build.directory}</outputDirectory>
-											<destFileName>discovery.war</destFileName>
-										</artifactItem>
-									</artifactItems>
-									<overWriteReleases>false</overWriteReleases>
-									<overWriteSnapshots>true</overWriteSnapshots>
-								</configuration>
-							</execution>
-						</executions>
-					</plugin>
-
-					<plugin>
-						<groupId>org.eclipse.jetty</groupId>
-						<artifactId>jetty-maven-plugin</artifactId>
-						<version>9.2.2.v20140723</version>
-						<dependencies>
-							<dependency>
-								<groupId>org.slf4j</groupId>
-								<artifactId>slf4j-log4j12</artifactId>
-								<version>1.6.6</version>
-							</dependency>
-						</dependencies>
-						<configuration>
-							<webApp>
-								<contextPath>/</contextPath>
-							</webApp>
-							<httpConnector>
-								<port>8383</port>
-							</httpConnector>
-							<stopPort>9966</stopPort>
-							<stopKey>joynr</stopKey>
-							<contextHandlers>
-								<contextHandler implementation="org.eclipse.jetty.webapp.WebAppContext">
-									<war>${project.build.directory}/bounceproxy.war</war>
-									<contextPath>/bounceproxy</contextPath>
-								</contextHandler>
-								<contextHandler implementation="org.eclipse.jetty.webapp.WebAppContext">
-									<war>${project.build.directory}/discovery.war</war>
-									<contextPath>/discovery</contextPath>
-								</contextHandler>
-								<contextHandler implementation="org.eclipse.jetty.webapp.WebAppContext">
-									<war>${project.build.directory}/accesscontrol.war</war>
-									<contextPath>/accesscontrol</contextPath>
-								</contextHandler>
-							</contextHandlers>
-							<systemProperties>
-								<systemProperty>
-									<name>log4j.configuration</name>
-									<value>file:${basedir}/jetty-log4j.properties</value>
-								</systemProperty>
-								<systemProperty>
-									<name>joynr.servlet.hostPath</name>
-									<value>http://localhost:8383</value>
-								</systemProperty>
-								<systemProperty>
-									<name>org.atmosphere.useNative</name>
-									<value>true</value>
-								</systemProperty>
-								<systemProperty>
-									<name>joynr.messaging.discoverydirectoryurl</name>
-									<value>http://localhost:8383/discovery/channels/discoverydirectory_channelid/</value>
-								</systemProperty>
-								<systemProperty>
-									<name>joynr.messaging.domainaccesscontrollerurl</name>
-									<value>http://localhost:8383/discovery/channels/discoverydirectory_channelid/</value>
-								</systemProperty>
-								<systemProperty>
-									<name>joynr.messaging.bounceproxyurl</name>
-									<value>http://localhost:8383/bounceproxy/</value>
-								</systemProperty>
-							</systemProperties>
-						</configuration>
-					</plugin>
-
-				</plugins>
-			</build>
-
-		</profile>
-	</profiles>
+  <dependencyManagement>
+
+    <dependencies>
+
+      <dependency>
+        <groupId>javax</groupId>
+        <artifactId>javaee-api</artifactId>
+        <version>7.0</version>
+      </dependency>
+      <dependency>
+        <groupId>io.joynr.java</groupId>
+        <artifactId>jeeintegration</artifactId>
+        <version>${project.version}</version>
+      </dependency>
+      <dependency>
+        <groupId>org.slf4j</groupId>
+        <artifactId>slf4j-jdk14</artifactId>
+        <version>1.7.7</version>
+      </dependency>
+
+      <!-- Test dependencies -->
+      <dependency>
+        <groupId>ch.qos.logback</groupId>
+        <artifactId>logback-classic</artifactId>
+        <version>1.1.3</version>
+      </dependency>
+      <dependency>
+        <groupId>org.codehaus.groovy</groupId>
+        <artifactId>groovy-all</artifactId>
+        <version>2.4.5</version>
+      </dependency>
+
+    </dependencies>
+
+  </dependencyManagement>
+
+  <profiles>
+    <profile>
+      <id>backend-services</id>
+      <activation>
+        <activeByDefault>false</activeByDefault>
+      </activation>
+
+      <dependencies>
+        <!--
+          The following dependencies are only required for convenience
+          and are not required for the demo app itself.
+          They allow to run a jetty server that contains the minimum
+          backend
+        -->
+        <dependency>
+          <groupId>io.joynr.java.messaging.bounceproxy</groupId>
+          <artifactId>single-bounceproxy</artifactId>
+          <version>${project.version}</version>
+          <type>war</type>
+        </dependency>
+
+        <dependency>
+          <groupId>io.joynr.java.backend-services</groupId>
+          <artifactId>discovery-directory-servlet</artifactId>
+          <version>${project.version}</version>
+          <type>war</type>
+        </dependency>
+
+        <dependency>
+          <groupId>io.joynr.java.backend-services</groupId>
+          <artifactId>domain-access-controller-servlet</artifactId>
+          <version>${project.version}</version>
+          <type>war</type>
+        </dependency>
+      </dependencies>
+
+      <build>
+        <plugins>
+
+          <!--
+            The following plugins are only required for convenience
+            and are not required for the demo app itself.
+            They allow to run a jetty server that contains the minimum
+            backend
+          -->
+          <plugin>
+            <groupId>org.apache.maven.plugins</groupId>
+            <artifactId>maven-dependency-plugin</artifactId>
+            <executions>
+              <execution>
+                <id>copy-backend-services</id>
+                <!--
+                  NOTE: jetty:run runs in phase test-compile. Hence, backend services
+                  must be copied at latest in the process-test-resources phase.
+                -->
+                <phase>process-test-resources</phase>
+                <goals>
+                  <goal>copy</goal>
+                </goals>
+                <configuration>
+                  <artifactItems>
+                    <artifactItem>
+                      <groupId>io.joynr.java.messaging.bounceproxy</groupId>
+                      <artifactId>single-bounceproxy</artifactId>
+                      <version>${project.version}</version>
+                      <type>war</type>
+                      <outputDirectory>${project.build.directory}</outputDirectory>
+                      <destFileName>bounceproxy.war</destFileName>
+                    </artifactItem>
+                    <artifactItem>
+                      <groupId>io.joynr.java.backend-services</groupId>
+                      <artifactId>domain-access-controller-servlet</artifactId>
+                      <version>${project.version}</version>
+                      <type>war</type>
+                      <outputDirectory>${project.build.directory}</outputDirectory>
+                      <destFileName>accesscontrol.war</destFileName>
+                    </artifactItem>
+                    <artifactItem>
+                      <groupId>io.joynr.java.backend-services</groupId>
+                      <artifactId>discovery-directory-servlet</artifactId>
+                      <version>${project.version}</version>
+                      <type>war</type>
+                      <outputDirectory>${project.build.directory}</outputDirectory>
+                      <destFileName>discovery.war</destFileName>
+                    </artifactItem>
+                  </artifactItems>
+                  <overWriteReleases>false</overWriteReleases>
+                  <overWriteSnapshots>true</overWriteSnapshots>
+                </configuration>
+              </execution>
+            </executions>
+          </plugin>
+
+          <plugin>
+            <groupId>org.eclipse.jetty</groupId>
+            <artifactId>jetty-maven-plugin</artifactId>
+            <version>9.2.2.v20140723</version>
+            <dependencies>
+              <dependency>
+                <groupId>org.slf4j</groupId>
+                <artifactId>slf4j-log4j12</artifactId>
+                <version>1.6.6</version>
+              </dependency>
+            </dependencies>
+            <configuration>
+              <webApp>
+                <contextPath>/</contextPath>
+              </webApp>
+              <httpConnector>
+                <port>8383</port>
+              </httpConnector>
+              <stopPort>9966</stopPort>
+              <stopKey>joynr</stopKey>
+              <contextHandlers>
+                <contextHandler implementation="org.eclipse.jetty.webapp.WebAppContext">
+                  <war>${project.build.directory}/bounceproxy.war</war>
+                  <contextPath>/bounceproxy</contextPath>
+                </contextHandler>
+                <contextHandler implementation="org.eclipse.jetty.webapp.WebAppContext">
+                  <war>${project.build.directory}/discovery.war</war>
+                  <contextPath>/discovery</contextPath>
+                </contextHandler>
+                <contextHandler implementation="org.eclipse.jetty.webapp.WebAppContext">
+                  <war>${project.build.directory}/accesscontrol.war</war>
+                  <contextPath>/accesscontrol</contextPath>
+                </contextHandler>
+              </contextHandlers>
+              <systemProperties>
+                <systemProperty>
+                  <name>log4j.configuration</name>
+                  <value>file:${basedir}/jetty-log4j.properties</value>
+                </systemProperty>
+                <systemProperty>
+                  <name>joynr.servlet.hostPath</name>
+                  <value>http://localhost:8383</value>
+                </systemProperty>
+                <systemProperty>
+                  <name>org.atmosphere.useNative</name>
+                  <value>true</value>
+                </systemProperty>
+                <systemProperty>
+                  <name>joynr.messaging.discoverydirectoryurl</name>
+                  <value>http://localhost:8383/discovery/channels/discoverydirectory_channelid/</value>
+                </systemProperty>
+                <systemProperty>
+                  <name>joynr.messaging.domainaccesscontrollerurl</name>
+                  <value>http://localhost:8383/discovery/channels/discoverydirectory_channelid/</value>
+                </systemProperty>
+                <systemProperty>
+                  <name>joynr.messaging.bounceproxyurl</name>
+                  <value>http://localhost:8383/bounceproxy/</value>
+                </systemProperty>
+              </systemProperties>
+            </configuration>
+          </plugin>
+
+        </plugins>
+      </build>
+
+    </profile>
+  </profiles>
 
 </project>