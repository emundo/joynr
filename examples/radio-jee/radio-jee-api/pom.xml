--- conflicted
+++ resolved
@@ -18,111 +18,102 @@
   #L%
   -->
 <project xsi:schemaLocation="http://maven.apache.org/POM/4.0.0 http://maven.apache.org/xsd/maven-4.0.0.xsd" xmlns="http://maven.apache.org/POM/4.0.0"
-		xmlns:xsi="http://www.w3.org/2001/XMLSchema-instance">
+    xmlns:xsi="http://www.w3.org/2001/XMLSchema-instance">
 
-	<modelVersion>4.0.0</modelVersion>
+  <modelVersion>4.0.0</modelVersion>
 
-<<<<<<< HEAD
 	<parent>
 		<groupId>io.joynr.examples</groupId>
 		<artifactId>radio-jee</artifactId>
 		<version>0.21.0-SNAPSHOT</version>
 		<relativePath>../pom.xml</relativePath>
 	</parent>
-=======
-  <parent>
-    <groupId>io.joynr.examples</groupId>
-    <artifactId>radio-jee</artifactId>
-    <version>0.20.1</version>
-    <relativePath>../pom.xml</relativePath>
-  </parent>
->>>>>>> 8ad8833b
 
-	<artifactId>radio-jee-api</artifactId>
-	<packaging>jar</packaging>
+  <artifactId>radio-jee-api</artifactId>
+  <packaging>jar</packaging>
 
-	<build>
+  <build>
 
-		<plugins>
+    <plugins>
 
-			<plugin>
-				<groupId>io.joynr.tools.generator</groupId>
-				<artifactId>joynr-generator-maven-plugin</artifactId>
-				<version>${project.version}</version>
-				<executions>
-					<execution>
-						<id>generate-code</id>
-						<phase>generate-sources</phase>
-						<goals>
-							<goal>generate</goal>
-						</goals>
-						<configuration>
-							<model>radio.fidl</model>
-							<generationLanguage>java</generationLanguage>
-							<outputPath>${basedir}/src/main/generated</outputPath>
-							<parameter>
-								<jee>true</jee>
-							</parameter>
-						</configuration>
-					</execution>
-				</executions>
-				<dependencies>
-					<dependency>
-						<groupId>io.joynr.tools.generator</groupId>
-						<artifactId>java-generator</artifactId>
-						<version>${project.version}</version>
-					</dependency>
-					<dependency>
-						<groupId>io.joynr.examples</groupId>
-						<artifactId>radio-app</artifactId>
-						<version>${project.version}</version>
-					</dependency>
-				</dependencies>
-			</plugin>
+      <plugin>
+        <groupId>io.joynr.tools.generator</groupId>
+        <artifactId>joynr-generator-maven-plugin</artifactId>
+        <version>${project.version}</version>
+        <executions>
+          <execution>
+            <id>generate-code</id>
+            <phase>generate-sources</phase>
+            <goals>
+              <goal>generate</goal>
+            </goals>
+            <configuration>
+              <model>radio.fidl</model>
+              <generationLanguage>java</generationLanguage>
+              <outputPath>${basedir}/src/main/generated</outputPath>
+              <parameter>
+                <jee>true</jee>
+              </parameter>
+            </configuration>
+          </execution>
+        </executions>
+        <dependencies>
+          <dependency>
+            <groupId>io.joynr.tools.generator</groupId>
+            <artifactId>java-generator</artifactId>
+            <version>${project.version}</version>
+          </dependency>
+          <dependency>
+            <groupId>io.joynr.examples</groupId>
+            <artifactId>radio-app</artifactId>
+            <version>${project.version}</version>
+          </dependency>
+        </dependencies>
+      </plugin>
 
-			<plugin>
-				<groupId>org.codehaus.mojo</groupId>
-				<artifactId>build-helper-maven-plugin</artifactId>
-				<version>1.10</version>
-				<executions>
-					<execution>
-						<id>add-source</id>
-						<phase>generate-sources</phase>
-						<goals>
-							<goal>add-source</goal>
-						</goals>
-						<configuration>
-							<sources>
-								<source>${basedir}/src/main/generated</source>
-							</sources>
-						</configuration>
-					</execution>
-				</executions>
-			</plugin>
+      <plugin>
+        <groupId>org.codehaus.mojo</groupId>
+        <artifactId>build-helper-maven-plugin</artifactId>
+        <version>1.10</version>
+        <executions>
+          <execution>
+            <id>add-source</id>
+            <phase>generate-sources</phase>
+            <goals>
+              <goal>add-source</goal>
+            </goals>
+            <configuration>
+              <sources>
+                <source>${basedir}/src/main/generated</source>
+              </sources>
+            </configuration>
+          </execution>
+        </executions>
+      </plugin>
 
-			<plugin>
-				<artifactId>maven-clean-plugin</artifactId>
-				<configuration>
-					<filesets>
-						<fileset>
-							<directory>${basedir}/src/main/generated</directory>
-							<includes>
-								<include>**</include>
-							</includes>
-						</fileset>
-					</filesets>
-				</configuration>
-			</plugin>
+      <plugin>
+        <artifactId>maven-clean-plugin</artifactId>
+        <configuration>
+          <filesets>
+            <fileset>
+              <directory>${basedir}/src/main/generated</directory>
+              <includes>
+                <include>**</include>
+              </includes>
+            </fileset>
+          </filesets>
+        </configuration>
+      </plugin>
 
-		</plugins>
+    </plugins>
 
-	</build>
+  </build>
 
-	<dependencies>
-		<dependency>
-			<groupId>io.joynr.java</groupId>
-			<artifactId>jeeintegration</artifactId>
-		</dependency>
-	</dependencies>
+  <dependencies>
+    <dependency>
+      <groupId>io.joynr.java</groupId>
+      <artifactId>jeeintegration</artifactId>
+    </dependency>
+  </dependencies>
 
 </project>