--- conflicted
+++ resolved
@@ -21,11 +21,7 @@
 	<parent>
 		<groupId>io.joynr</groupId>
 		<artifactId>tools</artifactId>
-<<<<<<< HEAD
 		<version>0.10.0-SNAPSHOT</version>
-=======
-		<version>0.9.1</version>
->>>>>>> 0d37463a
 	</parent>
 	<groupId>io.joynr.tools</groupId>
 	<artifactId>license-check</artifactId>
@@ -34,7 +30,7 @@
 	<build>
 		<pluginManagement>
 			<plugins>
-				<!-- NOTE the license to be added to the source header files must be 
+				<!-- NOTE the license to be added to the source header files must be
 					specifically (redundantly) defined below -->
 				<!-- This is a shortcoming of the license-maven-plugin -->
 				<plugin>
