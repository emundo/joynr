--- conflicted
+++ resolved
@@ -285,10 +285,7 @@
                                                         channelAddressSerialized);
 
         localCapabilitiesDirectory.add(discoveryEntry);
-<<<<<<< HEAD
-=======
         Thread.sleep(1000);
->>>>>>> c3763724
         verify(globalCapabilitiesClient, never()).add(any(Callback.class), any(GlobalDiscoveryEntry.class));
     }
 
