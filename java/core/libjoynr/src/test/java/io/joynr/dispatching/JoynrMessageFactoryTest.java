package io.joynr.dispatching;

/*
 * #%L
 * %%
 * Copyright (C) 2011 - 2016 BMW Car IT GmbH
 * %%
 * Licensed under the Apache License, Version 2.0 (the "License");
 * you may not use this file except in compliance with the License.
 * You may obtain a copy of the License at
 * 
 *      http://www.apache.org/licenses/LICENSE-2.0
 * 
 * Unless required by applicable law or agreed to in writing, software
 * distributed under the License is distributed on an "AS IS" BASIS,
 * WITHOUT WARRANTIES OR CONDITIONS OF ANY KIND, either express or implied.
 * See the License for the specific language governing permissions and
 * limitations under the License.
 * #L%
 */

import static org.junit.Assert.assertEquals;
import static org.junit.Assert.assertNotNull;
import static org.junit.Assert.assertTrue;
import static org.mockito.Mockito.mock;

import java.lang.reflect.Method;
import java.util.Arrays;
import java.util.Collections;
import java.util.HashMap;
import java.util.Map;
import java.util.Properties;

import com.fasterxml.jackson.databind.JsonNode;
import com.fasterxml.jackson.databind.ObjectMapper;
import com.google.inject.AbstractModule;
import com.google.inject.Guice;
import com.google.inject.Injector;
import com.google.inject.TypeLiteral;
import com.google.inject.multibindings.Multibinder;
import com.google.inject.name.Names;

import io.joynr.common.ExpiryDate;
import io.joynr.common.JoynrPropertiesModule;
import io.joynr.messaging.ConfigurableMessagingSettings;
import io.joynr.messaging.JsonMessageSerializerModule;
import io.joynr.messaging.MessagingQos;
import io.joynr.messaging.MessagingQosEffort;
import io.joynr.pubsub.SubscriptionQos;
import joynr.JoynrMessage;
import joynr.MulticastPublication;
import joynr.MulticastSubscriptionRequest;
import joynr.PeriodicSubscriptionQos;
import joynr.Reply;
import joynr.Request;
import joynr.SubscriptionPublication;
import joynr.SubscriptionRequest;
import org.junit.Before;
import org.junit.Test;
import org.junit.runner.RunWith;
import org.mockito.runners.MockitoJUnitRunner;

@RunWith(MockitoJUnitRunner.class)
public class JoynrMessageFactoryTest {
    private static final long TTL = 1000;
    private static final long MAX_ALLOWED_EXPIRY_DATE_DIFF_MS = 500;
<<<<<<< HEAD
=======
    private static final long NO_TTL_UPLIFT = 0;
>>>>>>> b0d6e907
    JoynrMessageFactory joynrMessageFactory;
    private String fromParticipantId;
    private String toParticipantId;
    private Request request;
    private Reply reply;
    private String payload;
    private ExpiryDate expiryDate;
    private MessagingQos messagingQos;
    private SubscriptionRequest subscriptionRequest;

    private SubscriptionPublication publication;
    private ObjectMapper objectMapper;

    @Before
    public void setUp() throws NoSuchMethodException, SecurityException {
        fromParticipantId = "sender";
        toParticipantId = "receiver";

        Injector injector = Guice.createInjector(new JoynrPropertiesModule(new Properties()),
                                                 new JsonMessageSerializerModule(),
                                                 new AbstractModule() {

                                                     @Override
                                                     protected void configure() {
                                                         bind(Long.class).annotatedWith(Names.named(ConfigurableMessagingSettings.PROPERTY_TTL_UPLIFT_MS))
                                                                         .toInstance(NO_TTL_UPLIFT);
                                                         requestStaticInjection(Request.class);
                                                         Multibinder<JoynrMessageProcessor> joynrMessageProcessorMultibinder = Multibinder.newSetBinder(binder(),
                                                                                                                                                        new TypeLiteral<JoynrMessageProcessor>() {
                                                                                                                                                        });
                                                         joynrMessageProcessorMultibinder.addBinding()
                                                                                         .toInstance(new JoynrMessageProcessor() {
                                                                                             @Override
                                                                                             public JoynrMessage process(JoynrMessage joynrMessage) {
                                                                                                 joynrMessage.getHeader()
                                                                                                             .put("test",
                                                                                                                  "test");
                                                                                                 return joynrMessage;
                                                                                             }
                                                                                         });
                                                     }

                                                 });

        objectMapper = injector.getInstance(ObjectMapper.class);

        payload = "payload";
        Method method = TestRequestCaller.class.getMethod("respond", new Class[]{ String.class });
        request = new Request(method.getName(), new String[]{ payload }, method.getParameterTypes());
        String requestReplyId = request.getRequestReplyId();
        reply = new Reply(requestReplyId, objectMapper.<JsonNode> valueToTree(payload));
        messagingQos = new MessagingQos(TTL);
        expiryDate = DispatcherUtils.convertTtlToExpirationDate(messagingQos.getRoundTripTtl_ms());

        String subscriptionId = "subscription";
        String attributeName = "attribute";
        PeriodicSubscriptionQos subscriptionqos = new PeriodicSubscriptionQos();
        subscriptionqos.setPeriodMs(1000).setValidityMs(10).setAlertAfterIntervalMs(1500).setPublicationTtlMs(1000);
        subscriptionRequest = new SubscriptionRequest(subscriptionId, attributeName, subscriptionqos);
        String response = "response";
        publication = new SubscriptionPublication(Arrays.asList(response), subscriptionId);

        joynrMessageFactory = injector.getInstance(JoynrMessageFactory.class);
    }

    public static void assertExpiryDateEquals(long expectedValue, JoynrMessage message) {
        String headerExpiryString = message.getHeaderValue(JoynrMessage.HEADER_NAME_EXPIRY_DATE);
        long headerExpiryValue = Long.parseLong(headerExpiryString);
        long diff = Math.abs(expectedValue - headerExpiryValue);
        assertTrue("ExpiryDate=" + headerExpiryString + " differs " + diff + "ms (more than "
                           + MAX_ALLOWED_EXPIRY_DATE_DIFF_MS + "ms) from the expected value=" + expectedValue,
                   (diff <= MAX_ALLOWED_EXPIRY_DATE_DIFF_MS));
    }

    @Test
    public void createRequest() {
        JoynrMessage message = joynrMessageFactory.createRequest(fromParticipantId,
                                                                 toParticipantId,
                                                                 request,
                                                                 messagingQos);
        assertEquals(JoynrMessage.MESSAGE_TYPE_REQUEST, message.getType());

        assertEquals(fromParticipantId, message.getHeaderValue(JoynrMessage.HEADER_NAME_FROM_PARTICIPANT_ID));
        assertEquals(toParticipantId, message.getHeaderValue(JoynrMessage.HEADER_NAME_TO_PARTICIPANT_ID));

        assertExpiryDateEquals(expiryDate.getValue(), message);
        assertTrue(message.getPayload() != null);
        assertNotNull(message.getCreatorUserId());
    }

    @Test
    public void createRequestWithCustomEffort() {
        MessagingQos customMessagingQos = new MessagingQos();
        customMessagingQos.setEffort(MessagingQosEffort.BEST_EFFORT);
        JoynrMessage message = joynrMessageFactory.createRequest(fromParticipantId,
                                                                 toParticipantId,
                                                                 request,
                                                                 customMessagingQos);
        expiryDate = DispatcherUtils.convertTtlToExpirationDate(customMessagingQos.getRoundTripTtl_ms());
        assertExpiryDateEquals(expiryDate.getValue(), message);
        assertEquals(String.valueOf(MessagingQosEffort.BEST_EFFORT),
                     message.getHeaderValue(JoynrMessage.HEADER_NAME_EFFORT));
    }

    @Test
    public void createRequestWithCustomHeaders() {
        final Map<String, String> myCustomHeaders = new HashMap<>();
        final String headerName = "header";
        final String headerValue = "value";
        myCustomHeaders.put(headerName, headerValue);
        messagingQos.getCustomMessageHeaders().putAll(myCustomHeaders);
        JoynrMessage message = joynrMessageFactory.createRequest(fromParticipantId,
                                                                 toParticipantId,
                                                                 request,
                                                                 messagingQos);
        assertEquals(JoynrMessage.MESSAGE_TYPE_REQUEST, message.getType());
        assertExpiryDateEquals(expiryDate.getValue(), message);

        final String expectedCustomHeaderName = JoynrMessage.MESSAGE_CUSTOM_HEADER_PREFIX + headerName;
        assertTrue(message.getHeader().containsKey(expectedCustomHeaderName));
        Map<String, String> customHeaders = message.getCustomHeaders();
        assertTrue(customHeaders.size() == 1);
        assertTrue(customHeaders.containsKey(headerName));
    }

    @Test
    public void testCreateOneWayRequest() {
        JoynrMessage joynrMessage = joynrMessageFactory.createOneWayRequest(fromParticipantId,
                                                                            toParticipantId,
                                                                            request,
                                                                            messagingQos);
        assertNotNull(joynrMessage);
        assertEquals(JoynrMessage.MESSAGE_TYPE_ONE_WAY, joynrMessage.getType());
        assertEquals(fromParticipantId, joynrMessage.getHeaderValue(JoynrMessage.HEADER_NAME_FROM_PARTICIPANT_ID));
        assertEquals(toParticipantId, joynrMessage.getHeaderValue(JoynrMessage.HEADER_NAME_TO_PARTICIPANT_ID));
        assertExpiryDateEquals(expiryDate.getValue(), joynrMessage);
        assertNotNull(joynrMessage.getPayload());
        assertNotNull(joynrMessage.getCreatorUserId());
    }

    @Test
    public void testCreateOneWayRequestWithCustomHeader() {
        final Map<String, String> myCustomHeaders = new HashMap<>();
        final String headerName = "header";
        final String headerValue = "value";
        myCustomHeaders.put(headerName, headerValue);
        messagingQos.getCustomMessageHeaders().putAll(myCustomHeaders);
        JoynrMessage message = joynrMessageFactory.createOneWayRequest(fromParticipantId,
                                                                            toParticipantId,
                                                                            request,
                                                                            messagingQos);
        assertNotNull(message);
        assertEquals(JoynrMessage.MESSAGE_TYPE_ONE_WAY, message.getType());
        assertExpiryDateEquals(expiryDate.getValue(), message);
        final String expectedCustomHeaderName = JoynrMessage.MESSAGE_CUSTOM_HEADER_PREFIX + headerName;
        assertTrue(message.getHeader().containsKey(expectedCustomHeaderName));
        Map<String, String> customHeaders = message.getCustomHeaders();
        assertTrue(customHeaders.size() == 1);
        assertTrue(customHeaders.containsKey(headerName));

    }

    @Test
    public void createReply() {
        JoynrMessage message = joynrMessageFactory.createReply(fromParticipantId, toParticipantId, reply, messagingQos);

        assertEquals(JoynrMessage.MESSAGE_TYPE_REPLY, message.getType());
        assertEquals(fromParticipantId, message.getHeaderValue(JoynrMessage.HEADER_NAME_FROM_PARTICIPANT_ID));
        assertEquals(toParticipantId, message.getHeaderValue(JoynrMessage.HEADER_NAME_TO_PARTICIPANT_ID));
        assertEquals(JoynrMessage.CONTENT_TYPE_APPLICATION_JSON,
                     message.getHeaderValue(JoynrMessage.HEADER_NAME_CONTENT_TYPE));
        assertExpiryDateEquals(expiryDate.getValue(), message);

        assertTrue(message.getPayload() != null);
        assertNotNull(message.getCreatorUserId());
    }

    @Test
    public void createSubscriptionRequest() {
        JoynrMessage message = joynrMessageFactory.createSubscriptionRequest(fromParticipantId,
                                                                             toParticipantId,
                                                                             subscriptionRequest,
                                                                             messagingQos);
        assertEquals(JoynrMessage.MESSAGE_TYPE_SUBSCRIPTION_REQUEST, message.getType());
        assertEquals(fromParticipantId, message.getHeaderValue(JoynrMessage.HEADER_NAME_FROM_PARTICIPANT_ID));
        assertEquals(toParticipantId, message.getHeaderValue(JoynrMessage.HEADER_NAME_TO_PARTICIPANT_ID));
        assertExpiryDateEquals(expiryDate.getValue(), message);

        assertTrue(message.getPayload() != null);
        assertNotNull(message.getCreatorUserId());
    }

    @Test
    public void createPublication() {
        JoynrMessage message = joynrMessageFactory.createPublication(fromParticipantId,
                                                                     toParticipantId,
                                                                     publication,
                                                                     messagingQos);
        assertEquals(JoynrMessage.MESSAGE_TYPE_PUBLICATION, message.getType());
        assertEquals(fromParticipantId, message.getHeaderValue(JoynrMessage.HEADER_NAME_FROM_PARTICIPANT_ID));
        assertEquals(toParticipantId, message.getHeaderValue(JoynrMessage.HEADER_NAME_TO_PARTICIPANT_ID));
        assertExpiryDateEquals(expiryDate.getValue(), message);

        assertTrue(message.getPayload() != null);
        assertNotNull(message.getCreatorUserId());
    }

    @Test
    public void testMessageProcessorUsed() {
        JoynrMessage joynrMessage = joynrMessageFactory.createRequest("from",
                                                                      "to",
                                                                      new Request("name", new Object[0], new Class[0]),
                                                                      new MessagingQos());
        assertNotNull(joynrMessage.getHeader().get("test"));
        assertEquals("test", joynrMessage.getHeader().get("test"));
    }

    @Test
    public void testCreateMulticastMessage() {
        String multicastId = "multicastId";
        MulticastPublication multicastPublication = new MulticastPublication(Collections.emptyList(), multicastId);

        JoynrMessage joynrMessage = joynrMessageFactory.createMulticast(fromParticipantId,
                                                                        multicastPublication,
                                                                        messagingQos);

        assertNotNull(joynrMessage);
        assertExpiryDateEquals(expiryDate.getValue(), joynrMessage);
        assertEquals(fromParticipantId, joynrMessage.getFrom());
        assertEquals(multicastId, joynrMessage.getTo());
        assertEquals(JoynrMessage.MESSAGE_TYPE_MULTICAST, joynrMessage.getType());
        assertTrue(joynrMessage.getPayload().contains(MulticastPublication.class.getName()));
    }

    @Test
    public void testCreateMulticastSubscriptionRequest() {
        String multicastId = "multicastId";
        String subscriptionId = "subscriptionId";
        String multicastName = "multicastName";
        SubscriptionQos subscriptionQos = mock(SubscriptionQos.class);

        MulticastSubscriptionRequest multicastSubscriptionRequest = new MulticastSubscriptionRequest(multicastId,
                                                                                                     subscriptionId,
                                                                                                     multicastName,
                                                                                                     subscriptionQos);

        JoynrMessage result = joynrMessageFactory.createSubscriptionRequest(fromParticipantId,
                                                                            toParticipantId,
                                                                            multicastSubscriptionRequest,
                                                                            messagingQos);

        assertNotNull(result);
        assertEquals(JoynrMessage.MESSAGE_TYPE_MULTICAST_SUBSCRIPTION_REQUEST, result.getType());
        assertExpiryDateEquals(expiryDate.getValue(), result);
    }

}<|MERGE_RESOLUTION|>--- conflicted
+++ resolved
@@ -64,10 +64,7 @@
 public class JoynrMessageFactoryTest {
     private static final long TTL = 1000;
     private static final long MAX_ALLOWED_EXPIRY_DATE_DIFF_MS = 500;
-<<<<<<< HEAD
-=======
     private static final long NO_TTL_UPLIFT = 0;
->>>>>>> b0d6e907
     JoynrMessageFactory joynrMessageFactory;
     private String fromParticipantId;
     private String toParticipantId;
