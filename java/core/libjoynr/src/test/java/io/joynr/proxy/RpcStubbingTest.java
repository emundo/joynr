--- conflicted
+++ resolved
@@ -242,14 +242,9 @@
                                                                                                            subscriptionManager,
                                                                                                            statelessAsyncIdCalculator);
         connector = joynrMessagingConnectorFactory.create(fromParticipantId,
-<<<<<<< HEAD
                                                           new HashSet<DiscoveryEntryWithMetaInfo>(Arrays.asList(toDiscoveryEntry)),
-                                                          messagingQos);
-=======
-                                                          new HashSet(Arrays.asList(toDiscoveryEntry)),
                                                           messagingQos,
                                                           null);
->>>>>>> a8afa03e
 
     }
 
