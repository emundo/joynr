/*
 * #%L
 * %%
 * Copyright (C) 2011 - 2017 BMW Car IT GmbH
 * %%
 * Licensed under the Apache License, Version 2.0 (the "License");
 * you may not use this file except in compliance with the License.
 * You may obtain a copy of the License at
 *
 *      http://www.apache.org/licenses/LICENSE-2.0
 *
 * Unless required by applicable law or agreed to in writing, software
 * distributed under the License is distributed on an "AS IS" BASIS,
 * WITHOUT WARRANTIES OR CONDITIONS OF ANY KIND, either express or implied.
 * See the License for the specific language governing permissions and
 * limitations under the License.
 * #L%
 */
package io.joynr.proxy;

import java.util.Set;
import java.util.UUID;

import org.slf4j.Logger;
import org.slf4j.LoggerFactory;

import io.joynr.arbitration.ArbitrationCallback;
import io.joynr.arbitration.ArbitrationResult;
import io.joynr.arbitration.Arbitrator;
import io.joynr.arbitration.ArbitratorFactory;
import io.joynr.arbitration.DiscoveryQos;
import io.joynr.exceptions.DiscoveryException;
import io.joynr.exceptions.JoynrIllegalStateException;
import io.joynr.exceptions.JoynrRuntimeException;
import io.joynr.messaging.MessagingQos;
import io.joynr.runtime.ShutdownNotifier;
import io.joynr.util.VersionUtil;
import joynr.system.DiscoveryAsync;
import joynr.types.Version;

public class ProxyBuilderDefaultImpl<T> implements ProxyBuilder<T> {
    private static final Logger logger = LoggerFactory.getLogger(ProxyBuilderDefaultImpl.class);
    private final String interfaceName;
    private final long maxMessagingTtl;
    private final long defaultDiscoveryTimeoutMs;
    private final long defaultDiscoveryRetryIntervalMs;
    MessagingQos messagingQos;
    Class<T> myClass;
    private DiscoveryQos discoveryQos;
    private Arbitrator arbitrator;
    private DiscoveryAsync localDiscoveryAggregator;
    private Set<String> domains;
    private String proxyParticipantId;
    private boolean buildCalled;
    private Version interfaceVersion;
    private ProxyInvocationHandlerFactory proxyInvocationHandlerFactory;
<<<<<<< HEAD
    private ShutdownNotifier shutdownNotifier;

    private final long maxMessagingTtl;
    private final long defaultDiscoveryTimeoutMs;
    private final long defaultDiscoveryRetryIntervalMs;

=======
    private String statelessAsyncCallbackUseCase;
    private StatelessAsyncCallbackDirectory statelessAsyncCallbackDirectory;
>>>>>>> 442cb36d
    private T proxy;

    // CHECKSTYLE:OFF
    ProxyBuilderDefaultImpl(DiscoveryAsync localDiscoveryAggregator,
                            Set<String> domains,
                            Class<T> interfaceClass,
                            ProxyInvocationHandlerFactory proxyInvocationHandlerFactory,
<<<<<<< HEAD
                            ShutdownNotifier shutdownNotifier,
=======
                            StatelessAsyncCallbackDirectory statelessAsyncCallbackDirectory,
>>>>>>> 442cb36d
                            long maxMessagingTtl,
                            long defaultDiscoveryTimeoutMs,
                            long defaultDiscoveryRetryIntervalMs) {
        // CHECKSTYLE:ON
        this.proxyInvocationHandlerFactory = proxyInvocationHandlerFactory;
        this.statelessAsyncCallbackDirectory = statelessAsyncCallbackDirectory;
        this.maxMessagingTtl = maxMessagingTtl;
        this.defaultDiscoveryTimeoutMs = defaultDiscoveryTimeoutMs;
        this.defaultDiscoveryRetryIntervalMs = defaultDiscoveryRetryIntervalMs;
        this.shutdownNotifier = shutdownNotifier;

        try {
            interfaceName = (String) interfaceClass.getField("INTERFACE_NAME").get(String.class);
        } catch (Exception e) {
            logger.error("INTERFACE_NAME needs to be set in the interface class {}", interfaceClass);
            throw new IllegalStateException(e);
        }
        interfaceVersion = VersionUtil.getVersionFromAnnotation(interfaceClass);

        myClass = interfaceClass;
        this.proxyParticipantId = UUID.randomUUID().toString();

        this.localDiscoveryAggregator = localDiscoveryAggregator;
        this.domains = domains;

        setDiscoveryQos(new DiscoveryQos());

        messagingQos = new MessagingQos();
        buildCalled = false;

    }

    /*
     * (non-Javadoc)
     *
     * @see io.joynr.proxy.ProxyBuilder#getParticipantId()
     */
    @Override
    public String getParticipantId() {
        return proxyParticipantId;
    }

    /*
     * (non-Javadoc)
     *
     * @see io.joynr.proxy.ProxyBuilder#setParticipantId(java.lang.String)
     */
    @Override
    public void setParticipantId(String participantId) {
        this.proxyParticipantId = participantId;
    }

    /*
     * (non-Javadoc)
     *
     * @see
     * io.joynr.proxy.ProxyBuilder#setDiscoveryQos(io.joynr.arbitration.DiscoveryQos
     * )
     */
    @Override
    public ProxyBuilder<T> setDiscoveryQos(final DiscoveryQos discoveryQos) throws DiscoveryException {
        if (discoveryQos.getDiscoveryTimeoutMs() < 0 && discoveryQos.getDiscoveryTimeoutMs() != DiscoveryQos.NO_VALUE) {
            throw new DiscoveryException("Discovery timeout cannot be less than zero");
        }

        if (discoveryQos.getRetryIntervalMs() < 0 && discoveryQos.getRetryIntervalMs() != DiscoveryQos.NO_VALUE) {
            throw new DiscoveryException("Discovery retry interval cannot be less than zero");
        }

        applyDefaultValues(discoveryQos);
        this.discoveryQos = discoveryQos;
        // TODO which interfaceName should be used here?
        arbitrator = ArbitratorFactory.create(domains,
                                              interfaceName,
                                              interfaceVersion,
                                              discoveryQos,
                                              localDiscoveryAggregator);

        return this;
    }

    /*
     * (non-Javadoc)
     *
     * @see
     * io.joynr.proxy.ProxyBuilder#setMessagingQos(io.joynr.messaging.MessagingQos)
     */
    @Override
    public ProxyBuilder<T> setMessagingQos(final MessagingQos messagingQos) {
        if (messagingQos.getRoundTripTtl_ms() > maxMessagingTtl) {
            logger.warn("Error in MessageQos. domains: {} interface: {} Max allowed ttl: {}. Passed ttl: {}",
                        domains,
                        interfaceName,
                        maxMessagingTtl,
                        messagingQos.getRoundTripTtl_ms());
            messagingQos.setTtl_ms(maxMessagingTtl);
        }

        this.messagingQos = messagingQos;
        return this;
    }

    /*
     * (non-Javadoc)
     *
     * @see
     * io.joynr.proxy.ProxyBuilder#setStatelessAsyncCallback(Object)
     */
    @Override
    public ProxyBuilder<T> setStatelessAsyncCallbackUseCase(String statelessAsyncCallbackUseCase) {
        this.statelessAsyncCallbackUseCase = statelessAsyncCallbackUseCase;
        return this;
    }

    /*
     * (non-Javadoc)
     *
     * @see io.joynr.proxy.ProxyBuilder#build()
     */
    @Override
    public T build() {
        return build(new ProxyCreatedCallback<T>() {

            @Override
            public void onProxyCreationFinished(T result) {
                logger.trace("proxy created: interface: {} domains: {}", interfaceName, domains);
            }

            @Override
            public void onProxyCreationError(JoynrRuntimeException error) {
                logger.error("error creating proxy: interface: {} domains: {}, error: {}",
                             interfaceName,
                             domains,
                             error.getMessage());
            }
        });
    }

    @Override
    public T build(final ProxyCreatedCallback<T> callback) {
        try {
            ProxyInvocationHandler proxyInvocationHandler = createProxyInvocationHandler(callback);
            proxy = ProxyFactory.createProxy(myClass, messagingQos, proxyInvocationHandler);
            proxyInvocationHandler.registerProxy(proxy);
            arbitrator.scheduleArbitration();
            return proxy;
        } catch (JoynrRuntimeException e) {
            logger.debug("error building proxy", e);
            callback.onProxyCreationError(e);
            throw e;
        }
    }

    // Method called by both synchronous and asynchronous build() to create a ProxyInvocationHandler
    private ProxyInvocationHandler createProxyInvocationHandler(final ProxyCreatedCallback<T> callback) {
        if (buildCalled) {
            throw new JoynrIllegalStateException("Proxy builder was already used to build a proxy. Please create a new proxy builder for each proxy.");
        }
        buildCalled = true;

        StatelessAsyncCallback statelessAsyncCallback = null;
        if (statelessAsyncCallbackUseCase != null) {
            statelessAsyncCallback = statelessAsyncCallbackDirectory.get(statelessAsyncCallbackUseCase);
            if (statelessAsyncCallback == null) {
                throw new JoynrIllegalStateException("No stateless async callback found registered for use case "
                        + statelessAsyncCallbackUseCase);
            }
        }

        final ProxyInvocationHandler proxyInvocationHandler = proxyInvocationHandlerFactory.create(domains,
                                                                                                   interfaceName,
                                                                                                   proxyParticipantId,
                                                                                                   discoveryQos,
                                                                                                   messagingQos,
<<<<<<< HEAD
                                                                                                   shutdownNotifier);
=======
                                                                                                   statelessAsyncCallback);
>>>>>>> 442cb36d

        // This order is necessary because the Arbitrator might return early
        // But if the listener is set after the ProxyInvocationHandler the
        // Arbitrator cannot return early
        arbitrator.setArbitrationListener(new ArbitrationCallback() {
            @Override
            public void onSuccess(ArbitrationResult arbitrationResult) {
                logger.debug("DISCOVERY proxy created for:{}", arbitrationResult.getDiscoveryEntries());
                proxyInvocationHandler.createConnector(arbitrationResult);
                callback.onProxyCreationFinished(proxy);
            }

            @Override
            public void onError(Throwable throwable) {
                JoynrRuntimeException reason;
                if (throwable instanceof JoynrRuntimeException) {
                    reason = (JoynrRuntimeException) throwable;
                } else {
                    reason = new JoynrRuntimeException(throwable);
                }
                proxyInvocationHandler.abort(reason);
                callback.onProxyCreationError(reason);
            }
        });

        return proxyInvocationHandler;
    }

    private void applyDefaultValues(DiscoveryQos discoveryQos) {
        if (discoveryQos.getDiscoveryTimeoutMs() == DiscoveryQos.NO_VALUE) {
            discoveryQos.setDiscoveryTimeoutMs(defaultDiscoveryTimeoutMs);
        }

        if (discoveryQos.getRetryIntervalMs() == DiscoveryQos.NO_VALUE) {
            discoveryQos.setRetryIntervalMs(defaultDiscoveryRetryIntervalMs);
        }
    }
}<|MERGE_RESOLUTION|>--- conflicted
+++ resolved
@@ -54,17 +54,10 @@
     private boolean buildCalled;
     private Version interfaceVersion;
     private ProxyInvocationHandlerFactory proxyInvocationHandlerFactory;
-<<<<<<< HEAD
     private ShutdownNotifier shutdownNotifier;
 
-    private final long maxMessagingTtl;
-    private final long defaultDiscoveryTimeoutMs;
-    private final long defaultDiscoveryRetryIntervalMs;
-
-=======
     private String statelessAsyncCallbackUseCase;
     private StatelessAsyncCallbackDirectory statelessAsyncCallbackDirectory;
->>>>>>> 442cb36d
     private T proxy;
 
     // CHECKSTYLE:OFF
@@ -72,11 +65,8 @@
                             Set<String> domains,
                             Class<T> interfaceClass,
                             ProxyInvocationHandlerFactory proxyInvocationHandlerFactory,
-<<<<<<< HEAD
                             ShutdownNotifier shutdownNotifier,
-=======
                             StatelessAsyncCallbackDirectory statelessAsyncCallbackDirectory,
->>>>>>> 442cb36d
                             long maxMessagingTtl,
                             long defaultDiscoveryTimeoutMs,
                             long defaultDiscoveryRetryIntervalMs) {
@@ -251,11 +241,8 @@
                                                                                                    proxyParticipantId,
                                                                                                    discoveryQos,
                                                                                                    messagingQos,
-<<<<<<< HEAD
-                                                                                                   shutdownNotifier);
-=======
+                                                                                                   shutdownNotifier,
                                                                                                    statelessAsyncCallback);
->>>>>>> 442cb36d
 
         // This order is necessary because the Arbitrator might return early
         // But if the listener is set after the ProxyInvocationHandler the
