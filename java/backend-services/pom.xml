<!--
  #%L
  %%
  Copyright (C) 2011 - 2017 BMW Car IT GmbH
  %%
  Licensed under the Apache License, Version 2.0 (the "License");
  you may not use this file except in compliance with the License.
  You may obtain a copy of the License at

       http://www.apache.org/licenses/LICENSE-2.0

  Unless required by applicable law or agreed to in writing, software
  distributed under the License is distributed on an "AS IS" BASIS,
  WITHOUT WARRANTIES OR CONDITIONS OF ANY KIND, either express or implied.
  See the License for the specific language governing permissions and
  limitations under the License.
  #L%
  -->
<project xmlns="http://maven.apache.org/POM/4.0.0" xmlns:xsi="http://www.w3.org/2001/XMLSchema-instance"
		 xsi:schemaLocation="http://maven.apache.org/POM/4.0.0 http://maven.apache.org/xsd/maven-4.0.0.xsd">
	<groupId>io.joynr.java</groupId>
	<artifactId>backend-services</artifactId>
	<modelVersion>4.0.0</modelVersion>
	<packaging>pom</packaging>
	<name>${project.groupId}:${project.artifactId}</name>

	<parent>
		<groupId>io.joynr</groupId>
		<artifactId>java</artifactId>
<<<<<<< HEAD
		<version>0.25.3</version>
=======
		<version>0.26.0</version>
>>>>>>> e30716f6
		<relativePath>../pom.xml</relativePath>
	</parent>

	<modules>
		<module>discovery-directory-servlet</module>
		<module>discovery-directory-jee</module>
		<module>capabilities-directory</module>
		<module>domain-access-controller</module>
		<module>domain-access-controller-servlet</module>
		<module>domain-access-controller-jee</module>
	</modules>
</project><|MERGE_RESOLUTION|>--- conflicted
+++ resolved
@@ -27,11 +27,7 @@
 	<parent>
 		<groupId>io.joynr</groupId>
 		<artifactId>java</artifactId>
-<<<<<<< HEAD
-		<version>0.25.3</version>
-=======
 		<version>0.26.0</version>
->>>>>>> e30716f6
 		<relativePath>../pom.xml</relativePath>
 	</parent>
 
