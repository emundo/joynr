package test.io.joynr.jeeintegration;

/*
 * #%L
 * %%
 * Copyright (C) 2011 - 2016 BMW Car IT GmbH
 * %%
 * Licensed under the Apache License, Version 2.0 (the "License");
 * you may not use this file except in compliance with the License.
 * You may obtain a copy of the License at
 * 
 *      http://www.apache.org/licenses/LICENSE-2.0
 * 
 * Unless required by applicable law or agreed to in writing, software
 * distributed under the License is distributed on an "AS IS" BASIS,
 * WITHOUT WARRANTIES OR CONDITIONS OF ANY KIND, either express or implied.
 * See the License for the specific language governing permissions and
 * limitations under the License.
 * #L%
 */

import static org.junit.Assert.assertArrayEquals;
import static org.junit.Assert.assertEquals;
import static org.junit.Assert.assertFalse;
import static org.junit.Assert.assertTrue;
<<<<<<< HEAD
import static org.mockito.Mockito.doReturn;
import static org.mockito.Mockito.mock;
import static org.mockito.Mockito.verify;
import static org.mockito.Mockito.when;
import static org.mockito.Mockito.eq;
=======
import static org.junit.Assert.fail;
>>>>>>> edd4d41c

import java.lang.reflect.Method;
import java.lang.reflect.Proxy;
import java.util.Arrays;

import javax.enterprise.context.spi.CreationalContext;
import javax.enterprise.inject.spi.Bean;
import javax.enterprise.inject.spi.BeanManager;

import io.joynr.dispatcher.rpc.MultiReturnValuesContainer;
import org.junit.Assert;
import org.junit.Test;
import org.junit.runner.RunWith;
import org.mockito.Mock;
import org.mockito.Mockito;
import org.mockito.runners.MockitoJUnitRunner;

import com.google.common.collect.Sets;
import com.google.inject.Injector;

import io.joynr.exceptions.JoynrException;
import io.joynr.jeeintegration.ProviderWrapper;
import io.joynr.jeeintegration.api.ProviderQosFactory;
import io.joynr.jeeintegration.api.security.JoynrCallingPrincipal;
import io.joynr.jeeintegration.context.JoynrJeeMessageContext;
import io.joynr.messaging.JoynrMessageCreator;
import io.joynr.provider.Deferred;
import io.joynr.provider.DeferredVoid;
import io.joynr.provider.JoynrProvider;
import io.joynr.provider.Promise;
import io.joynr.provider.PromiseListener;
import io.joynr.provider.SubscriptionPublisher;
import io.joynr.provider.SubscriptionPublisherInjection;
import joynr.types.ProviderQos;

/**
 * Unit tests for {@link ProviderWrapper}.
 */
@RunWith(MockitoJUnitRunner.class)
public class ProviderWrapperTest {

    private static final String USERNAME = "messageCreatorId";

    public static interface TestServiceProviderInterface extends SubscriptionPublisherInjection<SubscriptionPublisher> {
        String INTERFACE_NAME = "test";

        Promise<Deferred<String>> testServiceMethod(int paramOne, String paramTwo);

        Promise<Deferred<String>> testServiceMethodNoArgs();

        Promise<DeferredVoid> testServiceMethodVoidReturn();

<<<<<<< HEAD
        Promise<DeferredVoid> assertMessageContextActive();
=======
        Promise<Deferred<Object[]>> testMultiOutMethod();
>>>>>>> edd4d41c
    }

    public static interface TestServiceInterface {
        String INTERFACE_NAME = "test";

        String testServiceMethod(int paramOne, String paramTwo);

        String testServiceMethodNoArgs();

        void testServiceMethodVoidReturn();

<<<<<<< HEAD
        void assertMessageContextActive();
=======
        public class MultiOutResult implements MultiReturnValuesContainer {
            public Object[] getValues() {
                return new Object[]{ "one", "two" };
            }
        }

        MultiOutResult testMultiOutMethod();
>>>>>>> edd4d41c
    }

    public static class TestServiceImpl implements TestServiceInterface,
            SubscriptionPublisherInjection<SubscriptionPublisher> {

        @Override
        public String testServiceMethod(int paramOne, String paramTwo) {
            return String.format("Result: %d %s", paramOne, paramTwo);
        }

        @Override
        public String testServiceMethodNoArgs() {
            return "test";
        }

        @Override
        public void testServiceMethodVoidReturn() {
        }

        @Override
<<<<<<< HEAD
        public void assertMessageContextActive() {
            assertTrue(JoynrJeeMessageContext.getInstance().isActive());
        }

        @Override
        public void setSubscriptionPublisher(SubscriptionPublisher subscriptionPublisher) {
            assertFalse(JoynrJeeMessageContext.getInstance().isActive());
        }

=======
        public MultiOutResult testMultiOutMethod() {
            return new MultiOutResult();
        }
>>>>>>> edd4d41c
    }

    public static class TestProviderQosFactory implements ProviderQosFactory {
        private ProviderQos providerQos;

        public TestProviderQosFactory(ProviderQos providerQos) {
            this.providerQos = providerQos;
        }

        @Override
        public ProviderQos create() {
            return providerQos;
        }

        @Override
        public boolean providesFor(Class<?> serviceInterface) {
            return TestServiceInterface.class.isAssignableFrom(serviceInterface);
        }
    }

    @Mock
    private JoynrCallingPrincipal joynrCallingPincipal;

    @Test
    public void testInvokeVoidReturnMethod() throws Throwable {
        ProviderWrapper subject = createSubject();
        JoynrProvider proxy = createProxy(subject);

        Method method = TestServiceProviderInterface.class.getMethod("testServiceMethodVoidReturn");

        Object result = subject.invoke(proxy, method, new Object[0]);

        assertTrue(result instanceof Promise);
    }

    @Test
    public void testInvokeMultiOutMethod() throws Throwable {
        ProviderWrapper subject = createSubject();
        JoynrProvider proxy = createProxy(subject);

        Method method = TestServiceProviderInterface.class.getMethod("testMultiOutMethod");

        Object result = subject.invoke(proxy, method, new Object[0]);

        assertTrue(result instanceof Promise);
        Promise promise = (Promise) result;
        assertTrue(promise.isFulfilled());
        promise.then(new PromiseListener() {
            @Override
            public void onFulfillment(Object... values) {
                assertArrayEquals(new Object[]{ "one", "two" }, values);
            }

            @Override
            public void onRejection(JoynrException error) {
                fail("Shouldn't be here.");
            }
        });
    }

    @Test
    public void testInvokeMethodWithParams() throws Throwable {
        ProviderWrapper subject = createSubject();
        JoynrProvider proxy = createProxy(subject);

        Method method = TestServiceProviderInterface.class.getMethod("testServiceMethod", new Class[]{ Integer.TYPE,
                String.class });

        Object result = subject.invoke(proxy, method, new Object[]{ 1, "one" });

        assertTrue(result instanceof Promise);
        assertPromiseEquals(result, new TestServiceImpl().testServiceMethod(1, "one"));
    }

    @Test
    public void testInvokeMethodNoArgs() throws Throwable {
        ProviderWrapper subject = createSubject();
        JoynrProvider proxy = createProxy(subject);

        Method method = TestServiceProviderInterface.class.getMethod("testServiceMethodNoArgs");

        Object result = subject.invoke(proxy, method, new Object[0]);

        assertTrue(result instanceof Promise);
        assertPromiseEquals(result, "test");
    }

    @Test
    public void testSetSubscriptionPublisherDoesNotActivateScope() throws Throwable {
        ProviderWrapper subject = createSubject();
        JoynrProvider proxy = createProxy(subject);

        Method method = SubscriptionPublisherInjection.class.getMethod("setSubscriptionPublisher",
                                                                       new Class[]{ SubscriptionPublisher.class });

        subject.invoke(proxy, method, new Object[]{ mock(SubscriptionPublisher.class) });
        assertFalse(JoynrJeeMessageContext.getInstance().isActive());
    }

    @Test
    public void testMessageScopeActivated() throws Throwable {
        ProviderWrapper subject = createSubject();
        JoynrProvider proxy = createProxy(subject);

        Method method = TestServiceProviderInterface.class.getMethod("assertMessageContextActive");

        assertFalse(JoynrJeeMessageContext.getInstance().isActive());
        subject.invoke(proxy, method, new Object[0]);
        assertFalse(JoynrJeeMessageContext.getInstance().isActive());
    }

    @Test
    public void testPrincipalCopied() throws Throwable {
        ProviderWrapper subject = createSubject();
        JoynrProvider proxy = createProxy(subject);

        Method method = TestServiceProviderInterface.class.getMethod("testServiceMethodNoArgs");

        subject.invoke(proxy, method, new Object[0]);

        verify(joynrCallingPincipal).setUsername(USERNAME);
    }

    @SuppressWarnings("rawtypes")
    private void assertPromiseEquals(Object result, Object value) {
        assertTrue(((Promise) result).isFulfilled());
        Boolean[] ensureFulfilled = new Boolean[]{ false };
        ((Promise) result).then(new PromiseListener() {

            @Override
            public void onRejection(JoynrException error) {
                Assert.fail();
            }

            @Override
            public void onFulfillment(Object... values) {
                assertEquals(value, values[0]);
                ensureFulfilled[0] = true;
            }
        });
        assertTrue(ensureFulfilled[0]);
    }

    private ProviderWrapper createSubject() {
        return createSubject(Mockito.mock(BeanManager.class));
    }

    @SuppressWarnings("rawtypes")
    private ProviderWrapper createSubject(BeanManager beanManager) {
        Injector injector = mock(Injector.class);
        JoynrMessageCreator joynrMessageCreator = mock(JoynrMessageCreator.class);
        when(injector.getInstance(eq(JoynrMessageCreator.class))).thenReturn(joynrMessageCreator);
        when(joynrMessageCreator.getMessageCreatorId()).thenReturn(USERNAME);
        Bean<?> joynrCallingPrincipalBean = mock(Bean.class);
        when(beanManager.getBeans(JoynrCallingPrincipal.class)).thenReturn(Sets.newHashSet(joynrCallingPrincipalBean));
        when(beanManager.getReference(eq(joynrCallingPrincipalBean),
                                      eq(JoynrCallingPrincipal.class),
                                      Mockito.<CreationalContext> any())).thenReturn(joynrCallingPincipal);
        Bean<?> bean = mock(Bean.class);
        doReturn(TestServiceImpl.class).when(bean).getBeanClass();
        doReturn(new TestServiceImpl()).when(bean).create(null);
        ProviderWrapper subject = new ProviderWrapper(bean, beanManager, injector);
        return subject;
    }

    private JoynrProvider createProxy(ProviderWrapper forWrapper) {
        return (JoynrProvider) Proxy.newProxyInstance(ProviderWrapper.class.getClassLoader(), new Class[]{
                JoynrProvider.class, TestServiceInterface.class }, forWrapper);
    }

}<|MERGE_RESOLUTION|>--- conflicted
+++ resolved
@@ -23,35 +23,23 @@
 import static org.junit.Assert.assertEquals;
 import static org.junit.Assert.assertFalse;
 import static org.junit.Assert.assertTrue;
-<<<<<<< HEAD
+import static org.junit.Assert.fail;
 import static org.mockito.Mockito.doReturn;
+import static org.mockito.Mockito.eq;
 import static org.mockito.Mockito.mock;
 import static org.mockito.Mockito.verify;
 import static org.mockito.Mockito.when;
-import static org.mockito.Mockito.eq;
-=======
-import static org.junit.Assert.fail;
->>>>>>> edd4d41c
 
 import java.lang.reflect.Method;
 import java.lang.reflect.Proxy;
-import java.util.Arrays;
 
 import javax.enterprise.context.spi.CreationalContext;
 import javax.enterprise.inject.spi.Bean;
 import javax.enterprise.inject.spi.BeanManager;
 
-import io.joynr.dispatcher.rpc.MultiReturnValuesContainer;
-import org.junit.Assert;
-import org.junit.Test;
-import org.junit.runner.RunWith;
-import org.mockito.Mock;
-import org.mockito.Mockito;
-import org.mockito.runners.MockitoJUnitRunner;
-
 import com.google.common.collect.Sets;
 import com.google.inject.Injector;
-
+import io.joynr.dispatcher.rpc.MultiReturnValuesContainer;
 import io.joynr.exceptions.JoynrException;
 import io.joynr.jeeintegration.ProviderWrapper;
 import io.joynr.jeeintegration.api.ProviderQosFactory;
@@ -66,6 +54,12 @@
 import io.joynr.provider.SubscriptionPublisher;
 import io.joynr.provider.SubscriptionPublisherInjection;
 import joynr.types.ProviderQos;
+import org.junit.Assert;
+import org.junit.Test;
+import org.junit.runner.RunWith;
+import org.mockito.Mock;
+import org.mockito.Mockito;
+import org.mockito.runners.MockitoJUnitRunner;
 
 /**
  * Unit tests for {@link ProviderWrapper}.
@@ -84,11 +78,9 @@
 
         Promise<DeferredVoid> testServiceMethodVoidReturn();
 
-<<<<<<< HEAD
         Promise<DeferredVoid> assertMessageContextActive();
-=======
+
         Promise<Deferred<Object[]>> testMultiOutMethod();
->>>>>>> edd4d41c
     }
 
     public static interface TestServiceInterface {
@@ -100,9 +92,8 @@
 
         void testServiceMethodVoidReturn();
 
-<<<<<<< HEAD
         void assertMessageContextActive();
-=======
+
         public class MultiOutResult implements MultiReturnValuesContainer {
             public Object[] getValues() {
                 return new Object[]{ "one", "two" };
@@ -110,7 +101,6 @@
         }
 
         MultiOutResult testMultiOutMethod();
->>>>>>> edd4d41c
     }
 
     public static class TestServiceImpl implements TestServiceInterface,
@@ -131,7 +121,6 @@
         }
 
         @Override
-<<<<<<< HEAD
         public void assertMessageContextActive() {
             assertTrue(JoynrJeeMessageContext.getInstance().isActive());
         }
@@ -141,11 +130,10 @@
             assertFalse(JoynrJeeMessageContext.getInstance().isActive());
         }
 
-=======
         public MultiOutResult testMultiOutMethod() {
             return new MultiOutResult();
         }
->>>>>>> edd4d41c
+
     }
 
     public static class TestProviderQosFactory implements ProviderQosFactory {
