<!--
  #%L
  %%
  Copyright (C) 2011 - 2013 BMW Car IT GmbH
  %%
  Licensed under the Apache License, Version 2.0 (the "License");
  you may not use this file except in compliance with the License.
  You may obtain a copy of the License at

       http://www.apache.org/licenses/LICENSE-2.0

  Unless required by applicable law or agreed to in writing, software
  distributed under the License is distributed on an "AS IS" BASIS,
  WITHOUT WARRANTIES OR CONDITIONS OF ANY KIND, either express or implied.
  See the License for the specific language governing permissions and
  limitations under the License.
  #L%
  -->
<project xmlns="http://maven.apache.org/POM/4.0.0" xmlns:xsi="http://www.w3.org/2001/XMLSchema-instance" xsi:schemaLocation="http://maven.apache.org/POM/4.0.0 http://maven.apache.org/xsd/maven-4.0.0.xsd">
    <modelVersion>4.0.0</modelVersion>
    <groupId>io.joynr.java.messaging.websocket</groupId>
    <artifactId>joynr-websocket-common</artifactId>
    <packaging>jar</packaging>
    <name>${project.groupId}:${project.artifactId}</name>

    <parent>
        <groupId>io.joynr.java.messaging</groupId>
        <artifactId>websocket</artifactId>
<<<<<<< HEAD
        <version>0.21.0-SNAPSHOT</version>
=======
        <version>0.20.0</version>
>>>>>>> 992ea629
        <relativePath>../pom.xml</relativePath>
    </parent>

    <dependencies>
        <dependency>
            <groupId>io.joynr.java</groupId>
            <artifactId>javaapi</artifactId>
            <version>${project.version}</version>
        </dependency>
        <dependency>
            <groupId>org.eclipse.jetty.websocket</groupId>
            <artifactId>websocket-api</artifactId>
            <version>${jetty.version}</version>
        </dependency>
        <dependency>
            <groupId>io.joynr.java.messaging</groupId>
            <artifactId>messaging-common</artifactId>
            <version>${project.version}</version>
        </dependency>
    </dependencies>
    
</project><|MERGE_RESOLUTION|>--- conflicted
+++ resolved
@@ -26,11 +26,7 @@
     <parent>
         <groupId>io.joynr.java.messaging</groupId>
         <artifactId>websocket</artifactId>
-<<<<<<< HEAD
         <version>0.21.0-SNAPSHOT</version>
-=======
-        <version>0.20.0</version>
->>>>>>> 992ea629
         <relativePath>../pom.xml</relativePath>
     </parent>
 
