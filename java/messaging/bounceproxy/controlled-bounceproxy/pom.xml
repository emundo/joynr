<!--
  #%L
  %%
  Copyright (C) 2011 - 2013 BMW Car IT GmbH
  %%
  Licensed under the Apache License, Version 2.0 (the "License");
  you may not use this file except in compliance with the License.
  You may obtain a copy of the License at

       http://www.apache.org/licenses/LICENSE-2.0

  Unless required by applicable law or agreed to in writing, software
  distributed under the License is distributed on an "AS IS" BASIS,
  WITHOUT WARRANTIES OR CONDITIONS OF ANY KIND, either express or implied.
  See the License for the specific language governing permissions and
  limitations under the License.
  #L%
  -->
<project xmlns="http://maven.apache.org/POM/4.0.0" xmlns:xsi="http://www.w3.org/2001/XMLSchema-instance" xsi:schemaLocation="http://maven.apache.org/POM/4.0.0 http://maven.apache.org/xsd/maven-4.0.0.xsd">
	<modelVersion>4.0.0</modelVersion>

	<groupId>io.joynr.java.messaging.bounceproxy</groupId>
	<artifactId>controlled-bounceproxy</artifactId>
	<packaging>war</packaging>

	<name>${project.groupId}:${project.artifactId}</name>

	<parent>
		<groupId>io.joynr.java.messaging</groupId>
		<artifactId>bounceproxy</artifactId>
<<<<<<< HEAD
		<version>0.10.0-SNAPSHOT</version>
=======
		<version>0.9.1</version>
>>>>>>> 0d37463a
		<relativePath>../pom.xml</relativePath>
	</parent>

	<dependencies>

		<dependency>
			<groupId>io.joynr.java.messaging</groupId>
			<artifactId>channel-service</artifactId>
			<version>${project.version}</version>
		</dependency>
		
		<dependency>
			<groupId>io.joynr.java.messaging</groupId>
			<artifactId>messaging-service</artifactId>
			<version>${project.version}</version>
		</dependency>
		
		<dependency>
			<groupId>io.joynr.java.messaging</groupId>
			<artifactId>service-common</artifactId>
			<version>${project.version}</version>
		</dependency>
		
		<dependency>
			<groupId>org.apache.httpcomponents</groupId>
			<artifactId>httpclient</artifactId>
			<scope>compile</scope>
		</dependency>
		
		<dependency>
		    <groupId>org.apache.httpcomponents</groupId>
		    <artifactId>httpclient</artifactId>
		    <type>test-jar</type>
		    <scope>test</scope>
		</dependency>
		
		<dependency>
			<groupId>javax.servlet</groupId>
			<artifactId>javax.servlet-api</artifactId>
			<scope>provided</scope>
		</dependency>

		<!-- Don't use mockito-all here. 
		     It contains hamcrest classes in its jar, which conflict with JUnit -->		
		<dependency>
			<groupId>org.mockito</groupId>
			<artifactId>mockito-core</artifactId>
			<scope>test</scope>
		</dependency>

		<dependency>
			<groupId>com.jayway.restassured</groupId>
			<artifactId>rest-assured</artifactId>
			<scope>test</scope>
			<exclusions>
				<!-- Exclude Groovy because of classpath issue -->
				<exclusion>
					<groupId>org.codehaus.groovy</groupId>
					<artifactId>groovy-xml</artifactId>
				</exclusion>
				<exclusion>
					<groupId>org.codehaus.groovy</groupId>
					<artifactId>groovy-json</artifactId>
				</exclusion>
			</exclusions>
		</dependency>
	
		<!-- Need separate Groovy dependency because of classpath issues with REST Assured. -->
		<dependency>
			<groupId>org.codehaus.groovy</groupId>
			<artifactId>groovy-all</artifactId>
			<scope>test</scope>
		</dependency>

		<dependency>
			<groupId>io.joynr.java.messaging.bounceproxy</groupId>
			<artifactId>bounceproxy-common</artifactId>
			<version>${project.version}</version>
		</dependency>
		
		<dependency>
			<groupId>org.eclipse.jetty</groupId>
			<artifactId>jetty-server</artifactId>
			<version>${jetty.version}</version>
			<scope>test</scope>
		</dependency>
		<dependency>
			<groupId>org.eclipse.jetty</groupId>
			<artifactId>jetty-webapp</artifactId>
			<scope>test</scope>
		</dependency>
		<dependency>
			<groupId>org.eclipse.jetty.websocket</groupId>
			<artifactId>websocket-client</artifactId>
			<scope>test</scope>
		</dependency>
		<dependency>
			<groupId>org.eclipse.jetty</groupId>
			<artifactId>jetty-util</artifactId>
			<version>${jetty.version}</version>
		</dependency>
		<dependency>
			<groupId>org.slf4j</groupId>
			<artifactId>slf4j-log4j12</artifactId>
		</dependency>
	</dependencies>


	<build>
		<finalName>${project.artifactId}</finalName>
		
		<plugins>
			<plugin>
				<groupId>org.apache.maven.plugins</groupId>
				<artifactId>maven-war-plugin</artifactId>
				<configuration>
					<webXml>${basedir}/src/main/resources/WEB-INF/web.xml</webXml>
					<warName>${project.build.finalName}</warName>
					<warSourceDirectory>src/main/resources</warSourceDirectory>
					<attachClasses>true</attachClasses>
					<overlays>
						<overlay>
							<groupId>io.joynr.java.messaging</groupId>
							<artifactId>channel-service</artifactId>
							<type>jar</type>
							<includes>
								<include>css/**</include>
								<include>script/**</include>
								<include>channels.html</include>
								<include>NOTICE-javascript</include>
								<include>MIT-LICENSE</include>
								<include>LICENSE_INFO</include>
							</includes>
						</overlay>
					</overlays>
				</configuration>
			</plugin>
			
			<plugin>
				<groupId>org.eclipse.jetty</groupId>
				<artifactId>jetty-maven-plugin</artifactId>
				<configuration>
					<!--
					Don't define system properties here, because it will override system
					properties defined in plugin management in super POM.
					-->
					<webAppSourceDirectory>${basedir}/src/main/java</webAppSourceDirectory>
					<webXml>${basedir}/src/main/resources/WEB-INF/web.xml</webXml>
					<!--
					This "override" is needed to disable contextHandlers defined in plugin
					management in super POM.
					-->
					<contextHandlers combine.self="override"></contextHandlers>
					<webApp combine.self="override"></webApp>
				</configuration>
			</plugin>
			
		</plugins>

	</build>

</project><|MERGE_RESOLUTION|>--- conflicted
+++ resolved
@@ -28,11 +28,7 @@
 	<parent>
 		<groupId>io.joynr.java.messaging</groupId>
 		<artifactId>bounceproxy</artifactId>
-<<<<<<< HEAD
 		<version>0.10.0-SNAPSHOT</version>
-=======
-		<version>0.9.1</version>
->>>>>>> 0d37463a
 		<relativePath>../pom.xml</relativePath>
 	</parent>
 
@@ -43,40 +39,40 @@
 			<artifactId>channel-service</artifactId>
 			<version>${project.version}</version>
 		</dependency>
-		
+
 		<dependency>
 			<groupId>io.joynr.java.messaging</groupId>
 			<artifactId>messaging-service</artifactId>
 			<version>${project.version}</version>
 		</dependency>
-		
+
 		<dependency>
 			<groupId>io.joynr.java.messaging</groupId>
 			<artifactId>service-common</artifactId>
 			<version>${project.version}</version>
 		</dependency>
-		
+
 		<dependency>
 			<groupId>org.apache.httpcomponents</groupId>
 			<artifactId>httpclient</artifactId>
 			<scope>compile</scope>
 		</dependency>
-		
+
 		<dependency>
 		    <groupId>org.apache.httpcomponents</groupId>
 		    <artifactId>httpclient</artifactId>
 		    <type>test-jar</type>
 		    <scope>test</scope>
 		</dependency>
-		
+
 		<dependency>
 			<groupId>javax.servlet</groupId>
 			<artifactId>javax.servlet-api</artifactId>
 			<scope>provided</scope>
 		</dependency>
 
-		<!-- Don't use mockito-all here. 
-		     It contains hamcrest classes in its jar, which conflict with JUnit -->		
+		<!-- Don't use mockito-all here.
+		     It contains hamcrest classes in its jar, which conflict with JUnit -->
 		<dependency>
 			<groupId>org.mockito</groupId>
 			<artifactId>mockito-core</artifactId>
@@ -99,7 +95,7 @@
 				</exclusion>
 			</exclusions>
 		</dependency>
-	
+
 		<!-- Need separate Groovy dependency because of classpath issues with REST Assured. -->
 		<dependency>
 			<groupId>org.codehaus.groovy</groupId>
@@ -112,7 +108,7 @@
 			<artifactId>bounceproxy-common</artifactId>
 			<version>${project.version}</version>
 		</dependency>
-		
+
 		<dependency>
 			<groupId>org.eclipse.jetty</groupId>
 			<artifactId>jetty-server</artifactId>
@@ -143,7 +139,7 @@
 
 	<build>
 		<finalName>${project.artifactId}</finalName>
-		
+
 		<plugins>
 			<plugin>
 				<groupId>org.apache.maven.plugins</groupId>
@@ -170,7 +166,7 @@
 					</overlays>
 				</configuration>
 			</plugin>
-			
+
 			<plugin>
 				<groupId>org.eclipse.jetty</groupId>
 				<artifactId>jetty-maven-plugin</artifactId>
@@ -189,7 +185,7 @@
 					<webApp combine.self="override"></webApp>
 				</configuration>
 			</plugin>
-			
+
 		</plugins>
 
 	</build>
