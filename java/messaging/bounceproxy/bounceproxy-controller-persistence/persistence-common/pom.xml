<!--
  #%L
  %%
  Copyright (C) 2011 - 2013 BMW Car IT GmbH
  %%
  Licensed under the Apache License, Version 2.0 (the "License");
  you may not use this file except in compliance with the License.
  You may obtain a copy of the License at

       http://www.apache.org/licenses/LICENSE-2.0

  Unless required by applicable law or agreed to in writing, software
  distributed under the License is distributed on an "AS IS" BASIS,
  WITHOUT WARRANTIES OR CONDITIONS OF ANY KIND, either express or implied.
  See the License for the specific language governing permissions and
  limitations under the License.
  #L%
  -->
<project xmlns="http://maven.apache.org/POM/4.0.0" xmlns:xsi="http://www.w3.org/2001/XMLSchema-instance" xsi:schemaLocation="http://maven.apache.org/POM/4.0.0 http://maven.apache.org/xsd/maven-4.0.0.xsd">
	<modelVersion>4.0.0</modelVersion>

	<groupId>io.joynr.java.messaging.bounceproxy.bounceproxy-controller-persistence</groupId>
	<artifactId>persistence-common</artifactId>
	<packaging>jar</packaging>

	<name>${project.groupId}:${project.artifactId}</name>
	
	<description>common interfaces and implementations for directories needed by bounceproxy controller</description>

	<parent>
		<groupId>io.joynr.java.messaging.bounceproxy</groupId>
		<artifactId>bounceproxy-controller-persistence</artifactId>
<<<<<<< HEAD
		<version>0.10.0-SNAPSHOT</version>
=======
		<version>0.9.1</version>
>>>>>>> 0d37463a
		<relativePath>../pom.xml</relativePath>
	</parent>

	<properties>
	</properties>

	<dependencies>

		<dependency>
			<groupId>io.joynr.java.messaging</groupId>
			<artifactId>channel-service</artifactId>
			<version>${project.version}</version>
		</dependency>
		<dependency>
			<groupId>io.joynr.java.messaging</groupId>
			<artifactId>bounceproxy-controller-service</artifactId>
			<version>${project.version}</version>
		</dependency>
		<dependency>
			<groupId>org.mockito</groupId>
			<artifactId>mockito-core</artifactId>
			<scope>test</scope>
			<exclusions>
				<exclusion>
					<artifactId>hamcrest-core</artifactId>
					<groupId>org.hamcrest</groupId>
				</exclusion>
			</exclusions>
		</dependency>

		<dependency>
			<artifactId>hamcrest-core</artifactId>
			<groupId>org.hamcrest</groupId>
			<scope>test</scope>
		</dependency>
		
		<dependency>
			<artifactId>hamcrest-library</artifactId>
			<groupId>org.hamcrest</groupId>
			<scope>test</scope>
		</dependency>

		<dependency>
			<artifactId>junit</artifactId>
			<groupId>junit</groupId>
			<exclusions>
				<exclusion>
					<artifactId>hamcrest-core</artifactId>
					<groupId>org.hamcrest</groupId>
				</exclusion>
			</exclusions>
		</dependency>
	</dependencies>

</project><|MERGE_RESOLUTION|>--- conflicted
+++ resolved
@@ -24,17 +24,13 @@
 	<packaging>jar</packaging>
 
 	<name>${project.groupId}:${project.artifactId}</name>
-	
+
 	<description>common interfaces and implementations for directories needed by bounceproxy controller</description>
 
 	<parent>
 		<groupId>io.joynr.java.messaging.bounceproxy</groupId>
 		<artifactId>bounceproxy-controller-persistence</artifactId>
-<<<<<<< HEAD
 		<version>0.10.0-SNAPSHOT</version>
-=======
-		<version>0.9.1</version>
->>>>>>> 0d37463a
 		<relativePath>../pom.xml</relativePath>
 	</parent>
 
@@ -70,7 +66,7 @@
 			<groupId>org.hamcrest</groupId>
 			<scope>test</scope>
 		</dependency>
-		
+
 		<dependency>
 			<artifactId>hamcrest-library</artifactId>
 			<groupId>org.hamcrest</groupId>
