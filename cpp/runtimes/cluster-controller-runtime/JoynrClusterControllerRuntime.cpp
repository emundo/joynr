--- conflicted
+++ resolved
@@ -134,11 +134,8 @@
           connectorFactory(nullptr),
           settings(std::move(settings)),
           libjoynrSettings(*(this->settings)),
-<<<<<<< HEAD
           localDomainAccessController(nullptr),
-=======
           clusterControllerSettings(*(this->settings)),
->>>>>>> 81506ec9
 #ifdef USE_DBUS_COMMONAPI_COMMUNICATION
           dbusSettings(nullptr),
           ccDbusMessageRouterAdapter(nullptr),
@@ -227,24 +224,14 @@
     messagingStubFactory->registerStubFactory(std::make_shared<InProcessMessagingStubFactory>());
 
     // init message router
-<<<<<<< HEAD
     ccMessageRouter = std::make_shared<CcMessageRouter>(messagingStubFactory,
                                                         multicastMessagingSkeletonDirectory,
                                                         std::move(securityManager),
                                                         singleThreadIOService->getIOService(),
                                                         std::move(addressCalculator));
-
     ccMessageRouter->loadRoutingTable(libjoynrSettings.getMessageRouterPersistenceFilename());
-=======
-    messageRouter = std::make_shared<MessageRouter>(messagingStubFactory,
-                                                    multicastMessagingSkeletonDirectory,
-                                                    std::move(securityManager),
-                                                    singleThreadIOService->getIOService(),
-                                                    std::move(addressCalculator));
-    messageRouter->loadRoutingTable(libjoynrSettings.getMessageRouterPersistenceFilename());
-    messageRouter->loadMulticastReceiverDirectory(
+    ccMessageRouter->loadMulticastReceiverDirectory(
             clusterControllerSettings.getMulticastReceiverDirectoryPersistenceFilename());
->>>>>>> 81506ec9
 
     // provision global capabilities directory
     if (boost::starts_with(capabilitiesDirectoryChannelId, "{")) {
@@ -287,15 +274,9 @@
     messagingStubFactory->registerStubFactory(wsMessagingStubFactory);
 
     /* LibJoynr */
-<<<<<<< HEAD
     assert(ccMessageRouter);
-    joynrMessageSender =
-            new JoynrMessageSender(ccMessageRouter, messagingSettings.getTtlUpliftMs());
-=======
-    assert(messageRouter);
-    joynrMessageSender =
-            std::make_shared<JoynrMessageSender>(messageRouter, messagingSettings.getTtlUpliftMs());
->>>>>>> 81506ec9
+    joynrMessageSender = std::make_shared<JoynrMessageSender>(
+            ccMessageRouter, messagingSettings.getTtlUpliftMs());
     joynrDispatcher = new Dispatcher(joynrMessageSender, singleThreadIOService->getIOService());
     joynrMessageSender->registerDispatcher(joynrDispatcher);
 
@@ -380,13 +361,9 @@
 
         if (!mqttMessagingIsRunning) {
             mqttMessagingSkeleton = std::make_shared<MqttMessagingSkeleton>(
-<<<<<<< HEAD
-                    *ccMessageRouter, std::static_pointer_cast<MqttReceiver>(mqttMessageReceiver));
-=======
-                    *messageRouter,
+                    *ccMessageRouter,
                     std::static_pointer_cast<MqttReceiver>(mqttMessageReceiver),
                     messagingSettings.getTtlUpliftMs());
->>>>>>> 81506ec9
             mqttMessageReceiver->registerReceiveCallback([&](const std::string& msg) {
                 mqttMessagingSkeleton->onTextMessageReceived(msg);
             });
@@ -436,15 +413,10 @@
     publicationManager->loadSavedBroadcastSubscriptionRequestsMap(
             libjoynrSettings.getBroadcastSubscriptionRequestPersistenceFilename());
 
-<<<<<<< HEAD
-    subscriptionManager =
-            new SubscriptionManager(singleThreadIOService->getIOService(), ccMessageRouter);
-    inProcessPublicationSender = new InProcessPublicationSender(subscriptionManager);
-=======
     subscriptionManager = std::make_shared<SubscriptionManager>(
-            singleThreadIOService->getIOService(), messageRouter);
+            singleThreadIOService->getIOService(), ccMessageRouter);
     inProcessPublicationSender = new InProcessPublicationSender(subscriptionManager.get());
->>>>>>> 81506ec9
+
     auto libjoynrMessagingAddress =
             std::make_shared<InProcessMessagingAddress>(libJoynrMessagingSkeleton);
     // subscriptionManager = new SubscriptionManager(...)
