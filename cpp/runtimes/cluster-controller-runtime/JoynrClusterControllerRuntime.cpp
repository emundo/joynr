/*
 * #%L
 * %%
 * Copyright (C) 2011 - 2017 BMW Car IT GmbH
 * %%
 * Licensed under the Apache License, Version 2.0 (the "License");
 * you may not use this file except in compliance with the License.
 * You may obtain a copy of the License at
 * 
 *      http://www.apache.org/licenses/LICENSE-2.0
 * 
 * Unless required by applicable law or agreed to in writing, software
 * distributed under the License is distributed on an "AS IS" BASIS,
 * WITHOUT WARRANTIES OR CONDITIONS OF ANY KIND, either express or implied.
 * See the License for the specific language governing permissions and
 * limitations under the License.
 * #L%
 */
#include "JoynrClusterControllerRuntime.h"

#include <cassert>
#include <cstdint>
#include <chrono>
#include <memory>
#include <functional>

#include <boost/algorithm/string/predicate.hpp>
#include <mosquittopp.h>
#include "websocket/WebSocketCcMessagingSkeletonTLS.h"
#include "websocket/WebSocketCcMessagingSkeletonNonTLS.h"

#include "cluster-controller/access-control/AccessController.h"
#include "cluster-controller/access-control/LocalDomainAccessStore.h"
#include "cluster-controller/capabilities-client/CapabilitiesClient.h"
#include "cluster-controller/http-communication-manager/HttpMessagingSkeleton.h"
#include "cluster-controller/http-communication-manager/HttpReceiver.h"
#include "cluster-controller/http-communication-manager/HttpSender.h"
#include "cluster-controller/messaging/joynr-messaging/HttpMessagingStubFactory.h"
#include "cluster-controller/messaging/joynr-messaging/MqttMessagingStubFactory.h"
#include "cluster-controller/messaging/MessagingPropertiesPersistence.h"
#include "cluster-controller/mqtt/MqttMessagingSkeleton.h"
#include "cluster-controller/mqtt/MqttReceiver.h"
#include "cluster-controller/mqtt/MqttSender.h"

#include "joynr/infrastructure/DacTypes/ControlEntry.h"
#include "joynr/infrastructure/DacTypes/OwnerAccessControlEntry.h"
#include "joynr/infrastructure/DacTypes/MasterAccessControlEntry.h"
#include "joynr/serializer/Serializer.h"

#include "joynr/BrokerUrl.h"
#include "joynr/CapabilitiesRegistrar.h"
#include "joynr/CcMessageRouter.h"
#include "joynr/ConnectorFactory.h"
#include "joynr/DiscoveryQos.h"
#include "joynr/Dispatcher.h"
#include "joynr/exceptions/JoynrException.h"
#include "joynr/HttpMulticastAddressCalculator.h"
#include "joynr/IDispatcher.h"
#include "joynr/IMessageReceiver.h"
#include "joynr/IMessageSender.h"
#include "joynr/IMulticastAddressCalculator.h"
#include "joynr/infrastructure/GlobalCapabilitiesDirectoryProxy.h"
#include "joynr/InProcessAddress.h"
#include "joynr/InProcessConnectorFactory.h"
#include "joynr/InProcessDispatcher.h"
#include "joynr/InProcessMessagingAddress.h"
#include "joynr/InProcessPublicationSender.h"
#include "joynr/IRequestCallerDirectory.h"
#include "joynr/JoynrMessageSender.h"
#include "joynr/MqttMulticastAddressCalculator.h"
#include "joynr/JoynrMessagingConnectorFactory.h"
#include "joynr/LocalCapabilitiesDirectory.h"
#include "joynr/LocalDiscoveryAggregator.h"
#include "joynr/MessagingQos.h"
#include "joynr/MessagingStubFactory.h"
#include "joynr/MulticastMessagingSkeletonDirectory.h"
#include "joynr/ParticipantIdStorage.h"
#include "joynr/ProxyBuilder.h"
#include "joynr/ProxyFactory.h"
#include "joynr/PublicationManager.h"
#include "joynr/Settings.h"
#include "joynr/SubscriptionManager.h"
#include "joynr/system/DiscoveryInProcessConnector.h"
#include "joynr/system/DiscoveryProvider.h"
#include "joynr/system/DiscoveryRequestCaller.h"
#include "joynr/system/RoutingProvider.h"
#include "joynr/system/RoutingTypes/ChannelAddress.h"
#include "joynr/system/RoutingTypes/MqttProtocol.h"
#include "joynr/system/RoutingTypes/WebSocketAddress.h"
#include "joynr/SystemServicesSettings.h"
#include "joynr/SingleThreadedIOService.h"
#include "joynr/serializer/Serializer.h"

#include "libjoynr/in-process/InProcessLibJoynrMessagingSkeleton.h"
#include "libjoynr/in-process/InProcessMessagingStubFactory.h"
#include "libjoynr/joynr-messaging/DummyPlatformSecurityManager.h"
#include "libjoynr/websocket/WebSocketMessagingStubFactory.h"

#ifdef USE_DBUS_COMMONAPI_COMMUNICATION
#include "libjoynr/dbus/DbusMessagingStubFactory.h"
#endif // USE_DBUS_COMMONAPI_COMMUNICATION

namespace joynr
{

INIT_LOGGER(JoynrClusterControllerRuntime);

static const std::string ACC_ENTRIES_FILE = "CCAccessControl.entries";

JoynrClusterControllerRuntime::JoynrClusterControllerRuntime(
        std::unique_ptr<Settings> settings,
        std::shared_ptr<IMessageReceiver> httpMessageReceiver,
        std::shared_ptr<IMessageSender> httpMessageSender,
        std::shared_ptr<IMessageReceiver> mqttMessageReceiver,
        std::shared_ptr<IMessageSender> mqttMessageSender)
        : JoynrRuntime(*settings),
          joynrDispatcher(nullptr),
          inProcessDispatcher(nullptr),
          ccDispatcher(nullptr),
          subscriptionManager(nullptr),
          joynrMessagingSendSkeleton(nullptr),
          joynrMessageSender(nullptr),
          localCapabilitiesDirectory(nullptr),
          libJoynrMessagingSkeleton(nullptr),
          httpMessagingSkeleton(nullptr),
          mqttMessagingSkeleton(nullptr),
          httpMessageReceiver(httpMessageReceiver),
          httpMessageSender(httpMessageSender),
          mqttMessageReceiver(mqttMessageReceiver),
          mqttMessageSender(mqttMessageSender),
          dispatcherList(),
          inProcessConnectorFactory(nullptr),
          inProcessPublicationSender(nullptr),
          joynrMessagingConnectorFactory(nullptr),
          connectorFactory(nullptr),
          settings(std::move(settings)),
          libjoynrSettings(*(this->settings)),
          localDomainAccessController(nullptr),
          clusterControllerSettings(*(this->settings)),
#ifdef USE_DBUS_COMMONAPI_COMMUNICATION
          dbusSettings(nullptr),
          ccDbusMessageRouterAdapter(nullptr),
#endif // USE_DBUS_COMMONAPI_COMMUNICATION
          wsSettings(*(this->settings)),
          wsCcMessagingSkeleton(nullptr),
          wsTLSCcMessagingSkeleton(nullptr),
          httpMessagingIsRunning(false),
          mqttMessagingIsRunning(false),
          doMqttMessaging(false),
          doHttpMessaging(false),
          wsMessagingStubFactory(),
          mqttSettings(),
          multicastMessagingSkeletonDirectory(
                  std::make_shared<MulticastMessagingSkeletonDirectory>()),
          ccMessageRouter(nullptr)
{
    initializeAllDependencies();
}

void JoynrClusterControllerRuntime::initializeAllDependencies()
{
    /**
      * libjoynr side skeleton & dispatcher
      * This needs some preparation of libjoynr and clustercontroller parts.
      */
    messagingSettings.printSettings();
    libjoynrSettings.printSettings();
    wsSettings.printSettings();

    const BrokerUrl brokerUrl = messagingSettings.getBrokerUrl();
    assert(brokerUrl.getBrokerChannelsBaseUrl().isValid());
    const BrokerUrl bounceProxyUrl = messagingSettings.getBounceProxyUrl();
    assert(bounceProxyUrl.getBrokerChannelsBaseUrl().isValid());

    // If the BrokerUrl is a mqtt url, MQTT is used instead of HTTP
    const Url url = brokerUrl.getBrokerChannelsBaseUrl();
    std::string brokerProtocol = url.getProtocol();
    std::string bounceproxyProtocol = bounceProxyUrl.getBrokerChannelsBaseUrl().getProtocol();

    std::transform(brokerProtocol.begin(), brokerProtocol.end(), brokerProtocol.begin(), ::toupper);
    std::transform(bounceproxyProtocol.begin(),
                   bounceproxyProtocol.end(),
                   bounceproxyProtocol.begin(),
                   ::toupper);

    std::unique_ptr<IMulticastAddressCalculator> addressCalculator;

    if (brokerProtocol == joynr::system::RoutingTypes::MqttProtocol::getLiteral(
                                  joynr::system::RoutingTypes::MqttProtocol::Enum::MQTT) ||
        brokerProtocol == joynr::system::RoutingTypes::MqttProtocol::getLiteral(
                                  joynr::system::RoutingTypes::MqttProtocol::Enum::TCP)) {
        JOYNR_LOG_DEBUG(logger, "MQTT-Messaging");
        auto globalAddress = std::make_shared<const joynr::system::RoutingTypes::MqttAddress>(
                brokerUrl.toString(), "");
        addressCalculator = std::make_unique<joynr::MqttMulticastAddressCalculator>(globalAddress);
        doMqttMessaging = true;
    } else {
        JOYNR_LOG_DEBUG(logger, "HTTP-Messaging");
        auto globalAddress = std::make_shared<const joynr::system::RoutingTypes::ChannelAddress>(
                brokerUrl.toString(), "");
        addressCalculator = std::make_unique<joynr::HttpMulticastAddressCalculator>(globalAddress);
        doHttpMessaging = true;
    }

    if (!doHttpMessaging && boost::starts_with(bounceproxyProtocol, "HTTP")) {
        JOYNR_LOG_DEBUG(logger, "HTTP-Messaging");
        doHttpMessaging = true;
    }

    std::string capabilitiesDirectoryChannelId =
            messagingSettings.getCapabilitiesDirectoryChannelId();
    std::string capabilitiesDirectoryParticipantId =
            messagingSettings.getCapabilitiesDirectoryParticipantId();

    // Initialise security manager
    std::unique_ptr<IPlatformSecurityManager> securityManager =
            std::make_unique<DummyPlatformSecurityManager>();

    // CAREFUL: the factory creates an old style dispatcher, not the new one!
    inProcessDispatcher = new InProcessDispatcher(singleThreadIOService->getIOService());
    /* CC */
    // create the messaging stub factory
    auto messagingStubFactory = std::make_shared<MessagingStubFactory>();
#ifdef USE_DBUS_COMMONAPI_COMMUNICATION
    messagingStubFactory->registerStubFactory(std::make_shared<DbusMessagingStubFactory>());
#endif // USE_DBUS_COMMONAPI_COMMUNICATION
    messagingStubFactory->registerStubFactory(std::make_shared<InProcessMessagingStubFactory>());

    // init message router
    ccMessageRouter = std::make_shared<CcMessageRouter>(messagingStubFactory,
                                                        multicastMessagingSkeletonDirectory,
                                                        std::move(securityManager),
                                                        singleThreadIOService->getIOService(),
                                                        std::move(addressCalculator));
    ccMessageRouter->loadRoutingTable(libjoynrSettings.getMessageRouterPersistenceFilename());
    ccMessageRouter->loadMulticastReceiverDirectory(
            clusterControllerSettings.getMulticastReceiverDirectoryPersistenceFilename());

    // provision global capabilities directory
    if (boost::starts_with(capabilitiesDirectoryChannelId, "{")) {
        try {
            using system::RoutingTypes::MqttAddress;
            auto globalCapabilitiesDirectoryAddress = std::make_shared<MqttAddress>();
            joynr::serializer::deserializeFromJson(
                    *globalCapabilitiesDirectoryAddress, capabilitiesDirectoryChannelId);
            ccMessageRouter->addProvisionedNextHop(
                    capabilitiesDirectoryParticipantId, globalCapabilitiesDirectoryAddress);
        } catch (const std::invalid_argument& e) {
            JOYNR_LOG_FATAL(logger,
                            "could not deserialize MqttAddress from {} - error: {}",
                            capabilitiesDirectoryChannelId,
                            e.what());
        }
    } else {
        auto globalCapabilitiesDirectoryAddress =
                std::make_shared<const joynr::system::RoutingTypes::ChannelAddress>(
                        messagingSettings.getCapabilitiesDirectoryUrl() +
                                capabilitiesDirectoryChannelId + "/",
                        capabilitiesDirectoryChannelId);
        ccMessageRouter->addProvisionedNextHop(
                capabilitiesDirectoryParticipantId, globalCapabilitiesDirectoryAddress);
    }

    // setup CC WebSocket interface
    wsMessagingStubFactory = std::make_shared<WebSocketMessagingStubFactory>();
    wsMessagingStubFactory->registerOnMessagingStubClosedCallback([messagingStubFactory](
            const std::shared_ptr<const joynr::system::RoutingTypes::Address>& destinationAddress) {
        messagingStubFactory->remove(destinationAddress);
    });
<<<<<<< HEAD

    createWsCCMessagingSkeletons();

=======
    system::RoutingTypes::WebSocketAddress wsAddress =
            wsSettings.createClusterControllerMessagingAddress();
    wsCcMessagingSkeleton =
            std::make_shared<WebSocketCcMessagingSkeleton>(singleThreadIOService->getIOService(),
                                                           ccMessageRouter,
                                                           wsMessagingStubFactory,
                                                           wsAddress);
>>>>>>> 355b219d
    messagingStubFactory->registerStubFactory(wsMessagingStubFactory);

    /* LibJoynr */
    assert(ccMessageRouter);
    joynrMessageSender = std::make_shared<JoynrMessageSender>(
            ccMessageRouter, messagingSettings.getTtlUpliftMs());
    joynrDispatcher = new Dispatcher(joynrMessageSender, singleThreadIOService->getIOService());
    joynrMessageSender->registerDispatcher(joynrDispatcher);

    /* CC */
    // TODO: libjoynrmessagingskeleton now uses the Dispatcher, should it use the
    // InprocessDispatcher?
    libJoynrMessagingSkeleton =
            std::make_shared<InProcessLibJoynrMessagingSkeleton>(joynrDispatcher);
    // EndpointAddress to messagingStub is transmitted when a provider is registered
    // messagingStubFactory->registerInProcessMessagingSkeleton(libJoynrMessagingSkeleton);

    std::string httpSerializedGlobalClusterControllerAddress;
    std::string mqttSerializedGlobalClusterControllerAddress;

    MessagingPropertiesPersistence persist(
            messagingSettings.getMessagingPropertiesPersistenceFilename());
    std::string clusterControllerId = persist.getChannelId();
    std::string receiverId = persist.getReceiverId();
    /**
      * ClusterController side HTTP
      *
      */

    if (doHttpMessaging) {

        if (!httpMessageReceiver) {
            JOYNR_LOG_DEBUG(logger,
                            "The http message receiver supplied is NULL, creating the default "
                            "http MessageReceiver");

            httpMessageReceiver = std::make_shared<HttpReceiver>(
                    messagingSettings, clusterControllerId, receiverId);

            assert(httpMessageReceiver != nullptr);

            httpMessagingSkeleton = std::make_shared<HttpMessagingSkeleton>(*ccMessageRouter);
            httpMessageReceiver->registerReceiveCallback([&](const std::string& msg) {
                httpMessagingSkeleton->onTextMessageReceived(msg);
            });
        }

        httpSerializedGlobalClusterControllerAddress =
                httpMessageReceiver->getGlobalClusterControllerAddress();

        // create http message sender
        if (!httpMessageSender) {
            JOYNR_LOG_DEBUG(logger,
                            "The http message sender supplied is NULL, creating the default "
                            "http MessageSender");

            httpMessageSender = std::make_shared<HttpSender>(
                    messagingSettings.getBounceProxyUrl(),
                    std::chrono::milliseconds(messagingSettings.getSendMsgMaxTtl()),
                    std::chrono::milliseconds(messagingSettings.getSendMsgRetryInterval()));
        }

        messagingStubFactory->registerStubFactory(std::make_shared<HttpMessagingStubFactory>(
                httpMessageSender, httpSerializedGlobalClusterControllerAddress));
    }

    /**
      * ClusterController side MQTT
      *
      */

    if (doMqttMessaging) {

        if (!mqttMessageReceiver && !mqttMessageSender) {
            mosqpp::lib_init();
        }

        if (!mqttMessageReceiver) {
            JOYNR_LOG_DEBUG(logger,
                            "The mqtt message receiver supplied is NULL, creating the default "
                            "mqtt MessageReceiver");

            mqttMessageReceiver = std::make_shared<MqttReceiver>(
                    messagingSettings, clusterControllerId, receiverId);

            assert(mqttMessageReceiver != nullptr);
        }

        if (!mqttMessagingIsRunning) {
            mqttMessagingSkeleton = std::make_shared<MqttMessagingSkeleton>(
                    *ccMessageRouter,
                    std::static_pointer_cast<MqttReceiver>(mqttMessageReceiver),
                    messagingSettings.getTtlUpliftMs());
            mqttMessageReceiver->registerReceiveCallback([&](const std::string& msg) {
                mqttMessagingSkeleton->onTextMessageReceived(msg);
            });
            multicastMessagingSkeletonDirectory
                    ->registerSkeleton<system::RoutingTypes::MqttAddress>(mqttMessagingSkeleton);
        }

        mqttSerializedGlobalClusterControllerAddress =
                mqttMessageReceiver->getGlobalClusterControllerAddress();

        // create message sender
        if (!mqttMessageSender) {
            JOYNR_LOG_DEBUG(logger,
                            "The mqtt message sender supplied is NULL, creating the default "
                            "mqtt MessageSender");

            mqttMessageSender = std::make_shared<MqttSender>(messagingSettings);

            mqttMessageSender->registerReceiver(mqttMessageReceiver);
        }

        messagingStubFactory->registerStubFactory(std::make_shared<MqttMessagingStubFactory>(
                mqttMessageSender, mqttSerializedGlobalClusterControllerAddress));
    }

    const std::string channelGlobalCapabilityDir =
            doMqttMessaging ? mqttSerializedGlobalClusterControllerAddress
                            : httpSerializedGlobalClusterControllerAddress;

#ifdef USE_DBUS_COMMONAPI_COMMUNICATION
    dbusSettings = new DbusSettings(*settings);
    dbusSettings->printSettings();
    // register dbus skeletons for capabilities and messaging interfaces
    std::string ccMessagingAddress(dbusSettings->createClusterControllerMessagingAddressString());
    ccDbusMessageRouterAdapter = new DBusMessageRouterAdapter(*ccMessageRouter, ccMessagingAddress);
#endif // USE_DBUS_COMMONAPI_COMMUNICATION

    /**
      * libJoynr side
      *
      */
    publicationManager = new PublicationManager(singleThreadIOService->getIOService(),
                                                joynrMessageSender.get(),
                                                messagingSettings.getTtlUpliftMs());
    publicationManager->loadSavedAttributeSubscriptionRequestsMap(
            libjoynrSettings.getSubscriptionRequestPersistenceFilename());
    publicationManager->loadSavedBroadcastSubscriptionRequestsMap(
            libjoynrSettings.getBroadcastSubscriptionRequestPersistenceFilename());

    subscriptionManager = std::make_shared<SubscriptionManager>(
            singleThreadIOService->getIOService(), ccMessageRouter);
    inProcessPublicationSender = new InProcessPublicationSender(subscriptionManager.get());

    auto libjoynrMessagingAddress =
            std::make_shared<InProcessMessagingAddress>(libJoynrMessagingSkeleton);
    // subscriptionManager = new SubscriptionManager(...)
    inProcessConnectorFactory = new InProcessConnectorFactory(
            subscriptionManager.get(),
            publicationManager,
            inProcessPublicationSender,
            dynamic_cast<IRequestCallerDirectory*>(inProcessDispatcher));
    joynrMessagingConnectorFactory =
            new JoynrMessagingConnectorFactory(joynrMessageSender, subscriptionManager);

    auto connectorFactory = std::make_unique<ConnectorFactory>(
            inProcessConnectorFactory, joynrMessagingConnectorFactory);
    proxyFactory =
            std::make_unique<ProxyFactory>(libjoynrMessagingAddress, std::move(connectorFactory));

    dispatcherList.push_back(joynrDispatcher);
    dispatcherList.push_back(inProcessDispatcher);

    // Set up the persistence file for storing provider participant ids
    std::string persistenceFilename = libjoynrSettings.getParticipantIdsPersistenceFilename();
    participantIdStorage = std::make_shared<ParticipantIdStorage>(persistenceFilename);

    dispatcherAddress = libjoynrMessagingAddress;

    const bool provisionClusterControllerDiscoveryEntries = true;
    discoveryProxy = std::make_unique<LocalDiscoveryAggregator>(
            systemServicesSettings, messagingSettings, provisionClusterControllerDiscoveryEntries);
    requestCallerDirectory = dynamic_cast<IRequestCallerDirectory*>(inProcessDispatcher);

    std::shared_ptr<ICapabilitiesClient> capabilitiesClient =
            std::make_shared<CapabilitiesClient>();
    localCapabilitiesDirectory =
            std::make_shared<LocalCapabilitiesDirectory>(messagingSettings,
                                                         capabilitiesClient,
                                                         channelGlobalCapabilityDir,
                                                         *ccMessageRouter,
                                                         libjoynrSettings,
                                                         singleThreadIOService->getIOService(),
                                                         clusterControllerId);
    localCapabilitiesDirectory->loadPersistedFile();
    // importPersistedLocalCapabilitiesDirectory();

    std::string discoveryProviderParticipantId(
            systemServicesSettings.getCcDiscoveryProviderParticipantId());
    auto discoveryRequestCaller =
            std::make_shared<joynr::system::DiscoveryRequestCaller>(localCapabilitiesDirectory);
    auto discoveryProviderAddress = std::make_shared<InProcessAddress>(discoveryRequestCaller);

    {
        using joynr::system::DiscoveryInProcessConnector;
        auto discoveryInProcessConnector = std::make_unique<DiscoveryInProcessConnector>(
                subscriptionManager.get(),
                publicationManager,
                inProcessPublicationSender,
                std::make_shared<DummyPlatformSecurityManager>(),
                std::string(), // can be ignored
                discoveryProviderParticipantId,
                discoveryProviderAddress);
        discoveryProxy->setDiscoveryProxy(std::move(discoveryInProcessConnector));
    }
    capabilitiesRegistrar = std::make_unique<CapabilitiesRegistrar>(
            dispatcherList,
            *discoveryProxy,
            participantIdStorage,
            dispatcherAddress,
            ccMessageRouter,
            messagingSettings.getDiscoveryEntryExpiryIntervalMs(),
            *publicationManager);

    joynrDispatcher->registerPublicationManager(publicationManager);
    joynrDispatcher->registerSubscriptionManager(subscriptionManager);

    // ******************************************************************************************
    // WARNING: Latent dependency in place!
    //
    // ProxyBuilder performs a discovery this is why discoveryProxy->setDiscoveryProxy must be
    // called before any createProxyBuilder().
    //
    // ******************************************************************************************
    DiscoveryQos discoveryQos(10000);
    discoveryQos.setArbitrationStrategy(DiscoveryQos::ArbitrationStrategy::FIXED_PARTICIPANT);
    discoveryQos.addCustomParameter(
            "fixedParticipantId", messagingSettings.getCapabilitiesDirectoryParticipantId());

    std::unique_ptr<ProxyBuilder<infrastructure::GlobalCapabilitiesDirectoryProxy>>
            capabilitiesProxyBuilder =
                    createProxyBuilder<infrastructure::GlobalCapabilitiesDirectoryProxy>(
                            messagingSettings.getDiscoveryDirectoriesDomain());
    capabilitiesProxyBuilder->setDiscoveryQos(discoveryQos);

    capabilitiesClient->setProxyBuilder(std::move(capabilitiesProxyBuilder));

#ifdef JOYNR_ENABLE_ACCESS_CONTROL
    // Do this after local capabilities directory and message router have been initialized.
    enableAccessController(messagingSettings);
#endif // JOYNR_ENABLE_ACCESS_CONTROL
}

std::shared_ptr<IMessageRouter> JoynrClusterControllerRuntime::getMessageRouter()
{
    return ccMessageRouter;
}

void JoynrClusterControllerRuntime::enableAccessController(MessagingSettings& messagingSettings)
{
    if (!messagingSettings.enableAccessController()) {
        return;
    }

    if (!joynr::util::fileExists(ACC_ENTRIES_FILE)) {
        JOYNR_LOG_WARN(
                logger, "AccessControl was enabled but {} does not exists.", ACC_ENTRIES_FILE);
        return;
    }

    std::vector<std::shared_ptr<joynr::infrastructure::DacTypes::ControlEntry>>
            accessControlEntries;
    try {
        joynr::serializer::deserializeFromJson(
                accessControlEntries, joynr::util::loadStringFromFile(ACC_ENTRIES_FILE));
    } catch (const std::runtime_error& ex) {
        JOYNR_LOG_ERROR(logger, ex.what());
        return;
    } catch (const std::invalid_argument& ex) {
        JOYNR_LOG_ERROR(logger,
                        "Could not deserialize access control entries from {}: {}",
                        ACC_ENTRIES_FILE,
                        ex.what());
        return;
    }

    auto localDomainAccessStore = std::make_unique<joynr::LocalDomainAccessStore>();

    // Use update methods to insert deserialized entries in access store
    for (const std::shared_ptr<joynr::infrastructure::DacTypes::ControlEntry> entry :
         accessControlEntries) {
        if (auto masterEntry = std::dynamic_pointer_cast<
                    joynr::infrastructure::DacTypes::MasterAccessControlEntry>(entry)) {
            localDomainAccessStore->updateMasterAccessControlEntry(*masterEntry);
        } else if (auto ownerEntry = std::dynamic_pointer_cast<
                           joynr::infrastructure::DacTypes::OwnerAccessControlEntry>(entry)) {
            localDomainAccessStore->updateOwnerAccessControlEntry(*ownerEntry);
        } else {
            JOYNR_LOG_ERROR(logger, "Access control contains unrecognized entry. Skipping...");
        }
    }

    localDomainAccessController =
            std::make_unique<joynr::LocalDomainAccessController>(std::move(localDomainAccessStore));

    auto accessController = std::make_shared<joynr::AccessController>(
            *localCapabilitiesDirectory, *localDomainAccessController);

    ccMessageRouter->setAccessController(accessController);
}

void JoynrClusterControllerRuntime::createWsCCMessagingSkeletons()
{
    if (clusterControllerSettings.isWsTLSPortSet()) {
        std::string certificateAuthorityPemFilename =
                wsSettings.getCertificateAuthorityPemFilename();
        std::string certificatePemFilename = wsSettings.getCertificatePemFilename();
        std::string privateKeyPemFilename = wsSettings.getPrivateKeyPemFilename();

        if (checkAndLogCryptoFileExistence(certificateAuthorityPemFilename,
                                           certificatePemFilename,
                                           privateKeyPemFilename,
                                           logger)) {
            JOYNR_LOG_INFO(logger, "Using TLS connection");

            system::RoutingTypes::WebSocketAddress wsAddress(
                    system::RoutingTypes::WebSocketProtocol::WSS,
                    "localhost",
                    clusterControllerSettings.getWsTLSPort(),
                    "");

            wsTLSCcMessagingSkeleton = std::make_shared<WebSocketCcMessagingSkeletonTLS>(
                    singleThreadIOService->getIOService(),
                    messageRouter,
                    wsMessagingStubFactory,
                    wsAddress,
                    certificateAuthorityPemFilename,
                    certificatePemFilename,
                    privateKeyPemFilename);
        }
    }

    if (clusterControllerSettings.isWsPortSet()) {
        system::RoutingTypes::WebSocketAddress wsAddress(
                system::RoutingTypes::WebSocketProtocol::WS,
                "localhost",
                clusterControllerSettings.getWsPort(),
                "");

        wsCcMessagingSkeleton = std::make_shared<WebSocketCcMessagingSkeletonNonTLS>(
                singleThreadIOService->getIOService(),
                messageRouter,
                wsMessagingStubFactory,
                wsAddress);
    }
}

void JoynrClusterControllerRuntime::registerRoutingProvider()
{
    std::string domain(systemServicesSettings.getDomain());
    std::shared_ptr<joynr::system::RoutingProvider> routingProvider(ccMessageRouter);
    std::string interfaceName(routingProvider->getInterfaceName());
    std::string participantId(systemServicesSettings.getCcRoutingProviderParticipantId());

    // provision the participant ID for the routing provider
    participantIdStorage->setProviderParticipantId(domain, interfaceName, participantId);

    joynr::types::ProviderQos routingProviderQos;
    routingProviderQos.setCustomParameters(std::vector<joynr::types::CustomParameter>());
    routingProviderQos.setPriority(1);
    routingProviderQos.setScope(joynr::types::ProviderScope::LOCAL);
    routingProviderQos.setSupportsOnChangeSubscriptions(false);
    registerProvider<joynr::system::RoutingProvider>(domain, routingProvider, routingProviderQos);
}

void JoynrClusterControllerRuntime::registerDiscoveryProvider()
{
    std::string domain(systemServicesSettings.getDomain());
    std::shared_ptr<joynr::system::DiscoveryProvider> discoveryProvider(localCapabilitiesDirectory);
    std::string interfaceName(discoveryProvider->getInterfaceName());
    std::string participantId(systemServicesSettings.getCcDiscoveryProviderParticipantId());

    // provision the participant ID for the discovery provider
    participantIdStorage->setProviderParticipantId(domain, interfaceName, participantId);

    joynr::types::ProviderQos discoveryProviderQos;
    discoveryProviderQos.setCustomParameters(std::vector<joynr::types::CustomParameter>());
    discoveryProviderQos.setPriority(1);
    discoveryProviderQos.setScope(joynr::types::ProviderScope::LOCAL);
    discoveryProviderQos.setSupportsOnChangeSubscriptions(false);
    registerProvider<joynr::system::DiscoveryProvider>(
            domain, discoveryProvider, discoveryProviderQos);
}

JoynrClusterControllerRuntime::~JoynrClusterControllerRuntime()
{
    JOYNR_LOG_TRACE(logger, "entering ~JoynrClusterControllerRuntime");

    // synchronously stop the underlying boost::asio::io_service
    // this ensures all asynchronous operations are stopped now
    // which allows a safe shutdown
    singleThreadIOService->stop();
    stopMessaging();

    multicastMessagingSkeletonDirectory->unregisterSkeleton<system::RoutingTypes::MqttAddress>();

    if (joynrDispatcher != nullptr) {
        JOYNR_LOG_TRACE(logger, "joynrDispatcher");
        // joynrDispatcher->stopMessaging();
        delete joynrDispatcher;
    }

    delete inProcessDispatcher;
    inProcessDispatcher = nullptr;

    delete inProcessPublicationSender;
    inProcessPublicationSender = nullptr;

#ifdef USE_DBUS_COMMONAPI_COMMUNICATION
    delete ccDbusMessageRouterAdapter;
    delete dbusSettings;
#endif // USE_DBUS_COMMONAPI_COMMUNICATION

    JOYNR_LOG_TRACE(logger, "leaving ~JoynrClusterControllerRuntime");
}

void JoynrClusterControllerRuntime::startMessaging()
{
    //    assert(joynrDispatcher!=NULL);
    //    joynrDispatcher->startMessaging();
    //    joynrDispatcher->waitForMessaging();
    if (doHttpMessaging) {
        assert(httpMessageReceiver != nullptr);
        if (!httpMessagingIsRunning) {
            httpMessageReceiver->startReceiveQueue();
            httpMessagingIsRunning = true;
        }
    }
    if (doMqttMessaging) {
        assert(mqttMessageReceiver != nullptr);
        if (!mqttMessagingIsRunning) {
            mqttMessageReceiver->startReceiveQueue();
            mqttMessagingIsRunning = true;
        }
    }
}

void JoynrClusterControllerRuntime::stopMessaging()
{
    // joynrDispatcher->stopMessaging();
    if (doHttpMessaging) {
        if (httpMessagingIsRunning) {
            httpMessageReceiver->stopReceiveQueue();
            httpMessagingIsRunning = false;
        }
    }
    if (doMqttMessaging) {
        if (mqttMessagingIsRunning) {
            mqttMessageReceiver->stopReceiveQueue();
            mqttMessagingIsRunning = false;
        }
    }
}

void JoynrClusterControllerRuntime::runForever()
{
    singleThreadIOService->join();
}

std::unique_ptr<JoynrClusterControllerRuntime> JoynrClusterControllerRuntime::create(
        std::unique_ptr<Settings> settings,
        const std::string& discoveryEntriesFile)
{
    auto runtime = std::make_unique<JoynrClusterControllerRuntime>(std::move(settings));

    assert(runtime->localCapabilitiesDirectory);
    runtime->localCapabilitiesDirectory->injectGlobalCapabilitiesFromFile(discoveryEntriesFile);
    runtime->start();

    return runtime;
}

void JoynrClusterControllerRuntime::unregisterProvider(const std::string& participantId)
{
    assert(capabilitiesRegistrar);
    capabilitiesRegistrar->remove(participantId);
}

void JoynrClusterControllerRuntime::start()
{
    startMessaging();
    registerRoutingProvider();
    registerDiscoveryProvider();
    singleThreadIOService->start();
}

void JoynrClusterControllerRuntime::stop(bool deleteChannel)
{
    if (deleteChannel) {
        this->deleteChannel();
    }
    stopMessaging();
    singleThreadIOService->stop();
}

void JoynrClusterControllerRuntime::deleteChannel()
{
    if (doHttpMessaging) {
        httpMessageReceiver->tryToDeleteChannel();
    }
    // Nothing to do for MQTT
}

} // namespace joynr<|MERGE_RESOLUTION|>--- conflicted
+++ resolved
@@ -267,19 +267,9 @@
             const std::shared_ptr<const joynr::system::RoutingTypes::Address>& destinationAddress) {
         messagingStubFactory->remove(destinationAddress);
     });
-<<<<<<< HEAD
 
     createWsCCMessagingSkeletons();
 
-=======
-    system::RoutingTypes::WebSocketAddress wsAddress =
-            wsSettings.createClusterControllerMessagingAddress();
-    wsCcMessagingSkeleton =
-            std::make_shared<WebSocketCcMessagingSkeleton>(singleThreadIOService->getIOService(),
-                                                           ccMessageRouter,
-                                                           wsMessagingStubFactory,
-                                                           wsAddress);
->>>>>>> 355b219d
     messagingStubFactory->registerStubFactory(wsMessagingStubFactory);
 
     /* LibJoynr */
@@ -605,7 +595,7 @@
 
             wsTLSCcMessagingSkeleton = std::make_shared<WebSocketCcMessagingSkeletonTLS>(
                     singleThreadIOService->getIOService(),
-                    messageRouter,
+                    ccMessageRouter,
                     wsMessagingStubFactory,
                     wsAddress,
                     certificateAuthorityPemFilename,
@@ -623,7 +613,7 @@
 
         wsCcMessagingSkeleton = std::make_shared<WebSocketCcMessagingSkeletonNonTLS>(
                 singleThreadIOService->getIOService(),
-                messageRouter,
+                ccMessageRouter,
                 wsMessagingStubFactory,
                 wsAddress);
     }
