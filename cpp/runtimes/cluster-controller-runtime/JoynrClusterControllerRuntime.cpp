/*
 * #%L
 * %%
 * Copyright (C) 2011 - 2017 BMW Car IT GmbH
 * %%
 * Licensed under the Apache License, Version 2.0 (the "License");
 * you may not use this file except in compliance with the License.
 * You may obtain a copy of the License at
 * 
 *      http://www.apache.org/licenses/LICENSE-2.0
 * 
 * Unless required by applicable law or agreed to in writing, software
 * distributed under the License is distributed on an "AS IS" BASIS,
 * WITHOUT WARRANTIES OR CONDITIONS OF ANY KIND, either express or implied.
 * See the License for the specific language governing permissions and
 * limitations under the License.
 * #L%
 */
#include "JoynrClusterControllerRuntime.h"

#include <cassert>
#include <cstdint>
#include <chrono>
#include <memory>
#include <functional>

#include <boost/algorithm/string/predicate.hpp>
#include <mosquittopp.h>
#include "websocket/WebSocketCcMessagingSkeletonTLS.h"
#include "websocket/WebSocketCcMessagingSkeletonNonTLS.h"

#include "cluster-controller/access-control/AccessController.h"
#include "cluster-controller/access-control/LocalDomainAccessStore.h"
#include "cluster-controller/capabilities-client/CapabilitiesClient.h"
#include "cluster-controller/http-communication-manager/HttpMessagingSkeleton.h"
#include "cluster-controller/http-communication-manager/HttpReceiver.h"
#include "cluster-controller/http-communication-manager/HttpSender.h"
#include "cluster-controller/messaging/joynr-messaging/HttpMessagingStubFactory.h"
#include "cluster-controller/messaging/joynr-messaging/MqttMessagingStubFactory.h"
#include "cluster-controller/messaging/MessagingPropertiesPersistence.h"
#include "cluster-controller/mqtt/MqttMessagingSkeleton.h"
#include "cluster-controller/mqtt/MqttReceiver.h"
#include "cluster-controller/mqtt/MqttSender.h"
#include "cluster-controller/mqtt/MosquittoConnection.h"

#include "joynr/infrastructure/DacTypes/ControlEntry.h"
#include "joynr/infrastructure/DacTypes/OwnerAccessControlEntry.h"
#include "joynr/infrastructure/DacTypes/MasterAccessControlEntry.h"
#include "joynr/infrastructure/GlobalDomainAccessControllerProxy.h"
#include "joynr/serializer/Serializer.h"

#include "joynr/BrokerUrl.h"
#include "joynr/CapabilitiesRegistrar.h"
#include "joynr/CcMessageRouter.h"
#include "joynr/ConnectorFactory.h"
#include "joynr/DiscoveryQos.h"
#include "joynr/Dispatcher.h"
#include "joynr/exceptions/JoynrException.h"
#include "joynr/HttpMulticastAddressCalculator.h"
#include "joynr/IDispatcher.h"
#include "joynr/IMessageReceiver.h"
#include "joynr/IMessageSender.h"
#include "joynr/IMulticastAddressCalculator.h"
#include "joynr/infrastructure/GlobalCapabilitiesDirectoryProxy.h"
#include "joynr/InProcessAddress.h"
#include "joynr/InProcessConnectorFactory.h"
#include "joynr/InProcessDispatcher.h"
#include "joynr/InProcessMessagingAddress.h"
#include "joynr/InProcessPublicationSender.h"
#include "joynr/IRequestCallerDirectory.h"
#include "joynr/JoynrMessageSender.h"
#include "joynr/MqttMulticastAddressCalculator.h"
#include "joynr/JoynrMessagingConnectorFactory.h"
#include "joynr/LocalCapabilitiesDirectory.h"
#include "joynr/LocalDiscoveryAggregator.h"
#include "joynr/MessagingQos.h"
#include "joynr/MessagingStubFactory.h"
#include "joynr/MulticastMessagingSkeletonDirectory.h"
#include "joynr/ParticipantIdStorage.h"
#include "joynr/ProxyBuilder.h"
#include "joynr/ProxyFactory.h"
#include "joynr/PublicationManager.h"
#include "joynr/Settings.h"
#include "joynr/SubscriptionManager.h"
#include "joynr/system/DiscoveryInProcessConnector.h"
#include "joynr/system/DiscoveryProvider.h"
#include "joynr/system/DiscoveryRequestCaller.h"
#include "joynr/system/RoutingProvider.h"
#include "joynr/system/RoutingTypes/ChannelAddress.h"
#include "joynr/system/RoutingTypes/MqttProtocol.h"
#include "joynr/system/RoutingTypes/WebSocketAddress.h"
#include "joynr/SystemServicesSettings.h"
#include "joynr/SingleThreadedIOService.h"
#include "joynr/serializer/Serializer.h"

#include "libjoynr/in-process/InProcessLibJoynrMessagingSkeleton.h"
#include "libjoynr/in-process/InProcessMessagingStubFactory.h"
#include "libjoynr/joynr-messaging/DummyPlatformSecurityManager.h"
#include "libjoynr/websocket/WebSocketMessagingStubFactory.h"

#ifdef USE_DBUS_COMMONAPI_COMMUNICATION
#include "libjoynr/dbus/DbusMessagingStubFactory.h"
#endif // USE_DBUS_COMMONAPI_COMMUNICATION

namespace joynr
{

INIT_LOGGER(JoynrClusterControllerRuntime);

static const std::string ACC_ENTRIES_FILE = "CCAccessControl.entries";

JoynrClusterControllerRuntime::JoynrClusterControllerRuntime(
        std::unique_ptr<Settings> settings,
        std::shared_ptr<IMessageReceiver> httpMessageReceiver,
        std::shared_ptr<IMessageSender> httpMessageSender,
        std::shared_ptr<IMessageReceiver> mqttMessageReceiver,
        std::shared_ptr<IMessageSender> mqttMessageSender)
        : JoynrRuntime(*settings),
          joynrDispatcher(nullptr),
          inProcessDispatcher(nullptr),
          subscriptionManager(nullptr),
          joynrMessagingSendSkeleton(nullptr),
          joynrMessageSender(nullptr),
          localCapabilitiesDirectory(nullptr),
          libJoynrMessagingSkeleton(nullptr),
          httpMessageReceiver(httpMessageReceiver),
          httpMessageSender(httpMessageSender),
          httpMessagingSkeleton(nullptr),
          mosquittoConnection(nullptr),
          mqttMessageReceiver(mqttMessageReceiver),
          mqttMessageSender(mqttMessageSender),
          mqttMessagingSkeleton(nullptr),
          dispatcherList(),
          inProcessPublicationSender(nullptr),
          settings(std::move(settings)),
          libjoynrSettings(*(this->settings)),
          localDomainAccessController(nullptr),
          clusterControllerSettings(*(this->settings)),
#ifdef USE_DBUS_COMMONAPI_COMMUNICATION
          dbusSettings(nullptr),
          ccDbusMessageRouterAdapter(nullptr),
#endif // USE_DBUS_COMMONAPI_COMMUNICATION
          wsSettings(*(this->settings)),
          wsCcMessagingSkeleton(nullptr),
          wsTLSCcMessagingSkeleton(nullptr),
          httpMessagingIsRunning(false),
          mqttMessagingIsRunning(false),
          doMqttMessaging(false),
          doHttpMessaging(false),
          wsMessagingStubFactory(),
          multicastMessagingSkeletonDirectory(
                  std::make_shared<MulticastMessagingSkeletonDirectory>()),
          ccMessageRouter(nullptr)
{
    initializeAllDependencies();
}

void JoynrClusterControllerRuntime::initializeAllDependencies()
{
    /**
      * libjoynr side skeleton & dispatcher
      * This needs some preparation of libjoynr and clustercontroller parts.
      */
    messagingSettings.printSettings();
    libjoynrSettings.printSettings();
    wsSettings.printSettings();

    const BrokerUrl brokerUrl = messagingSettings.getBrokerUrl();
    assert(brokerUrl.getBrokerChannelsBaseUrl().isValid());
    const BrokerUrl bounceProxyUrl = messagingSettings.getBrokerUrl();
    assert(bounceProxyUrl.getBrokerChannelsBaseUrl().isValid());

    // If the BrokerUrl is a mqtt url, MQTT is used instead of HTTP
    const Url url = brokerUrl.getBrokerChannelsBaseUrl();
    std::string brokerProtocol = url.getProtocol();

    std::transform(brokerProtocol.begin(), brokerProtocol.end(), brokerProtocol.begin(), ::toupper);

    std::unique_ptr<IMulticastAddressCalculator> addressCalculator;

    if (brokerProtocol == joynr::system::RoutingTypes::MqttProtocol::getLiteral(
                                  joynr::system::RoutingTypes::MqttProtocol::Enum::MQTT) ||
        brokerProtocol == joynr::system::RoutingTypes::MqttProtocol::getLiteral(
                                  joynr::system::RoutingTypes::MqttProtocol::Enum::MQTTS) ||
        brokerProtocol == joynr::system::RoutingTypes::MqttProtocol::getLiteral(
                                  joynr::system::RoutingTypes::MqttProtocol::Enum::TCP)) {
        JOYNR_LOG_DEBUG(logger, "MQTT-Messaging");
        auto globalAddress = std::make_shared<const joynr::system::RoutingTypes::MqttAddress>(
                brokerUrl.toString(), "");
        addressCalculator = std::make_unique<joynr::MqttMulticastAddressCalculator>(globalAddress);
        doMqttMessaging = true;
    } else if (brokerProtocol == "HTTP" || brokerProtocol == "HTTPS") {
        JOYNR_LOG_DEBUG(logger, "HTTP-Messaging");
        auto globalAddress = std::make_shared<const joynr::system::RoutingTypes::ChannelAddress>(
                brokerUrl.toString(), "");
        addressCalculator = std::make_unique<joynr::HttpMulticastAddressCalculator>(globalAddress);
        doHttpMessaging = true;
    } else {
        JOYNR_LOG_FATAL(logger, "invalid broker protocol in broker-url: {}", brokerProtocol);
        throw exceptions::JoynrRuntimeException(
                "Exception in JoynrRuntime: invalid broker protocol in broker-url: " +
                brokerProtocol);
    }

    std::string capabilitiesDirectoryChannelId =
            messagingSettings.getCapabilitiesDirectoryChannelId();
    std::string capabilitiesDirectoryParticipantId =
            messagingSettings.getCapabilitiesDirectoryParticipantId();

    // Initialise security manager
    std::unique_ptr<IPlatformSecurityManager> securityManager =
            std::make_unique<DummyPlatformSecurityManager>();

    // CAREFUL: the factory creates an old style dispatcher, not the new one!
    inProcessDispatcher = new InProcessDispatcher(singleThreadIOService->getIOService());
    /* CC */
    // create the messaging stub factory
    auto messagingStubFactory = std::make_shared<MessagingStubFactory>();
#ifdef USE_DBUS_COMMONAPI_COMMUNICATION
    messagingStubFactory->registerStubFactory(std::make_shared<DbusMessagingStubFactory>());
#endif // USE_DBUS_COMMONAPI_COMMUNICATION
    messagingStubFactory->registerStubFactory(std::make_shared<InProcessMessagingStubFactory>());

    MessagingPropertiesPersistence persist(
            messagingSettings.getMessagingPropertiesPersistenceFilename());
    std::string clusterControllerId = persist.getChannelId();
    std::string receiverId = persist.getReceiverId();

    const bool httpMessageReceiverSupplied = httpMessageReceiver != nullptr;

    std::string httpSerializedGlobalClusterControllerAddress;
    std::string mqttSerializedGlobalClusterControllerAddress;

    if (doHttpMessaging) {
        if (!httpMessageReceiver) {
            JOYNR_LOG_DEBUG(logger,
                            "The http message receiver supplied is NULL, creating the default "
                            "http MessageReceiver");

            httpMessageReceiver = std::make_shared<HttpReceiver>(
                    messagingSettings, clusterControllerId, receiverId);
        }
        httpSerializedGlobalClusterControllerAddress =
                httpMessageReceiver->getGlobalClusterControllerAddress();
    }

    if (doMqttMessaging) {
        if (!mqttMessageReceiver || !mqttMessageSender) {
            std::string ccMqttClientIdPrefix = clusterControllerSettings.getMqttClientIdPrefix();
            std::string mqttCliendId = ccMqttClientIdPrefix + receiverId;

            mosquittoConnection =
                    std::make_shared<MosquittoConnection>(messagingSettings, mqttCliendId);
        }

        if (!mqttMessageReceiver) {
            JOYNR_LOG_DEBUG(logger,
                            "The mqtt message receiver supplied is NULL, creating the default "
                            "mqtt MessageReceiver");

            mqttMessageReceiver = std::make_shared<MqttReceiver>(
                    mosquittoConnection, messagingSettings, clusterControllerId);
        }
        mqttSerializedGlobalClusterControllerAddress =
                mqttMessageReceiver->getGlobalClusterControllerAddress();
    }

    const std::string globalClusterControllerAddress =
            doMqttMessaging ? mqttSerializedGlobalClusterControllerAddress
                            : httpSerializedGlobalClusterControllerAddress;

    // init message router
    ccMessageRouter = std::make_shared<CcMessageRouter>(messagingStubFactory,
                                                        multicastMessagingSkeletonDirectory,
                                                        std::move(securityManager),
                                                        singleThreadIOService->getIOService(),
                                                        std::move(addressCalculator),
                                                        globalClusterControllerAddress);
    ccMessageRouter->loadRoutingTable(libjoynrSettings.getMessageRouterPersistenceFilename());
    ccMessageRouter->loadMulticastReceiverDirectory(
            clusterControllerSettings.getMulticastReceiverDirectoryPersistenceFilename());

    // provision global capabilities directory
    if (boost::starts_with(capabilitiesDirectoryChannelId, "{")) {
        try {
            using system::RoutingTypes::MqttAddress;
            auto globalCapabilitiesDirectoryAddress = std::make_shared<MqttAddress>();
            joynr::serializer::deserializeFromJson(
                    *globalCapabilitiesDirectoryAddress, capabilitiesDirectoryChannelId);
            ccMessageRouter->addProvisionedNextHop(
                    capabilitiesDirectoryParticipantId, globalCapabilitiesDirectoryAddress);
        } catch (const std::invalid_argument& e) {
            JOYNR_LOG_FATAL(logger,
                            "could not deserialize MqttAddress from {} - error: {}",
                            capabilitiesDirectoryChannelId,
                            e.what());
        }
    } else {
        auto globalCapabilitiesDirectoryAddress =
                std::make_shared<const joynr::system::RoutingTypes::ChannelAddress>(
                        messagingSettings.getCapabilitiesDirectoryUrl() +
                                capabilitiesDirectoryChannelId + "/",
                        capabilitiesDirectoryChannelId);
        ccMessageRouter->addProvisionedNextHop(
                capabilitiesDirectoryParticipantId, globalCapabilitiesDirectoryAddress);
    }

    // setup CC WebSocket interface
    wsMessagingStubFactory = std::make_shared<WebSocketMessagingStubFactory>();
    wsMessagingStubFactory->registerOnMessagingStubClosedCallback([messagingStubFactory](
            const std::shared_ptr<const joynr::system::RoutingTypes::Address>& destinationAddress) {
        messagingStubFactory->remove(destinationAddress);
    });

    createWsCCMessagingSkeletons();

    messagingStubFactory->registerStubFactory(wsMessagingStubFactory);

    /* LibJoynr */
    assert(ccMessageRouter);
    joynrMessageSender = std::make_shared<JoynrMessageSender>(
            ccMessageRouter, messagingSettings.getTtlUpliftMs());
    joynrDispatcher = new Dispatcher(joynrMessageSender, singleThreadIOService->getIOService());
    joynrMessageSender->registerDispatcher(joynrDispatcher);

    /* CC */
    // TODO: libjoynrmessagingskeleton now uses the Dispatcher, should it use the
    // InprocessDispatcher?
    libJoynrMessagingSkeleton =
            std::make_shared<InProcessLibJoynrMessagingSkeleton>(joynrDispatcher);
    // EndpointAddress to messagingStub is transmitted when a provider is registered
    // messagingStubFactory->registerInProcessMessagingSkeleton(libJoynrMessagingSkeleton);

    /**
      * ClusterController side HTTP
      *
      */

    if (doHttpMessaging) {
        if (!httpMessageReceiverSupplied) {
            httpMessagingSkeleton = std::make_shared<HttpMessagingSkeleton>(*ccMessageRouter);
            httpMessageReceiver->registerReceiveCallback([&](const std::string& msg) {
                httpMessagingSkeleton->onTextMessageReceived(msg);
            });
        }

        // create http message sender
        if (!httpMessageSender) {
            JOYNR_LOG_DEBUG(logger,
                            "The http message sender supplied is NULL, creating the default "
                            "http MessageSender");

            httpMessageSender = std::make_shared<HttpSender>(
                    messagingSettings.getBrokerUrl(),
                    std::chrono::milliseconds(messagingSettings.getSendMsgMaxTtl()),
                    std::chrono::milliseconds(messagingSettings.getSendMsgRetryInterval()));
        }

        messagingStubFactory->registerStubFactory(
                std::make_shared<HttpMessagingStubFactory>(httpMessageSender));
    }

    /**
      * ClusterController side MQTT
      *
      */

    if (doMqttMessaging) {
<<<<<<< HEAD
=======
        if (!mqttMessageReceiver || !mqttMessageSender) {
            std::string ccMqttClientIdPrefix = clusterControllerSettings.getMqttClientIdPrefix();
            std::string mqttCliendId = ccMqttClientIdPrefix + receiverId;

            mosquittoConnection = std::make_shared<MosquittoConnection>(
                    messagingSettings, clusterControllerSettings, mqttCliendId);
        }
        if (!mqttMessageReceiver) {
            JOYNR_LOG_DEBUG(logger,
                            "The mqtt message receiver supplied is NULL, creating the default "
                            "mqtt MessageReceiver");

            mqttMessageReceiver = std::make_shared<MqttReceiver>(
                    mosquittoConnection, messagingSettings, clusterControllerId);

            assert(mqttMessageReceiver != nullptr);
        }

>>>>>>> 1b46c42d
        if (!mqttMessagingIsRunning) {
            mqttMessagingSkeleton = std::make_shared<MqttMessagingSkeleton>(
                    *ccMessageRouter,
                    std::static_pointer_cast<MqttReceiver>(mqttMessageReceiver),
                    messagingSettings.getTtlUpliftMs());
            mqttMessageReceiver->registerReceiveCallback([&](const std::string& msg) {
                mqttMessagingSkeleton->onTextMessageReceived(msg);
            });
            multicastMessagingSkeletonDirectory
                    ->registerSkeleton<system::RoutingTypes::MqttAddress>(mqttMessagingSkeleton);
        }

        // create message sender
        if (!mqttMessageSender) {
            JOYNR_LOG_DEBUG(logger,
                            "The mqtt message sender supplied is NULL, creating the default "
                            "mqtt MessageSender");

            mqttMessageSender = std::make_shared<MqttSender>(mosquittoConnection);

            mqttMessageSender->registerReceiver(mqttMessageReceiver);
        }

        messagingStubFactory->registerStubFactory(
                std::make_shared<MqttMessagingStubFactory>(mqttMessageSender));
    }

#ifdef USE_DBUS_COMMONAPI_COMMUNICATION
    dbusSettings = new DbusSettings(*settings);
    dbusSettings->printSettings();
    // register dbus skeletons for capabilities and messaging interfaces
    std::string ccMessagingAddress(dbusSettings->createClusterControllerMessagingAddressString());
    ccDbusMessageRouterAdapter = new DBusMessageRouterAdapter(*ccMessageRouter, ccMessagingAddress);
#endif // USE_DBUS_COMMONAPI_COMMUNICATION

    /**
      * libJoynr side
      *
      */
    publicationManager = new PublicationManager(singleThreadIOService->getIOService(),
                                                joynrMessageSender.get(),
                                                messagingSettings.getTtlUpliftMs());
    publicationManager->loadSavedAttributeSubscriptionRequestsMap(
            libjoynrSettings.getSubscriptionRequestPersistenceFilename());
    publicationManager->loadSavedBroadcastSubscriptionRequestsMap(
            libjoynrSettings.getBroadcastSubscriptionRequestPersistenceFilename());

    subscriptionManager = std::make_shared<SubscriptionManager>(
            singleThreadIOService->getIOService(), ccMessageRouter);
    inProcessPublicationSender = new InProcessPublicationSender(subscriptionManager);

    auto libjoynrMessagingAddress =
            std::make_shared<InProcessMessagingAddress>(libJoynrMessagingSkeleton);
    // subscriptionManager = new SubscriptionManager(...)
    auto inProcessConnectorFactory = std::make_unique<InProcessConnectorFactory>(
            subscriptionManager.get(),
            publicationManager,
            inProcessPublicationSender,
            dynamic_cast<IRequestCallerDirectory*>(inProcessDispatcher));
    auto joynrMessagingConnectorFactory = std::make_unique<JoynrMessagingConnectorFactory>(
            joynrMessageSender, subscriptionManager);

    auto connectorFactory = std::make_unique<ConnectorFactory>(
            std::move(inProcessConnectorFactory), std::move(joynrMessagingConnectorFactory));
    proxyFactory =
            std::make_unique<ProxyFactory>(libjoynrMessagingAddress, std::move(connectorFactory));

    dispatcherList.push_back(joynrDispatcher);
    dispatcherList.push_back(inProcessDispatcher);

    // Set up the persistence file for storing provider participant ids
    std::string persistenceFilename = libjoynrSettings.getParticipantIdsPersistenceFilename();
    participantIdStorage = std::make_shared<ParticipantIdStorage>(persistenceFilename);

    dispatcherAddress = libjoynrMessagingAddress;

    auto provisionedDiscoveryEntries = getProvisionedEntries();
    discoveryProxy = std::make_unique<LocalDiscoveryAggregator>(provisionedDiscoveryEntries);
    requestCallerDirectory = dynamic_cast<IRequestCallerDirectory*>(inProcessDispatcher);

    std::shared_ptr<ICapabilitiesClient> capabilitiesClient =
            std::make_shared<CapabilitiesClient>();
    localCapabilitiesDirectory =
            std::make_shared<LocalCapabilitiesDirectory>(messagingSettings,
                                                         capabilitiesClient,
                                                         globalClusterControllerAddress,
                                                         *ccMessageRouter,
                                                         libjoynrSettings,
                                                         singleThreadIOService->getIOService(),
                                                         clusterControllerId);
    localCapabilitiesDirectory->loadPersistedFile();
    // importPersistedLocalCapabilitiesDirectory();

    std::string discoveryProviderParticipantId(
            systemServicesSettings.getCcDiscoveryProviderParticipantId());
    auto discoveryRequestCaller =
            std::make_shared<joynr::system::DiscoveryRequestCaller>(localCapabilitiesDirectory);
    auto discoveryProviderAddress = std::make_shared<InProcessAddress>(discoveryRequestCaller);

    {
        using joynr::system::DiscoveryInProcessConnector;
        auto discoveryInProcessConnector = std::make_unique<DiscoveryInProcessConnector>(
                subscriptionManager.get(),
                publicationManager,
                inProcessPublicationSender,
                std::make_shared<DummyPlatformSecurityManager>(),
                std::string(), // can be ignored
                discoveryProviderParticipantId,
                discoveryProviderAddress);
        discoveryProxy->setDiscoveryProxy(std::move(discoveryInProcessConnector));
    }
    capabilitiesRegistrar = std::make_unique<CapabilitiesRegistrar>(
            dispatcherList,
            *discoveryProxy,
            participantIdStorage,
            dispatcherAddress,
            ccMessageRouter,
            messagingSettings.getDiscoveryEntryExpiryIntervalMs(),
            *publicationManager);

    joynrDispatcher->registerPublicationManager(publicationManager);
    joynrDispatcher->registerSubscriptionManager(subscriptionManager);

    // ******************************************************************************************
    // WARNING: Latent dependency in place!
    //
    // ProxyBuilder performs a discovery this is why discoveryProxy->setDiscoveryProxy must be
    // called before any createProxyBuilder().
    //
    // ******************************************************************************************
    DiscoveryQos discoveryQos(10000);
    discoveryQos.setArbitrationStrategy(DiscoveryQos::ArbitrationStrategy::FIXED_PARTICIPANT);
    discoveryQos.addCustomParameter(
            "fixedParticipantId", messagingSettings.getCapabilitiesDirectoryParticipantId());

    std::unique_ptr<ProxyBuilder<infrastructure::GlobalCapabilitiesDirectoryProxy>>
            capabilitiesProxyBuilder =
                    createProxyBuilder<infrastructure::GlobalCapabilitiesDirectoryProxy>(
                            messagingSettings.getDiscoveryDirectoriesDomain());
    capabilitiesProxyBuilder->setDiscoveryQos(discoveryQos);

    capabilitiesClient->setProxyBuilder(std::move(capabilitiesProxyBuilder));

#ifdef JOYNR_ENABLE_ACCESS_CONTROL
    // Do this after local capabilities directory and message router have been initialized.
    enableAccessController(messagingSettings, provisionedDiscoveryEntries);
#endif // JOYNR_ENABLE_ACCESS_CONTROL
}

std::shared_ptr<IMessageRouter> JoynrClusterControllerRuntime::getMessageRouter()
{
    return ccMessageRouter;
}

std::map<std::string, joynr::types::DiscoveryEntryWithMetaInfo> JoynrClusterControllerRuntime::
        getProvisionedEntries() const
{
    std::int64_t lastSeenDateMs = 0;
    std::int64_t expiryDateMs = std::numeric_limits<std::int64_t>::max();
    std::string defaultPublicKeyId("");

    auto provisionedDiscoveryEntries = JoynrRuntime::getProvisionedEntries();
    // setting up the provisioned values for GlobalCapabilitiesClient
    // The GlobalCapabilitiesServer is also provisioned in MessageRouter
    types::ProviderQos capabilityProviderQos;
    capabilityProviderQos.setPriority(1);
    types::Version capabilityProviderVersion(
            infrastructure::IGlobalCapabilitiesDirectory::MAJOR_VERSION,
            infrastructure::IGlobalCapabilitiesDirectory::MINOR_VERSION);
    provisionedDiscoveryEntries.insert(
            std::make_pair(messagingSettings.getCapabilitiesDirectoryParticipantId(),
                           types::DiscoveryEntryWithMetaInfo(
                                   capabilityProviderVersion,
                                   messagingSettings.getDiscoveryDirectoriesDomain(),
                                   infrastructure::IGlobalCapabilitiesDirectory::INTERFACE_NAME(),
                                   messagingSettings.getCapabilitiesDirectoryParticipantId(),
                                   capabilityProviderQos,
                                   lastSeenDateMs,
                                   expiryDateMs,
                                   defaultPublicKeyId,
                                   false)));

    types::Version gDACProviderVersion(
            infrastructure::IGlobalDomainAccessController::MAJOR_VERSION,
            infrastructure::IGlobalDomainAccessController::MINOR_VERSION);
    provisionedDiscoveryEntries.insert(
            std::make_pair(messagingSettings.getGlobalDomainAccessControlParticipantId(),
                           types::DiscoveryEntryWithMetaInfo(
                                   gDACProviderVersion,
                                   messagingSettings.getDiscoveryDirectoriesDomain(),
                                   infrastructure::IGlobalDomainAccessController::INTERFACE_NAME(),
                                   messagingSettings.getGlobalDomainAccessControlParticipantId(),
                                   capabilityProviderQos,
                                   lastSeenDateMs,
                                   expiryDateMs,
                                   defaultPublicKeyId,
                                   false)));

    return provisionedDiscoveryEntries;
}

void JoynrClusterControllerRuntime::enableAccessController(
        MessagingSettings& messagingSettings,
        const std::map<std::string, joynr::types::DiscoveryEntryWithMetaInfo>& provisionedEntries)
{
    if (!messagingSettings.enableAccessController()) {
        return;
    }

    JOYNR_LOG_DEBUG(logger,
                    "AccessControl was enabled attempting to load entries from {}.",
                    ACC_ENTRIES_FILE);

    if (!joynr::util::fileExists(ACC_ENTRIES_FILE)) {
        JOYNR_LOG_ERROR(
                logger, "Access control file with entries does not exists.", ACC_ENTRIES_FILE);
        return;
    }

    std::vector<std::shared_ptr<joynr::infrastructure::DacTypes::ControlEntry>>
            accessControlEntries;
    try {
        joynr::serializer::deserializeFromJson(
                accessControlEntries, joynr::util::loadStringFromFile(ACC_ENTRIES_FILE));
    } catch (const std::runtime_error& ex) {
        JOYNR_LOG_ERROR(logger, ex.what());
        return;
    } catch (const std::invalid_argument& ex) {
        JOYNR_LOG_ERROR(logger,
                        "Could not deserialize access control entries from {}: {}",
                        ACC_ENTRIES_FILE,
                        ex.what());
        return;
    }

    auto localDomainAccessStore = std::make_unique<joynr::LocalDomainAccessStore>();

    // Use update methods to insert deserialized entries in access store
    for (const std::shared_ptr<joynr::infrastructure::DacTypes::ControlEntry> entry :
         accessControlEntries) {
        if (auto masterEntry = std::dynamic_pointer_cast<
                    joynr::infrastructure::DacTypes::MasterAccessControlEntry>(entry)) {
            localDomainAccessStore->updateMasterAccessControlEntry(*masterEntry);
        } else if (auto ownerEntry = std::dynamic_pointer_cast<
                           joynr::infrastructure::DacTypes::OwnerAccessControlEntry>(entry)) {
            localDomainAccessStore->updateOwnerAccessControlEntry(*ownerEntry);
        } else {
            JOYNR_LOG_ERROR(logger, "Access control contains unrecognized entry. Skipping...");
        }
    }

    localDomainAccessController =
            std::make_unique<joynr::LocalDomainAccessController>(std::move(localDomainAccessStore));

    // Provision global domain access controller in MessageRouter
    auto globalDomainAccessControlAddress =
            std::make_shared<joynr::system::RoutingTypes::MqttAddress>();
    try {
        joynr::serializer::deserializeFromJson(
                *globalDomainAccessControlAddress,
                messagingSettings.getGlobalDomainAccessControlAddress());
    } catch (const std::invalid_argument& ex) {
        JOYNR_LOG_ERROR(logger,
                        "Cannot deserialize global domain access controller address. Reason: {}.",
                        ex.what());
    }

    ccMessageRouter->addProvisionedNextHop(
            messagingSettings.getGlobalDomainAccessControlParticipantId(),
            globalDomainAccessControlAddress);

    // create GlobalDomainAccessController proxy
    std::unique_ptr<ProxyBuilder<infrastructure::GlobalDomainAccessControllerProxy>>
            globalDomainAccessControllerProxyBuilder =
                    createProxyBuilder<infrastructure::GlobalDomainAccessControllerProxy>(
                            messagingSettings.getDiscoveryDirectoriesDomain());

    DiscoveryQos discoveryQos(10000);
    discoveryQos.setArbitrationStrategy(DiscoveryQos::ArbitrationStrategy::FIXED_PARTICIPANT);
    discoveryQos.addCustomParameter(
            "fixedParticipantId", messagingSettings.getGlobalDomainAccessControlParticipantId());

    auto proxyGlobalDomainAccessController =
            globalDomainAccessControllerProxyBuilder->setDiscoveryQos(discoveryQos)->build();

    localDomainAccessController->init(std::move(proxyGlobalDomainAccessController));

    auto accessController = std::make_shared<joynr::AccessController>(
            *localCapabilitiesDirectory, *localDomainAccessController);

    // whitelist provisioned entries into access controller
    for (const auto& entry : provisionedEntries) {
        accessController->addParticipantToWhitelist(entry.second.getParticipantId());
    }

    ccMessageRouter->setAccessController(accessController);
}

void JoynrClusterControllerRuntime::createWsCCMessagingSkeletons()
{
    if (clusterControllerSettings.isWsTLSPortSet()) {
        std::string certificateAuthorityPemFilename =
                wsSettings.getCertificateAuthorityPemFilename();
        std::string certificatePemFilename = wsSettings.getCertificatePemFilename();
        std::string privateKeyPemFilename = wsSettings.getPrivateKeyPemFilename();

        if (checkAndLogCryptoFileExistence(certificateAuthorityPemFilename,
                                           certificatePemFilename,
                                           privateKeyPemFilename,
                                           logger)) {
            JOYNR_LOG_INFO(logger, "Using TLS connection");

            system::RoutingTypes::WebSocketAddress wsAddress(
                    system::RoutingTypes::WebSocketProtocol::WSS,
                    "localhost",
                    clusterControllerSettings.getWsTLSPort(),
                    "");

            wsTLSCcMessagingSkeleton = std::make_shared<WebSocketCcMessagingSkeletonTLS>(
                    singleThreadIOService->getIOService(),
                    ccMessageRouter,
                    wsMessagingStubFactory,
                    wsAddress,
                    certificateAuthorityPemFilename,
                    certificatePemFilename,
                    privateKeyPemFilename);
        }
    }

    if (clusterControllerSettings.isWsPortSet()) {
        system::RoutingTypes::WebSocketAddress wsAddress(
                system::RoutingTypes::WebSocketProtocol::WS,
                "localhost",
                clusterControllerSettings.getWsPort(),
                "");

        wsCcMessagingSkeleton = std::make_shared<WebSocketCcMessagingSkeletonNonTLS>(
                singleThreadIOService->getIOService(),
                ccMessageRouter,
                wsMessagingStubFactory,
                wsAddress);
    }
}

void JoynrClusterControllerRuntime::registerRoutingProvider()
{
    std::string domain(systemServicesSettings.getDomain());
    std::shared_ptr<joynr::system::RoutingProvider> routingProvider(ccMessageRouter);
    std::string interfaceName(routingProvider->getInterfaceName());
    std::string participantId(systemServicesSettings.getCcRoutingProviderParticipantId());

    // provision the participant ID for the routing provider
    participantIdStorage->setProviderParticipantId(domain, interfaceName, participantId);

    joynr::types::ProviderQos routingProviderQos;
    routingProviderQos.setCustomParameters(std::vector<joynr::types::CustomParameter>());
    routingProviderQos.setPriority(1);
    routingProviderQos.setScope(joynr::types::ProviderScope::LOCAL);
    routingProviderQos.setSupportsOnChangeSubscriptions(false);
    registerProvider<joynr::system::RoutingProvider>(domain, routingProvider, routingProviderQos);
}

void JoynrClusterControllerRuntime::registerDiscoveryProvider()
{
    std::string domain(systemServicesSettings.getDomain());
    std::shared_ptr<joynr::system::DiscoveryProvider> discoveryProvider(localCapabilitiesDirectory);
    std::string interfaceName(discoveryProvider->getInterfaceName());
    std::string participantId(systemServicesSettings.getCcDiscoveryProviderParticipantId());

    // provision the participant ID for the discovery provider
    participantIdStorage->setProviderParticipantId(domain, interfaceName, participantId);

    joynr::types::ProviderQos discoveryProviderQos;
    discoveryProviderQos.setCustomParameters(std::vector<joynr::types::CustomParameter>());
    discoveryProviderQos.setPriority(1);
    discoveryProviderQos.setScope(joynr::types::ProviderScope::LOCAL);
    discoveryProviderQos.setSupportsOnChangeSubscriptions(false);
    registerProvider<joynr::system::DiscoveryProvider>(
            domain, discoveryProvider, discoveryProviderQos);
}

JoynrClusterControllerRuntime::~JoynrClusterControllerRuntime()
{
    JOYNR_LOG_TRACE(logger, "entering ~JoynrClusterControllerRuntime");

    // synchronously stop the underlying boost::asio::io_service
    // this ensures all asynchronous operations are stopped now
    // which allows a safe shutdown
    singleThreadIOService->stop();
    stopMessaging();

    multicastMessagingSkeletonDirectory->unregisterSkeleton<system::RoutingTypes::MqttAddress>();

    if (joynrDispatcher != nullptr) {
        JOYNR_LOG_TRACE(logger, "joynrDispatcher");
        // joynrDispatcher->stopMessaging();
        delete joynrDispatcher;
    }

    delete inProcessDispatcher;
    inProcessDispatcher = nullptr;

    delete inProcessPublicationSender;
    inProcessPublicationSender = nullptr;

#ifdef USE_DBUS_COMMONAPI_COMMUNICATION
    delete ccDbusMessageRouterAdapter;
    delete dbusSettings;
#endif // USE_DBUS_COMMONAPI_COMMUNICATION

    JOYNR_LOG_TRACE(logger, "leaving ~JoynrClusterControllerRuntime");
}

void JoynrClusterControllerRuntime::startMessaging()
{
    //    assert(joynrDispatcher!=NULL);
    //    joynrDispatcher->startMessaging();
    //    joynrDispatcher->waitForMessaging();
    if (doHttpMessaging) {
        assert(httpMessageReceiver != nullptr);
        if (!httpMessagingIsRunning) {
            httpMessageReceiver->startReceiveQueue();
            httpMessagingIsRunning = true;
        }
    }
    if (doMqttMessaging) {
        if (mosquittoConnection && !mqttMessagingIsRunning) {
            mosquittoConnection->start();
            mqttMessagingIsRunning = true;
        }
    }
}

void JoynrClusterControllerRuntime::stopMessaging()
{
    // joynrDispatcher->stopMessaging();
    if (doHttpMessaging) {
        if (httpMessagingIsRunning) {
            httpMessageReceiver->stopReceiveQueue();
            httpMessagingIsRunning = false;
        }
    }
    if (doMqttMessaging) {
        if (mosquittoConnection && mqttMessagingIsRunning) {
            mosquittoConnection->stop();
            mqttMessagingIsRunning = false;
        }
    }
}

void JoynrClusterControllerRuntime::runForever()
{
    singleThreadIOService->join();
}

std::unique_ptr<JoynrClusterControllerRuntime> JoynrClusterControllerRuntime::create(
        std::unique_ptr<Settings> settings,
        const std::string& discoveryEntriesFile)
{
    auto runtime = std::make_unique<JoynrClusterControllerRuntime>(std::move(settings));

    assert(runtime->localCapabilitiesDirectory);
    runtime->localCapabilitiesDirectory->injectGlobalCapabilitiesFromFile(discoveryEntriesFile);
    runtime->start();

    return runtime;
}

void JoynrClusterControllerRuntime::start()
{
    startMessaging();
    registerRoutingProvider();
    registerDiscoveryProvider();
    singleThreadIOService->start();
}

void JoynrClusterControllerRuntime::stop(bool deleteChannel)
{
    if (deleteChannel) {
        this->deleteChannel();
    }
    stopMessaging();
    singleThreadIOService->stop();
}

void JoynrClusterControllerRuntime::deleteChannel()
{
    if (doHttpMessaging) {
        httpMessageReceiver->tryToDeleteChannel();
    }
    // Nothing to do for MQTT
}

} // namespace joynr<|MERGE_RESOLUTION|>--- conflicted
+++ resolved
@@ -167,8 +167,6 @@
 
     const BrokerUrl brokerUrl = messagingSettings.getBrokerUrl();
     assert(brokerUrl.getBrokerChannelsBaseUrl().isValid());
-    const BrokerUrl bounceProxyUrl = messagingSettings.getBrokerUrl();
-    assert(bounceProxyUrl.getBrokerChannelsBaseUrl().isValid());
 
     // If the BrokerUrl is a mqtt url, MQTT is used instead of HTTP
     const Url url = brokerUrl.getBrokerChannelsBaseUrl();
@@ -221,25 +219,28 @@
 #endif // USE_DBUS_COMMONAPI_COMMUNICATION
     messagingStubFactory->registerStubFactory(std::make_shared<InProcessMessagingStubFactory>());
 
+    const bool httpMessageReceiverSupplied = httpMessageReceiver != nullptr;
+
+    std::string httpSerializedGlobalClusterControllerAddress;
+    std::string mqttSerializedGlobalClusterControllerAddress;
+
     MessagingPropertiesPersistence persist(
             messagingSettings.getMessagingPropertiesPersistenceFilename());
     std::string clusterControllerId = persist.getChannelId();
     std::string receiverId = persist.getReceiverId();
 
-    const bool httpMessageReceiverSupplied = httpMessageReceiver != nullptr;
-
-    std::string httpSerializedGlobalClusterControllerAddress;
-    std::string mqttSerializedGlobalClusterControllerAddress;
-
     if (doHttpMessaging) {
-        if (!httpMessageReceiver) {
+        if (!httpMessageReceiverSupplied) {
             JOYNR_LOG_DEBUG(logger,
                             "The http message receiver supplied is NULL, creating the default "
                             "http MessageReceiver");
 
             httpMessageReceiver = std::make_shared<HttpReceiver>(
                     messagingSettings, clusterControllerId, receiverId);
-        }
+
+            assert(httpMessageReceiver != nullptr);
+        }
+
         httpSerializedGlobalClusterControllerAddress =
                 httpMessageReceiver->getGlobalClusterControllerAddress();
     }
@@ -249,10 +250,9 @@
             std::string ccMqttClientIdPrefix = clusterControllerSettings.getMqttClientIdPrefix();
             std::string mqttCliendId = ccMqttClientIdPrefix + receiverId;
 
-            mosquittoConnection =
-                    std::make_shared<MosquittoConnection>(messagingSettings, mqttCliendId);
-        }
-
+            mosquittoConnection = std::make_shared<MosquittoConnection>(
+                    messagingSettings, clusterControllerSettings, mqttCliendId);
+        }
         if (!mqttMessageReceiver) {
             JOYNR_LOG_DEBUG(logger,
                             "The mqtt message receiver supplied is NULL, creating the default "
@@ -260,7 +260,10 @@
 
             mqttMessageReceiver = std::make_shared<MqttReceiver>(
                     mosquittoConnection, messagingSettings, clusterControllerId);
-        }
+
+            assert(mqttMessageReceiver != nullptr);
+        }
+
         mqttSerializedGlobalClusterControllerAddress =
                 mqttMessageReceiver->getGlobalClusterControllerAddress();
     }
@@ -335,7 +338,6 @@
       * ClusterController side HTTP
       *
       */
-
     if (doHttpMessaging) {
         if (!httpMessageReceiverSupplied) {
             httpMessagingSkeleton = std::make_shared<HttpMessagingSkeleton>(*ccMessageRouter);
@@ -364,29 +366,7 @@
       * ClusterController side MQTT
       *
       */
-
     if (doMqttMessaging) {
-<<<<<<< HEAD
-=======
-        if (!mqttMessageReceiver || !mqttMessageSender) {
-            std::string ccMqttClientIdPrefix = clusterControllerSettings.getMqttClientIdPrefix();
-            std::string mqttCliendId = ccMqttClientIdPrefix + receiverId;
-
-            mosquittoConnection = std::make_shared<MosquittoConnection>(
-                    messagingSettings, clusterControllerSettings, mqttCliendId);
-        }
-        if (!mqttMessageReceiver) {
-            JOYNR_LOG_DEBUG(logger,
-                            "The mqtt message receiver supplied is NULL, creating the default "
-                            "mqtt MessageReceiver");
-
-            mqttMessageReceiver = std::make_shared<MqttReceiver>(
-                    mosquittoConnection, messagingSettings, clusterControllerId);
-
-            assert(mqttMessageReceiver != nullptr);
-        }
-
->>>>>>> 1b46c42d
         if (!mqttMessagingIsRunning) {
             mqttMessagingSkeleton = std::make_shared<MqttMessagingSkeleton>(
                     *ccMessageRouter,
