--- conflicted
+++ resolved
@@ -425,22 +425,13 @@
                                                               discoveryProviderAddress);
         discoveryProxy->setDiscoveryProxy(std::move(discoveryInProcessConnector));
     }
-<<<<<<< HEAD
-    capabilitiesRegistrar = std::make_unique<CapabilitiesRegistrar>(dispatcherList,
-                                                                    *discoveryProxy,
-                                                                    participantIdStorage,
-                                                                    dispatcherAddress,
-                                                                    messageRouter);
-=======
     capabilitiesRegistrar = std::make_unique<CapabilitiesRegistrar>(
             dispatcherList,
             *discoveryProxy,
-            libjoynrMessagingAddress,
             participantIdStorage,
             dispatcherAddress,
             messageRouter,
             messagingSettings.getDiscoveryEntryExpiryIntervalMs());
->>>>>>> b5ed2ef5
 
     joynrDispatcher->registerPublicationManager(publicationManager);
     joynrDispatcher->registerSubscriptionManager(subscriptionManager);
