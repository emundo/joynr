--- conflicted
+++ resolved
@@ -96,12 +96,8 @@
             libjoynrSettings->getMessageRouterPersistenceFilename());
     startLibJoynrMessagingSkeleton(libJoynrMessageRouter);
 
-    joynrMessageSender =
-<<<<<<< HEAD
-            new JoynrMessageSender(libJoynrMessageRouter, messagingSettings.getTtlUpliftMs());
-=======
-            std::make_shared<JoynrMessageSender>(messageRouter, messagingSettings.getTtlUpliftMs());
->>>>>>> 81506ec9
+    joynrMessageSender = std::make_shared<JoynrMessageSender>(
+            libJoynrMessageRouter, messagingSettings.getTtlUpliftMs());
     joynrDispatcher = new Dispatcher(joynrMessageSender, singleThreadIOService->getIOService());
     joynrMessageSender->registerDispatcher(joynrDispatcher);
 
@@ -117,13 +113,9 @@
             libjoynrSettings->getSubscriptionRequestPersistenceFilename());
     publicationManager->loadSavedBroadcastSubscriptionRequestsMap(
             libjoynrSettings->getBroadcastSubscriptionRequestPersistenceFilename());
-<<<<<<< HEAD
-    subscriptionManager =
-            new SubscriptionManager(singleThreadIOService->getIOService(), libJoynrMessageRouter);
-=======
+
     subscriptionManager = std::make_shared<SubscriptionManager>(
-            singleThreadIOService->getIOService(), messageRouter);
->>>>>>> 81506ec9
+            singleThreadIOService->getIOService(), libJoynrMessageRouter);
     inProcessDispatcher = new InProcessDispatcher(singleThreadIOService->getIOService());
 
     inProcessPublicationSender = new InProcessPublicationSender(subscriptionManager.get());
@@ -174,14 +166,8 @@
     auto routingProxy = routingProxyBuilder->setMessagingQos(MessagingQos(10000))
                                 ->setDiscoveryQos(routingProviderDiscoveryQos)
                                 ->build();
-<<<<<<< HEAD
-    libJoynrMessageRouter->setParentRouter(std::unique_ptr<system::RoutingProxy>(routingProxy),
-                                           ccMessagingAddress,
-                                           routingProviderParticipantId);
-=======
-    messageRouter->setParentRouter(
+    libJoynrMessageRouter->setParentRouter(
             std::move(routingProxy), ccMessagingAddress, routingProviderParticipantId);
->>>>>>> 81506ec9
 
     // setup discovery
     std::string discoveryProviderParticipantId =
