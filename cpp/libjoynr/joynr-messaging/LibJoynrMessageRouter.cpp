/*
 * #%L
 * %%
 * Copyright (C) 2011 - 2017 BMW Car IT GmbH
 * %%
 * Licensed under the Apache License, Version 2.0 (the "License");
 * you may not use this file except in compliance with the License.
 * You may obtain a copy of the License at
 * 
 *      http://www.apache.org/licenses/LICENSE-2.0
 * 
 * Unless required by applicable law or agreed to in writing, software
 * distributed under the License is distributed on an "AS IS" BASIS,
 * WITHOUT WARRANTIES OR CONDITIONS OF ANY KIND, either express or implied.
 * See the License for the specific language governing permissions and
 * limitations under the License.
 * #L%
 */
#include "joynr/LibJoynrMessageRouter.h"

#include <cassert>
#include <functional>

#include <boost/asio/io_service.hpp>

#include "joynr/IMessagingStubFactory.h"
#include "joynr/ImmutableMessage.h"
#include "joynr/IMulticastAddressCalculator.h"
#include "joynr/InProcessMessagingAddress.h"
#include "joynr/Message.h"
#include "joynr/exceptions/JoynrException.h"
#include "joynr/system/RoutingProxy.h"
#include "joynr/system/RoutingTypes/Address.h"
#include "joynr/system/RoutingTypes/BrowserAddress.h"
#include "joynr/system/RoutingTypes/ChannelAddress.h"
#include "joynr/system/RoutingTypes/CommonApiDbusAddress.h"
#include "joynr/system/RoutingTypes/MqttAddress.h"
#include "joynr/system/RoutingTypes/WebSocketAddress.h"
#include "joynr/system/RoutingTypes/WebSocketClientAddress.h"

#define EXIT_IF_PARENT_MESSAGE_ROUTER_IS_NOT_SET()                                                 \
    if (!isParentMessageRouterSet())                                                               \
        return;

namespace joynr
{

INIT_LOGGER(LibJoynrMessageRouter);

//------ MessageRouter ---------------------------------------------------------

LibJoynrMessageRouter::~LibJoynrMessageRouter()
{
}

LibJoynrMessageRouter::LibJoynrMessageRouter(
        std::shared_ptr<const joynr::system::RoutingTypes::Address> incomingAddress,
        std::shared_ptr<IMessagingStubFactory> messagingStubFactory,
        boost::asio::io_service& ioService,
        std::unique_ptr<IMulticastAddressCalculator> addressCalculator,
        int maxThreads,
        std::unique_ptr<MessageQueue> messageQueue)
        : AbstractMessageRouter(std::move(messagingStubFactory),
                                ioService,
                                std::move(addressCalculator),
                                maxThreads,
                                std::move(messageQueue)),
          parentRouter(nullptr),
          parentAddress(nullptr),
          incomingAddress(incomingAddress),
          runningParentResolves(),
<<<<<<< HEAD
          parentResolveMutex()
=======
          parentResolveMutex(),
          parentClusterControllerReplyToAddressMutex(),
          parentClusterControllerReplyToAddress(),
          DEFAULT_IS_GLOBALLY_VISIBLE(false)
>>>>>>> c1aa82b4
{
}

void LibJoynrMessageRouter::shutdown()
{
    parentRouter.reset();
    parentAddress.reset();
}

void LibJoynrMessageRouter::setParentAddress(
        std::string parentParticipantId,
        std::shared_ptr<const joynr::system::RoutingTypes::Address> parentAddress)
{
    this->parentAddress = std::move(parentAddress);
    addProvisionedNextHop(parentParticipantId, this->parentAddress, DEFAULT_IS_GLOBALLY_VISIBLE);
}

void LibJoynrMessageRouter::setParentRouter(std::unique_ptr<system::RoutingProxy> parentRouter)
{
    assert(parentAddress);
    this->parentRouter = std::move(parentRouter);

    // add the next hop to parent router
    // this is necessary because during normal registration, the parent proxy is not yet set
    // because the routing provider is local, therefore isGloballyVisible is false
    const bool isGloballyVisible = false;
    addNextHopToParent(this->parentRouter->getProxyParticipantId(), isGloballyVisible);
}

/**
  * Q (RDZ): What happens if the message cannot be forwarded? Exception? Log file entry?
  * Q (RDZ): When are messagingstubs removed? They are stored indefinitely in the factory
  */
void LibJoynrMessageRouter::route(std::shared_ptr<ImmutableMessage> message, std::uint32_t tryCount)
{
    assert(messagingStubFactory != nullptr);
    JoynrTimePoint now = std::chrono::time_point_cast<std::chrono::milliseconds>(
            std::chrono::system_clock::now());
    if (now > message->getExpiryDate()) {
        std::string errorMessage("Received expired message. Dropping the message (ID: " +
                                 message->getId() + ").");
        JOYNR_LOG_WARN(logger, errorMessage);
        throw exceptions::JoynrMessageNotSentException(errorMessage);
    }

    JOYNR_LOG_TRACE(logger, "Route message with Id {}", message->getId());
    // search for the destination addresses
    std::unordered_set<std::shared_ptr<const joynr::system::RoutingTypes::Address>> destAddresses =
            getDestinationAddresses(*message);

    // if destination address is not known
    if (destAddresses.empty()) {
        if (message->getType() == Message::VALUE_MESSAGE_TYPE_MULTICAST()) {
            // Do not queue multicast messages for future multicast receivers.
            return;
        }

        // save the message for later delivery
        const std::string destinationPartId = message->getRecipient();
        queueMessage(std::move(message));

        // and try to resolve destination address via parent message router
        std::lock_guard<std::mutex> lock(parentResolveMutex);
        if (runningParentResolves.find(destinationPartId) == runningParentResolves.end()) {
            EXIT_IF_PARENT_MESSAGE_ROUTER_IS_NOT_SET();

            runningParentResolves.insert(destinationPartId);

            std::function<void(const bool&)> onSuccess =
                    [this, destinationPartId](const bool& resolved) {
                if (resolved) {
                    JOYNR_LOG_INFO(logger,
                                   "Got destination address for participant {}",
                                   destinationPartId);
                    // save next hop in the routing table
                    this->addProvisionedNextHop(
                            destinationPartId, this->parentAddress, DEFAULT_IS_GLOBALLY_VISIBLE);
                    this->removeRunningParentResolvers(destinationPartId);
                    this->sendMessages(destinationPartId, this->parentAddress);
                } else {
                    JOYNR_LOG_ERROR(logger,
                                    "Failed to resolve next hop for participant {}",
                                    destinationPartId);
                    // TODO error handling in case of failing submission (?)
                }
            };

            // TODO error handling in case of failing submission (?)
            parentRouter->resolveNextHopAsync(destinationPartId, onSuccess);
        }
        return;
    }

    // If this point is reached, the message can be sent without delay
    for (std::shared_ptr<const joynr::system::RoutingTypes::Address> destAddress : destAddresses) {
        scheduleMessage(message, destAddress, tryCount);
    }
}

bool LibJoynrMessageRouter::publishToGlobal(const JoynrMessage& message)
{
    std::ignore = message;

    // LibJoynr always has to publish multicast messages to its cluster controller
    return true;
}

bool LibJoynrMessageRouter::isParentMessageRouterSet()
{
    if (!parentRouter) {
        JOYNR_LOG_TRACE(logger,
                        "Parent message router not set. Discard this message if it appears "
                        "during libJoynr initlization. It can be related to a configuration "
                        "problem. Check setting file.");
        return false;
    }
    return true;
}

void LibJoynrMessageRouter::addNextHopToParent(
        std::string participantId,
        bool isGloballyVisible,
        std::function<void(void)> onSuccess,
        std::function<void(const joynr::exceptions::ProviderRuntimeException&)> onError)
{
    EXIT_IF_PARENT_MESSAGE_ROUTER_IS_NOT_SET();

    std::function<void(const exceptions::JoynrException&)> onErrorWrapper =
            [onError](const exceptions::JoynrException& error) {
        if (onError) {
            onError(joynr::exceptions::ProviderRuntimeException(error.getMessage()));
        } else {
            JOYNR_LOG_WARN(logger,
                           "Unable to report error (received by calling "
                           "parentRouter->addNextHopAsync), since onError function is "
                           "empty. Error message: {}",
                           error.getMessage());
        }
    };

    // add to parent router
    if (auto channelAddress =
                std::dynamic_pointer_cast<const joynr::system::RoutingTypes::ChannelAddress>(
                        incomingAddress)) {
        parentRouter->addNextHopAsync(participantId,
                                      *channelAddress,
                                      isGloballyVisible,
                                      std::move(onSuccess),
                                      std::move(onErrorWrapper));
    } else if (auto mqttAddress =
                       std::dynamic_pointer_cast<const joynr::system::RoutingTypes::MqttAddress>(
                               incomingAddress)) {
        parentRouter->addNextHopAsync(participantId,
                                      *mqttAddress,
                                      isGloballyVisible,
                                      std::move(onSuccess),
                                      std::move(onErrorWrapper));
    } else if (auto commonApiDbusAddress = std::dynamic_pointer_cast<
                       const joynr::system::RoutingTypes::CommonApiDbusAddress>(incomingAddress)) {
        parentRouter->addNextHopAsync(participantId,
                                      *commonApiDbusAddress,
                                      isGloballyVisible,
                                      std::move(onSuccess),
                                      std::move(onErrorWrapper));
    } else if (auto browserAddress =
                       std::dynamic_pointer_cast<const joynr::system::RoutingTypes::BrowserAddress>(
                               incomingAddress)) {
        parentRouter->addNextHopAsync(participantId,
                                      *browserAddress,
                                      isGloballyVisible,
                                      std::move(onSuccess),
                                      std::move(onErrorWrapper));
    } else if (auto webSocketAddress = std::dynamic_pointer_cast<
                       const joynr::system::RoutingTypes::WebSocketAddress>(incomingAddress)) {
        parentRouter->addNextHopAsync(participantId,
                                      *webSocketAddress,
                                      isGloballyVisible,
                                      std::move(onSuccess),
                                      std::move(onErrorWrapper));
    } else if (auto webSocketClientAddress = std::dynamic_pointer_cast<
                       const joynr::system::RoutingTypes::WebSocketClientAddress>(
                       incomingAddress)) {
        parentRouter->addNextHopAsync(participantId,
                                      *webSocketClientAddress,
                                      isGloballyVisible,
                                      std::move(onSuccess),
                                      std::move(onErrorWrapper));
    }
}

void LibJoynrMessageRouter::addNextHop(
        const std::string& participantId,
        const std::shared_ptr<const joynr::system::RoutingTypes::Address>& address,
        bool isGloballyVisible,
        std::function<void()> onSuccess,
        std::function<void(const joynr::exceptions::ProviderRuntimeException&)> onError)
{
    assert(address);
    const auto routingEntry =
            std::make_shared<RoutingEntry>(RoutingEntry(address, isGloballyVisible));
    addToRoutingTable(participantId, std::move(routingEntry));
    addNextHopToParent(participantId, isGloballyVisible, std::move(onSuccess), std::move(onError));
    sendMessages(participantId, address);
}

void LibJoynrMessageRouter::removeNextHop(
        const std::string& participantId,
        std::function<void()> onSuccess,
        std::function<void(const joynr::exceptions::ProviderRuntimeException&)> onError)
{
    {
        WriteLocker lock(routingTableLock);
        routingTable.remove(participantId);
    }
    saveRoutingTable();

    if (!isParentMessageRouterSet()) {
        if (onError) {
            onError(exceptions::ProviderRuntimeException(
                    "unable to removeNextHop since parentRouter is not available"));
        }
        return;
    }

    std::function<void(const exceptions::JoynrRuntimeException&)> onErrorWrapper =
            [onError](const exceptions::JoynrRuntimeException& error) {
        JOYNR_LOG_ERROR(logger,
                        "Unable to report error (received by calling "
                        "parentRouter->removeNextHopAsync), since onError function is "
                        "empty. Error message: {}",
                        error.getMessage());
        if (onError) {
            onError(exceptions::ProviderRuntimeException(error.getMessage()));
        }
    };

    // remove from parent router
    parentRouter->removeNextHopAsync(
            participantId, std::move(onSuccess), std::move(onErrorWrapper));
}

void LibJoynrMessageRouter::addMulticastReceiver(
        const std::string& multicastId,
        const std::string& subscriberParticipantId,
        const std::string& providerParticipantId,
        std::function<void()> onSuccess,
        std::function<void(const joynr::exceptions::ProviderRuntimeException&)> onError)
{
    if (!isParentMessageRouterSet()) {
        if (onError) {
            onError(exceptions::ProviderRuntimeException(
                    "unable to addMulticastReceiver since parentRouter is not available"));
        }
        return;
    }
    std::shared_ptr<const joynr::system::RoutingTypes::Address> providerAddress;
    {
        ReadLocker lock(routingTableLock);
        const auto routingEntry = routingTable.lookup(providerParticipantId);
        if (routingEntry) {
            providerAddress = routingEntry->address;
        }
    }

    std::function<void()> onSuccessWrapper =
            [this, multicastId, subscriberParticipantId, onSuccess]() {
        multicastReceiverDirectory.registerMulticastReceiver(multicastId, subscriberParticipantId);
        JOYNR_LOG_TRACE(logger,
                        "added multicast receiver={} for multicastId={}",
                        subscriberParticipantId,
                        multicastId);
        onSuccess();
    };
    std::function<void(const exceptions::JoynrRuntimeException&)> onErrorWrapper =
            [onError, subscriberParticipantId, multicastId](
                    const exceptions::JoynrRuntimeException& error) {
        JOYNR_LOG_ERROR(logger,
                        "error adding multicast receiver={} for multicastId={}, error: {}",
                        subscriberParticipantId,
                        multicastId,
                        error.getMessage());
        onError(joynr::exceptions::ProviderRuntimeException(error.getMessage()));
    };

    if (!providerAddress) {
        // try to resolve destination address via parent message router
        auto onResolved = [this,
                           multicastId,
                           subscriberParticipantId,
                           providerParticipantId,
                           onSuccessWrapper,
                           onErrorWrapper](const bool& resolved) {
            if (resolved) {
                addProvisionedNextHop(
                        providerParticipantId, parentAddress, DEFAULT_IS_GLOBALLY_VISIBLE);
                parentRouter->addMulticastReceiverAsync(multicastId,
                                                        subscriberParticipantId,
                                                        providerParticipantId,
                                                        std::move(onSuccessWrapper),
                                                        std::move(onErrorWrapper));
            } else {
                exceptions::ProviderRuntimeException exception(
                        "No routing entry for multicast provider (providerParticipantId=" +
                        providerParticipantId + ") found in parent router.");
                onErrorWrapper(exception);
            }
        };
        auto onResolveError = [onErrorWrapper, providerParticipantId](
                const joynr::exceptions::JoynrRuntimeException& error) {
            exceptions::ProviderRuntimeException exception(
                    "error resolving next hop for multicast provider (providerParticipantId=" +
                    providerParticipantId + "). Error from parent router: " + error.getMessage());
            onErrorWrapper(exception);
        };
        parentRouter->resolveNextHopAsync(
                providerParticipantId, std::move(onResolved), std::move(onResolveError));
        return;
    }

    parentRouter->addMulticastReceiverAsync(multicastId,
                                            subscriberParticipantId,
                                            providerParticipantId,
                                            std::move(onSuccessWrapper),
                                            std::move(onErrorWrapper));
}

void LibJoynrMessageRouter::removeMulticastReceiver(
        const std::string& multicastId,
        const std::string& subscriberParticipantId,
        const std::string& providerParticipantId,
        std::function<void()> onSuccess,
        std::function<void(const joynr::exceptions::ProviderRuntimeException&)> onError)
{
    multicastReceiverDirectory.unregisterMulticastReceiver(multicastId, subscriberParticipantId);

    std::shared_ptr<const joynr::system::RoutingTypes::Address> providerAddress;
    {
        ReadLocker lock(routingTableLock);
        const auto routingEntry = routingTable.lookup(providerParticipantId);
        assert(routingEntry);
        providerAddress = routingEntry->address;
    }

    if (!providerAddress) {
        JOYNR_LOG_ERROR(logger,
                        "No routing entry for multicast provider (providerParticipantId=" +
                                providerParticipantId + ") found.");
        return;
    }

    if (!isParentMessageRouterSet()) {
        if (onError) {
            onError(exceptions::ProviderRuntimeException(
                    "unable to removeMulticastReceiver since parentRouter is not available"));
        }
        return;
    }

    std::function<void(const exceptions::JoynrException&)> onErrorWrapper =
            [onError, subscriberParticipantId, multicastId](
                    const exceptions::JoynrException& error) {
        JOYNR_LOG_ERROR(logger,
                        "error removing multicast receiver={} for multicastId={}, error: {}",
                        subscriberParticipantId,
                        multicastId,
                        error.getMessage());
        if (onError) {
            onError(joynr::exceptions::ProviderRuntimeException(error.getMessage()));
        }
    };
    parentRouter->removeMulticastReceiverAsync(multicastId,
                                               subscriberParticipantId,
                                               providerParticipantId,
                                               std::move(onSuccess),
                                               std::move(onErrorWrapper));
}

void LibJoynrMessageRouter::removeRunningParentResolvers(const std::string& destinationPartId)
{
    std::lock_guard<std::mutex> lock(parentResolveMutex);
    if (runningParentResolves.find(destinationPartId) != runningParentResolves.cend()) {
        runningParentResolves.erase(destinationPartId);
    }
}

} // namespace joynr<|MERGE_RESOLUTION|>--- conflicted
+++ resolved
@@ -69,14 +69,10 @@
           parentAddress(nullptr),
           incomingAddress(incomingAddress),
           runningParentResolves(),
-<<<<<<< HEAD
-          parentResolveMutex()
-=======
           parentResolveMutex(),
           parentClusterControllerReplyToAddressMutex(),
           parentClusterControllerReplyToAddress(),
           DEFAULT_IS_GLOBALLY_VISIBLE(false)
->>>>>>> c1aa82b4
 {
 }
 
@@ -176,7 +172,7 @@
     }
 }
 
-bool LibJoynrMessageRouter::publishToGlobal(const JoynrMessage& message)
+bool LibJoynrMessageRouter::publishToGlobal(const ImmutableMessage& message)
 {
     std::ignore = message;
 
