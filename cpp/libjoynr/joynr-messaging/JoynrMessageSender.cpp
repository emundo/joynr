/*
 * #%L
 * %%
 * Copyright (C) 2011 - 2013 BMW Car IT GmbH
 * %%
 * Licensed under the Apache License, Version 2.0 (the "License");
 * you may not use this file except in compliance with the License.
 * You may obtain a copy of the License at
 * 
 *      http://www.apache.org/licenses/LICENSE-2.0
 * 
 * Unless required by applicable law or agreed to in writing, software
 * distributed under the License is distributed on an "AS IS" BASIS,
 * WITHOUT WARRANTIES OR CONDITIONS OF ANY KIND, either express or implied.
 * See the License for the specific language governing permissions and
 * limitations under the License.
 * #L%
 */

#include "joynr/JoynrMessageSender.h"
#include "joynr/IMessaging.h"
#include "joynr/IDispatcher.h"
#include "joynr/Request.h"
#include "joynr/MessageRouter.h"

#include <QUuid>
#include <cassert>

namespace joynr
{

joynr_logging::Logger* JoynrMessageSender::logger =
        joynr_logging::Logging::getInstance()->getLogger("JOYNR", "JoynrMessageSender");

JoynrMessageSender::JoynrMessageSender(std::shared_ptr<MessageRouter> messageRouter)
        : dispatcher(NULL), messageRouter(messageRouter), messageFactory()
{
}

JoynrMessageSender::~JoynrMessageSender()
{
}

void JoynrMessageSender::registerDispatcher(IDispatcher* dispatcher)
{
    this->dispatcher = dispatcher;
}

void JoynrMessageSender::sendRequest(const std::string& senderParticipantId,
                                     const std::string& receiverParticipantId,
                                     const MessagingQos& qos,
                                     const Request& request,
                                     std::shared_ptr<IReplyCaller> callback)
{
    assert(dispatcher != NULL);

<<<<<<< HEAD
    dispatcher->addReplyCaller(request.getRequestReplyId(), callback, qos);
    JoynrMessage message =
            messageFactory.createRequest(QString::fromStdString(senderParticipantId),
                                         QString::fromStdString(receiverParticipantId),
                                         qos,
                                         request);
    assert(messageRouter);
    messageRouter->route(message);
=======
    try {
        dispatcher->addReplyCaller(request.getRequestReplyId().toStdString(), callback, qos);
        JoynrMessage message =
                messageFactory.createRequest(QString::fromStdString(senderParticipantId),
                                             QString::fromStdString(receiverParticipantId),
                                             qos,
                                             request);
        assert(messageRouter);
        messageRouter->route(message);
    } catch (std::invalid_argument exception) {
        throw joynr::exceptions::MethodInvocationException(exception.what());
    }
>>>>>>> 5b3a1cb8
}

void JoynrMessageSender::sendReply(const std::string& senderParticipantId,
                                   const std::string& receiverParticipantId,
                                   const MessagingQos& qos,
                                   const Reply& reply)
{
    try {
        JoynrMessage message =
                messageFactory.createReply(QString::fromStdString(senderParticipantId),
                                           QString::fromStdString(receiverParticipantId),
                                           qos,
                                           reply);
        assert(messageRouter);
        messageRouter->route(message);
    } catch (std::invalid_argument exception) {
        throw joynr::exceptions::MethodInvocationException(exception.what());
    }
}

void JoynrMessageSender::sendSubscriptionRequest(const std::string& senderParticipantId,
                                                 const std::string& receiverParticipantId,
                                                 const MessagingQos& qos,
                                                 const SubscriptionRequest& subscriptionRequest)
{
    try {
        JoynrMessage message = messageFactory.createSubscriptionRequest(
                QString::fromStdString(senderParticipantId),
                QString::fromStdString(receiverParticipantId),
                qos,
                subscriptionRequest);
        assert(messageRouter);
        messageRouter->route(message);
    } catch (std::invalid_argument exception) {
        throw joynr::exceptions::MethodInvocationException(exception.what());
    }
}

void JoynrMessageSender::sendBroadcastSubscriptionRequest(
        const std::string& senderParticipantId,
        const std::string& receiverParticipantId,
        const MessagingQos& qos,
        const BroadcastSubscriptionRequest& subscriptionRequest)
{
    try {
        JoynrMessage message = messageFactory.createBroadcastSubscriptionRequest(
                QString::fromStdString(senderParticipantId),
                QString::fromStdString(receiverParticipantId),
                qos,
                subscriptionRequest);
        assert(messageRouter);
        messageRouter->route(message);
    } catch (std::invalid_argument exception) {
        throw joynr::exceptions::MethodInvocationException(exception.what());
    }
}

void JoynrMessageSender::sendSubscriptionReply(const std::string& senderParticipantId,
                                               const std::string& receiverParticipantId,
                                               const MessagingQos& qos,
                                               const SubscriptionReply& subscriptionReply)
{
    try {
        JoynrMessage message = messageFactory.createSubscriptionReply(
                QString::fromStdString(senderParticipantId),
                QString::fromStdString(receiverParticipantId),
                qos,
                subscriptionReply);
        assert(messageRouter);
        messageRouter->route(message);
    } catch (std::invalid_argument exception) {
        throw joynr::exceptions::MethodInvocationException(exception.what());
    }
}

void JoynrMessageSender::sendSubscriptionStop(const std::string& senderParticipantId,
                                              const std::string& receiverParticipantId,
                                              const MessagingQos& qos,
                                              const SubscriptionStop& subscriptionStop)
{
    try {
        JoynrMessage message =
                messageFactory.createSubscriptionStop(QString::fromStdString(senderParticipantId),
                                                      QString::fromStdString(receiverParticipantId),
                                                      qos,
                                                      subscriptionStop);
        assert(messageRouter);
        messageRouter->route(message);
    } catch (std::invalid_argument exception) {
        throw joynr::exceptions::MethodInvocationException(exception.what());
    }
}

void JoynrMessageSender::sendSubscriptionPublication(
        const std::string& senderParticipantId,
        const std::string& receiverParticipantId,
        const MessagingQos& qos,
        const SubscriptionPublication& subscriptionPublication)
{
    try {
        JoynrMessage message = messageFactory.createSubscriptionPublication(
                QString::fromStdString(senderParticipantId),
                QString::fromStdString(receiverParticipantId),
                qos,
                subscriptionPublication);
        assert(messageRouter);
        messageRouter->route(message);
    } catch (std::invalid_argument exception) {
        throw joynr::exceptions::MethodInvocationException(exception.what());
    }
}

} // namespace joynr<|MERGE_RESOLUTION|>--- conflicted
+++ resolved
@@ -54,18 +54,8 @@
 {
     assert(dispatcher != NULL);
 
-<<<<<<< HEAD
-    dispatcher->addReplyCaller(request.getRequestReplyId(), callback, qos);
-    JoynrMessage message =
-            messageFactory.createRequest(QString::fromStdString(senderParticipantId),
-                                         QString::fromStdString(receiverParticipantId),
-                                         qos,
-                                         request);
-    assert(messageRouter);
-    messageRouter->route(message);
-=======
     try {
-        dispatcher->addReplyCaller(request.getRequestReplyId().toStdString(), callback, qos);
+        dispatcher->addReplyCaller(request.getRequestReplyId(), callback, qos);
         JoynrMessage message =
                 messageFactory.createRequest(QString::fromStdString(senderParticipantId),
                                              QString::fromStdString(receiverParticipantId),
@@ -76,7 +66,6 @@
     } catch (std::invalid_argument exception) {
         throw joynr::exceptions::MethodInvocationException(exception.what());
     }
->>>>>>> 5b3a1cb8
 }
 
 void JoynrMessageSender::sendReply(const std::string& senderParticipantId,
