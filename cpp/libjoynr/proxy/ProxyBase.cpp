/*
 * #%L
 * %%
 * Copyright (C) 2011 - 2016 BMW Car IT GmbH
 * %%
 * Licensed under the Apache License, Version 2.0 (the "License");
 * you may not use this file except in compliance with the License.
 * You may obtain a copy of the License at
 * 
 *      http://www.apache.org/licenses/LICENSE-2.0
 * 
 * Unless required by applicable law or agreed to in writing, software
 * distributed under the License is distributed on an "AS IS" BASIS,
 * WITHOUT WARRANTIES OR CONDITIONS OF ANY KIND, either express or implied.
 * See the License for the specific language governing permissions and
 * limitations under the License.
 * #L%
 */
#include "joynr/ProxyBase.h"
#include "joynr/types/DiscoveryEntryWithMetaInfo.h"
#include <tuple>

#include "joynr/Util.h"

namespace joynr
{

INIT_LOGGER(ProxyBase);

ProxyBase::ProxyBase(ConnectorFactory* connectorFactory,
                     const std::string& domain,
                     const MessagingQos& qosSettings)
        : connectorFactory(connectorFactory),
          domain(domain),
          qosSettings(qosSettings),
<<<<<<< HEAD
          cached(cached),
          proxyParticipantId(""),
          providerDiscoveryEntry()
=======
          providerParticipantId(""),
          proxyParticipantId("")
>>>>>>> 3d2d1c60
{
    proxyParticipantId = util::createUuid();
}

void ProxyBase::handleArbitrationFinished(
        const types::DiscoveryEntryWithMetaInfo& providerDiscoveryEntry,
        bool useInProcessConnector)
{
    std::ignore = useInProcessConnector;
    this->providerDiscoveryEntry = providerDiscoveryEntry;
}

const std::string& ProxyBase::getProxyParticipantId() const
{
    return this->proxyParticipantId;
}

} // namespace joynr<|MERGE_RESOLUTION|>--- conflicted
+++ resolved
@@ -33,14 +33,8 @@
         : connectorFactory(connectorFactory),
           domain(domain),
           qosSettings(qosSettings),
-<<<<<<< HEAD
-          cached(cached),
           proxyParticipantId(""),
           providerDiscoveryEntry()
-=======
-          providerParticipantId(""),
-          proxyParticipantId("")
->>>>>>> 3d2d1c60
 {
     proxyParticipantId = util::createUuid();
 }
