--- conflicted
+++ resolved
@@ -359,12 +359,8 @@
 
     EXPECT_CALL(
             *provider,
-<<<<<<< HEAD
-            getListOfStrings(A<std::function<void(const std::vector<std::string> &)>>())
-=======
             getListOfStrings(A<std::function<void(const std::vector<std::string> &)>>(),
                     A<std::function<void(const joynr::exceptions::ProviderRuntimeException&)>>())
->>>>>>> 27eedb3d
     )
             .WillOnce(DoAll(
                     Invoke(provider.get(), &MockTestProvider::invokeListOfStringsOnSuccess),
