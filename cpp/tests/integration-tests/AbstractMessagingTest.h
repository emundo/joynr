--- conflicted
+++ resolved
@@ -98,13 +98,9 @@
                                                           nullptr,
                                                           singleThreadedIOService.getIOService(),
                                                           nullptr,
-<<<<<<< HEAD
-                                                          globalCCAddress);
-        messageRouter->init();
-=======
                                                           globalCCAddress,
                                                           messageNotificationProviderParticipantId);
->>>>>>> 31c3b0e0
+        messageRouter->init();
         qos.setTtl(10000);
     }
 
