--- conflicted
+++ resolved
@@ -505,13 +505,6 @@
 
     target_include_directories(
         g_UnitTests
-<<<<<<< HEAD
-        SYSTEM
-        PRIVATE ${MOSQUITTO_INCLUDE_DIRS}
-        PRIVATE ${GTEST_INCLUDE_DIRS}
-        PRIVATE ${GMOCK_INCLUDE_DIRS}
-=======
->>>>>>> 3dab8a24
         PRIVATE ${cluster_controller_test_INCLUDE_DIRECTORIES}
     )
 
@@ -543,13 +536,6 @@
 
     target_include_directories(
         g_IntegrationTests
-<<<<<<< HEAD
-        SYSTEM
-        PRIVATE ${MOSQUITTO_INCLUDE_DIRS}
-        PRIVATE ${GTEST_INCLUDE_DIRS}
-        PRIVATE ${GMOCK_INCLUDE_DIRS}
-=======
->>>>>>> 3dab8a24
         PRIVATE ${cluster_controller_test_INCLUDE_DIRECTORIES}
     )
 
