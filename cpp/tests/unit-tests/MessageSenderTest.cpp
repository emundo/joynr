--- conflicted
+++ resolved
@@ -126,13 +126,8 @@
 
     expectRoutedMessage(Message::VALUE_MESSAGE_TYPE_REQUEST(), mutableMessage.getPayload());
 
-<<<<<<< HEAD
-    MessageSender messageSender(mockMessageRouter, nullptr);
-    messageSender.registerDispatcher(&mockDispatcher);
-=======
-    MessageSender messageSender(mockMessageRouter);
-    messageSender.registerDispatcher(mockDispatcher);
->>>>>>> f13051cf
+    MessageSender messageSender(mockMessageRouter, nullptr);
+    messageSender.registerDispatcher(mockDispatcher);
     messageSender.sendRequest(senderID, receiverID, qosSettings, request, callBack, isLocalMessage);
 }
 
@@ -155,24 +150,14 @@
 
     expectRoutedMessage(Message::VALUE_MESSAGE_TYPE_ONE_WAY(), mutableMessage.getPayload());
 
-<<<<<<< HEAD
-    MessageSender messageSender(mockMessageRouter, nullptr);
-    messageSender.registerDispatcher(&mockDispatcher);
-=======
-    MessageSender messageSender(mockMessageRouter);
-    messageSender.registerDispatcher(mockDispatcher);
->>>>>>> f13051cf
+    MessageSender messageSender(mockMessageRouter, nullptr);
+    messageSender.registerDispatcher(mockDispatcher);
     messageSender.sendOneWayRequest(senderID, receiverID, qosSettings, oneWayRequest, isLocalMessage);
 }
 
 TEST_F(MessageSenderTest, sendReply_normal){
-<<<<<<< HEAD
-    MessageSender messageSender(mockMessageRouter, nullptr);
-    messageSender.registerDispatcher(&mockDispatcher);
-=======
-    MessageSender messageSender(mockMessageRouter);
-    messageSender.registerDispatcher(mockDispatcher);
->>>>>>> f13051cf
+    MessageSender messageSender(mockMessageRouter, nullptr);
+    messageSender.registerDispatcher(mockDispatcher);
     Reply reply;
     reply.setRequestReplyId(util::createUuid());
     reply.setResponse(std::string("response"));
@@ -210,13 +195,8 @@
 
     expectRoutedMessage(Message::VALUE_MESSAGE_TYPE_SUBSCRIPTION_REQUEST(), mutableMessage.getPayload());
 
-<<<<<<< HEAD
-    MessageSender messageSender(mockMessageRouter, nullptr);
-    messageSender.registerDispatcher(&mockDispatcher);
-=======
-    MessageSender messageSender(mockMessageRouter);
-    messageSender.registerDispatcher(mockDispatcher);
->>>>>>> f13051cf
+    MessageSender messageSender(mockMessageRouter, nullptr);
+    messageSender.registerDispatcher(mockDispatcher);
 
     messageSender.sendSubscriptionRequest(senderID, receiverID, qosSettings, subscriptionRequest, isLocalMessage);
 }
@@ -244,13 +224,8 @@
 
     expectRoutedMessage(Message::VALUE_MESSAGE_TYPE_BROADCAST_SUBSCRIPTION_REQUEST(), mutableMessage.getPayload());
 
-<<<<<<< HEAD
-    MessageSender messageSender(mockMessageRouter, nullptr);
-    messageSender.registerDispatcher(&mockDispatcher);
-=======
-    MessageSender messageSender(mockMessageRouter);
-    messageSender.registerDispatcher(mockDispatcher);
->>>>>>> f13051cf
+    MessageSender messageSender(mockMessageRouter, nullptr);
+    messageSender.registerDispatcher(mockDispatcher);
 
     messageSender.sendBroadcastSubscriptionRequest(senderID, receiverID, qosSettings, subscriptionRequest, isLocalMessage);
 }
@@ -261,25 +236,15 @@
 
     expectRoutedMessage(Message::VALUE_MESSAGE_TYPE_SUBSCRIPTION_REPLY(), payload);
 
-<<<<<<< HEAD
-    MessageSender messageSender(mockMessageRouter, nullptr);
-    messageSender.registerDispatcher(&mockDispatcher);
-=======
-    MessageSender messageSender(mockMessageRouter);
-    messageSender.registerDispatcher(mockDispatcher);
->>>>>>> f13051cf
+    MessageSender messageSender(mockMessageRouter, nullptr);
+    messageSender.registerDispatcher(mockDispatcher);
 
 //    messageSender.sendSubscriptionReply(util::createUuid(), payload, senderID, receiverID, qosSettings);
 }
 
 TEST_F(MessageSenderTest, sendPublication_normal){
-<<<<<<< HEAD
-    MessageSender messageSender(mockMessageRouter, nullptr);
-    messageSender.registerDispatcher(&mockDispatcher);
-=======
-    MessageSender messageSender(mockMessageRouter);
-    messageSender.registerDispatcher(mockDispatcher);
->>>>>>> f13051cf
+    MessageSender messageSender(mockMessageRouter, nullptr);
+    messageSender.registerDispatcher(mockDispatcher);
     SubscriptionPublication publication;
     publication.setSubscriptionId("ignoresubscriptionid");
     publication.setResponse(std::string("publication"));
