--- conflicted
+++ resolved
@@ -125,12 +125,7 @@
                 sendSubscriptionPublicationMock(_,_,_,_))
             .Times(Between(3, 5));
 
-<<<<<<< HEAD
-    std::shared_ptr<MockTestRequestCaller> requestCaller(mockTestRequestCaller);
-    PublicationManager publicationManager(singleThreadedIOService.getIOService(), messageSender);
-=======
-    PublicationManager publicationManager(singleThreadedIOService.getIOService());
->>>>>>> 40d64548
+    PublicationManager publicationManager(singleThreadedIOService.getIOService(), messageSender);
 
     //SubscriptionRequest
     std::string senderId = "SenderId";
@@ -166,12 +161,7 @@
                 sendSubscriptionPublicationMock(_,_,_,_))
             .Times(AtMost(2));
 
-<<<<<<< HEAD
-    std::shared_ptr<MockTestRequestCaller> requestCaller(mockTestRequestCaller);
-    PublicationManager publicationManager(singleThreadedIOService.getIOService(), messageSender);
-=======
-    PublicationManager publicationManager(singleThreadedIOService.getIOService());
->>>>>>> 40d64548
+    PublicationManager publicationManager(singleThreadedIOService.getIOService(), messageSender);
 
     //SubscriptionRequest
     std::string senderId = "SenderId";
@@ -213,12 +203,7 @@
                 sendSubscriptionPublicationMock(_,_,_,_))
             .Times(AtMost(2));
 
-<<<<<<< HEAD
-    std::shared_ptr<MockTestRequestCaller> requestCaller(mockTestRequestCaller);
-    PublicationManager publicationManager(singleThreadedIOService.getIOService(), messageSender);
-=======
-    PublicationManager publicationManager(singleThreadedIOService.getIOService());
->>>>>>> 40d64548
+    PublicationManager publicationManager(singleThreadedIOService.getIOService(), messageSender);
 
     //SubscriptionRequest
     std::string senderId = "SenderId";
@@ -287,12 +272,7 @@
     )
             .Times(1);
 
-<<<<<<< HEAD
-    std::shared_ptr<MockTestRequestCaller> requestCaller(mockTestRequestCaller);
-    PublicationManager publicationManager(singleThreadedIOService.getIOService(), messageSender);
-=======
-    PublicationManager publicationManager(singleThreadedIOService.getIOService());
->>>>>>> 40d64548
+    PublicationManager publicationManager(singleThreadedIOService.getIOService(), messageSender);
 
     //SubscriptionRequest
     std::string senderId = "SenderId";
@@ -353,12 +333,7 @@
 
     EXPECT_CALL(*requestCaller,unregisterAttributeListener(attributeName, _)).Times(1);
 
-<<<<<<< HEAD
-    std::shared_ptr<MockTestRequestCaller> requestCaller(mockTestRequestCaller);
-    PublicationManager publicationManager(singleThreadedIOService.getIOService(), messageSender);
-=======
-    PublicationManager publicationManager(singleThreadedIOService.getIOService());
->>>>>>> 40d64548
+    PublicationManager publicationManager(singleThreadedIOService.getIOService(), messageSender);
 
     //SubscriptionRequest
     std::string senderId = "SenderId";
@@ -427,12 +402,7 @@
 
     EXPECT_CALL(*requestCaller,unregisterAttributeListener(attributeName, _)).Times(1);
 
-<<<<<<< HEAD
-    std::shared_ptr<MockTestRequestCaller> requestCaller(mockTestRequestCaller);
-    PublicationManager publicationManager(singleThreadedIOService.getIOService(), messageSender);
-=======
-    PublicationManager publicationManager(singleThreadedIOService.getIOService());
->>>>>>> 40d64548
+    PublicationManager publicationManager(singleThreadedIOService.getIOService(), messageSender);
 
     //SubscriptionRequest
     std::string senderId = "SenderId";
@@ -1065,12 +1035,7 @@
 
     EXPECT_CALL(*requestCaller,unregisterAttributeListener(attributeName, _)).Times(1);
 
-<<<<<<< HEAD
-    std::shared_ptr<MockTestRequestCaller> requestCaller(mockTestRequestCaller);
-    PublicationManager publicationManager(singleThreadedIOService.getIOService(), messageSender);
-=======
-    PublicationManager publicationManager(singleThreadedIOService.getIOService());
->>>>>>> 40d64548
+    PublicationManager publicationManager(singleThreadedIOService.getIOService(), messageSender);
 
     //SubscriptionRequest
     std::string senderId = "SenderId";
