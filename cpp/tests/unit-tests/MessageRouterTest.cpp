/*
 * #%L
 * %%
 * Copyright (C) 2011 - 2017 BMW Car IT GmbH
 * %%
 * Licensed under the Apache License, Version 2.0 (the "License");
 * you may not use this file except in compliance with the License.
 * You may obtain a copy of the License at
 * 
 *      http://www.apache.org/licenses/LICENSE-2.0
 * 
 * Unless required by applicable law or agreed to in writing, software
 * distributed under the License is distributed on an "AS IS" BASIS,
 * WITHOUT WARRANTIES OR CONDITIONS OF ANY KIND, either express or implied.
 * See the License for the specific language governing permissions and
 * limitations under the License.
 * #L%
 */
#include "tests/unit-tests/MessageRouterTest.h"

#include <cstdint>
#include <chrono>
#include <memory>

#include <gtest/gtest.h>
#include <gmock/gmock.h>

#include "joynr/Semaphore.h"
#include "joynr/InProcessMessagingAddress.h"
#include "joynr/system/RoutingTypes/ChannelAddress.h"
#include "joynr/system/RoutingTypes/MqttAddress.h"
#include "joynr/system/RoutingTypes/WebSocketAddress.h"
#include "joynr/system/RoutingTypes/WebSocketClientAddress.h"
#include "joynr/MessagingStubFactory.h"
#include "joynr/MessageQueue.h"
#include "joynr/MqttMulticastAddressCalculator.h"
#include "joynr/MulticastMessagingSkeletonDirectory.h"
#include "joynr/WebSocketMulticastAddressCalculator.h"
#include "libjoynr/in-process/InProcessMessagingStubFactory.h"
#include "joynr/SingleThreadedIOService.h"
#include "joynr/Util.h"
#include "joynr/IPlatformSecurityManager.h"

#include "tests/utils/MockObjects.h"

using ::testing::InvokeArgument;
using ::testing::Pointee;
using ::testing::Return;
using ::testing::Truly;

using namespace joynr;

typedef ::testing::Types<
        LibJoynrMessageRouter,
        CcMessageRouter
    > MessageRouterTypes;

TYPED_TEST_CASE(MessageRouterTest, MessageRouterTypes);

TYPED_TEST(MessageRouterTest, addMessageToQueue){
    std::shared_ptr<ImmutableMessage> immutableMessage = this->mutableMessage.getImmutableMessage();

    this->messageRouter->route(immutableMessage);
    EXPECT_EQ(this->messageQueue->getQueueLength(), 1);

    this->messageRouter->route(immutableMessage);
    EXPECT_EQ(this->messageQueue->getQueueLength(), 2);
}

TYPED_TEST(MessageRouterTest, multicastMessageWillNotBeQueued) {
    this->mutableMessage.setType(Message::VALUE_MESSAGE_TYPE_MULTICAST());
    std::shared_ptr<ImmutableMessage> immutableMessage = this->mutableMessage.getImmutableMessage();
    immutableMessage->setReceivedFromGlobal(true);
    this->messageRouter->route(immutableMessage);
    EXPECT_EQ(this->messageQueue->getQueueLength(), 0);
}

MATCHER_P2(addressWithChannelId, addressType, channelId, "") {
    if (addressType == std::string("mqtt")) {
        auto mqttAddress = std::dynamic_pointer_cast<const system::RoutingTypes::MqttAddress>(arg);
        if (mqttAddress) {
            return mqttAddress->getTopic() == channelId;
        }
        else {
            return false;
        }
    } else if (addressType == std::string("http")) {
        auto httpAddress = std::dynamic_pointer_cast<const system::RoutingTypes::ChannelAddress>(arg);
        if (httpAddress) {
            return httpAddress->getChannelId() == channelId;
        }
        else {
            return false;
        }
    } else {
        return false;
    }
}

TYPED_TEST(MessageRouterTest, doNotAddMessageToQueue){
    joynr::Semaphore semaphore(0);
    const std::string testHttp = "TEST_HTTP";
    const std::string testMqtt = "TEST_MQTT";
    const std::string brokerUri = "brokerUri";

    std::shared_ptr<ImmutableMessage> immutableMessage1 = this->mutableMessage.getImmutableMessage();
    this->messageRouter->route(immutableMessage1);

    // this message should be added to the queue because no destination header set
    EXPECT_EQ(this->messageQueue->getQueueLength(), 1);

    auto mockMessagingStub = std::make_shared<MockMessagingStub>();

    // add destination address -> message should be routed
    auto httpAddress = std::make_shared<const joynr::system::RoutingTypes::ChannelAddress>(brokerUri, testHttp);
    const bool isGloballyVisible = true;
    this->messageRouter->addNextHop(testHttp, httpAddress, isGloballyVisible);
    // the message now has a known destination and should be directly routed
    this->mutableMessage.setRecipient(testHttp);
    std::shared_ptr<ImmutableMessage> immutableMessage2 = this->mutableMessage.getImmutableMessage();
    EXPECT_CALL(*(this->messagingStubFactory), create(addressWithChannelId("http", testHttp))).Times(1).WillOnce(Return(mockMessagingStub));
    ON_CALL(*mockMessagingStub, transmit(immutableMessage2, A<const std::function<void(const joynr::exceptions::JoynrRuntimeException&)>&>()))
        .WillByDefault(ReleaseSemaphore(&semaphore));
    this->messageRouter->route(immutableMessage2);
    EXPECT_EQ(this->messageQueue->getQueueLength(), 1);
    EXPECT_TRUE(semaphore.waitFor(std::chrono::seconds(2)));
    EXPECT_CALL(*(this->messagingStubFactory), create(_)).WillRepeatedly(Return(mockMessagingStub));

    // add destination address -> message should be routed
    auto mqttAddress = std::make_shared<const joynr::system::RoutingTypes::MqttAddress>(brokerUri, testMqtt);
    this->messageRouter->addNextHop(testMqtt, mqttAddress, isGloballyVisible);
    // the message now has a known destination and should be directly routed
    this->mutableMessage.setRecipient(testMqtt);
    std::shared_ptr<ImmutableMessage> immutableMessage3 = this->mutableMessage.getImmutableMessage();
    EXPECT_CALL(*(this->messagingStubFactory), create(addressWithChannelId("mqtt", testMqtt))).WillRepeatedly(Return(mockMessagingStub));
    ON_CALL(*mockMessagingStub, transmit(immutableMessage3, A<const std::function<void(const joynr::exceptions::JoynrRuntimeException&)>&>()))
        .WillByDefault(ReleaseSemaphore(&semaphore));
    this->messageRouter->route(immutableMessage3);
    EXPECT_EQ(this->messageQueue->getQueueLength(), 1);
    EXPECT_TRUE(semaphore.waitFor(std::chrono::seconds(2)));
}

TYPED_TEST(MessageRouterTest, resendMessageWhenDestinationAddressIsAdded){
    const std::string testHttp = "TEST_HTTP";
    const std::string testMqtt = "TEST_MQTT";
    const std::string brokerUri = "brokerUri";
    auto mockMessagingStub = std::make_shared<MockMessagingStub>();
    ON_CALL(*(this->messagingStubFactory), create(_)).WillByDefault(Return(mockMessagingStub));
    this->mutableMessage.setRecipient(testHttp);

    std::shared_ptr<ImmutableMessage> immutableMessage1 = this->mutableMessage.getImmutableMessage();
    this->messageRouter->route(immutableMessage1);

    // this message should be added to the queue because destination is unknown
    EXPECT_EQ(this->messageQueue->getQueueLength(), 1);

    // add destination address -> message should be routed
    auto httpAddress = std::make_shared<const joynr::system::RoutingTypes::ChannelAddress>(brokerUri, testHttp);
    const bool isGloballyVisible = true;
    this->messageRouter->addNextHop(testHttp, httpAddress, isGloballyVisible);
    EXPECT_EQ(this->messageQueue->getQueueLength(), 0);

    this->mutableMessage.setRecipient(testMqtt);
    std::shared_ptr<ImmutableMessage> immutableMessage2 = this->mutableMessage.getImmutableMessage();
    this->messageRouter->route(immutableMessage2);
    EXPECT_EQ(this->messageQueue->getQueueLength(), 1);

    auto mqttAddress = std::make_shared<const joynr::system::RoutingTypes::MqttAddress>(brokerUri, testMqtt);
    this->messageRouter->addNextHop(testMqtt, mqttAddress, isGloballyVisible);
    EXPECT_EQ(this->messageQueue->getQueueLength(), 0);
}

TYPED_TEST(MessageRouterTest, outdatedMessagesAreRemoved){
    this->messageRouter->route(this->mutableMessage.getImmutableMessage());
    EXPECT_EQ(this->messageQueue->getQueueLength(), 1);

    // we wait for the time out (500ms) and the thread sleep (1000ms)
    std::this_thread::sleep_for(std::chrono::milliseconds(1200));
    EXPECT_EQ(this->messageQueue->getQueueLength(), 0);
}

TYPED_TEST(MessageRouterTest, routeMessageToHttpAddress) {
    const std::string destinationParticipantId = "TEST_routeMessageToHttpAddress";
    const std::string destinationChannelId = "TEST_routeMessageToHttpAddress_channelId";
    const std::string messageEndPointUrl = "TEST_messageEndPointUrl";
    auto address = std::make_shared<const joynr::system::RoutingTypes::ChannelAddress>(messageEndPointUrl, destinationChannelId);
    const bool isGloballyVisible = true;

<<<<<<< HEAD
    this->messageRouter->addNextHop(destinationParticipantId, address);
    this->mutableMessage.setRecipient(destinationParticipantId);
=======
    this->messageRouter->addNextHop(destinationParticipantId, address, isGloballyVisible);
    this->joynrMessage.setHeaderTo(destinationParticipantId);
>>>>>>> c1aa82b4

    EXPECT_CALL(*(this->messagingStubFactory),
            create(addressWithChannelId("http", destinationChannelId))
            ).Times(1);

    this->routeMessageToAddress();
}

TYPED_TEST(MessageRouterTest, routeMessageToMqttAddress) {
    const std::string destinationParticipantId = "TEST_routeMessageToMqttAddress";
    const std::string destinationChannelId = "TEST_routeMessageToMqttAddress_channelId";
    const std::string brokerUri = "brokerUri";
    auto address = std::make_shared<const joynr::system::RoutingTypes::MqttAddress>(brokerUri, destinationChannelId);
    const bool isGloballyVisible = true;

<<<<<<< HEAD
    this->messageRouter->addNextHop(destinationParticipantId, address);
    this->mutableMessage.setRecipient(destinationParticipantId);
=======
    this->messageRouter->addNextHop(destinationParticipantId, address, isGloballyVisible);
    this->joynrMessage.setHeaderTo(destinationParticipantId);
>>>>>>> c1aa82b4

    EXPECT_CALL(*(this->messagingStubFactory),
            create(addressWithChannelId("mqtt", destinationChannelId))
            ).Times(1);

    this->routeMessageToAddress();
}

TYPED_TEST(MessageRouterTest, restoreRoutingTable) {
    const std::string participantId = "myParticipantId";
    const std::string routingTablePersistenceFilename = "test-RoutingTable.persist";
    std::remove(routingTablePersistenceFilename.c_str());

    // Load and set RoutingTable persistence filename
    this->messageRouter->loadRoutingTable(routingTablePersistenceFilename);

    auto address = std::make_shared<const joynr::system::RoutingTypes::MqttAddress>();
    const bool isGloballyVisible = true;
    this->messageRouter->addProvisionedNextHop(participantId, address, isGloballyVisible); // Saves routingTable to the persistence file.

    // create a new MessageRouter
    this->messageRouter = this->createMessageRouter();
    this->messageRouter->loadRoutingTable(routingTablePersistenceFilename);

    this->mutableMessage.setRecipient(participantId);
    EXPECT_CALL(*(this->messagingStubFactory),
                create(Pointee(Eq(*address)))).Times(1);
    this->messageRouter->route(this->mutableMessage.getImmutableMessage());
}<|MERGE_RESOLUTION|>--- conflicted
+++ resolved
@@ -186,13 +186,8 @@
     auto address = std::make_shared<const joynr::system::RoutingTypes::ChannelAddress>(messageEndPointUrl, destinationChannelId);
     const bool isGloballyVisible = true;
 
-<<<<<<< HEAD
-    this->messageRouter->addNextHop(destinationParticipantId, address);
+    this->messageRouter->addNextHop(destinationParticipantId, address, isGloballyVisible);
     this->mutableMessage.setRecipient(destinationParticipantId);
-=======
-    this->messageRouter->addNextHop(destinationParticipantId, address, isGloballyVisible);
-    this->joynrMessage.setHeaderTo(destinationParticipantId);
->>>>>>> c1aa82b4
 
     EXPECT_CALL(*(this->messagingStubFactory),
             create(addressWithChannelId("http", destinationChannelId))
@@ -208,13 +203,8 @@
     auto address = std::make_shared<const joynr::system::RoutingTypes::MqttAddress>(brokerUri, destinationChannelId);
     const bool isGloballyVisible = true;
 
-<<<<<<< HEAD
-    this->messageRouter->addNextHop(destinationParticipantId, address);
+    this->messageRouter->addNextHop(destinationParticipantId, address, isGloballyVisible);
     this->mutableMessage.setRecipient(destinationParticipantId);
-=======
-    this->messageRouter->addNextHop(destinationParticipantId, address, isGloballyVisible);
-    this->joynrMessage.setHeaderTo(destinationParticipantId);
->>>>>>> c1aa82b4
 
     EXPECT_CALL(*(this->messagingStubFactory),
             create(addressWithChannelId("mqtt", destinationChannelId))
