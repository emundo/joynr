--- conflicted
+++ resolved
@@ -25,6 +25,7 @@
 #include <curl/curl.h>
 
 #include "joynr/JoynrMessage.h"
+#include "joynr/ObjectWithDecayTime.h"
 #include "joynr/Util.h"
 #include "cluster-controller/httpnetworking/HttpNetworking.h"
 #include "joynr/JsonSerializer.h"
@@ -54,22 +55,12 @@
                        std::chrono::milliseconds messageSendRetryInterval)
         : brokerUrl(brokerUrl),
           maxAttemptTtl(maxAttemptTtl),
-<<<<<<< HEAD
           messageSendRetryInterval(messageSendRetryInterval)
-=======
-          messageSendRetryInterval(messageSendRetryInterval),
-          delayedScheduler(6, "MessageSender")
->>>>>>> b5ed2ef5
 {
 }
 
 HttpSender::~HttpSender()
 {
-<<<<<<< HEAD
-    delete channelUrlCache;
-=======
-    delayedScheduler.shutdown();
->>>>>>> b5ed2ef5
 }
 
 void HttpSender::sendMessage(
@@ -77,12 +68,6 @@
         const JoynrMessage& message,
         const std::function<void(const exceptions::JoynrRuntimeException&)>& onFailure)
 {
-<<<<<<< HEAD
-    JOYNR_LOG_TRACE(logger, "sendMessage: ...");
-    std::string&& serializedMessage = JsonSerializer::serialize(message);
-
-    auto startTime = std::chrono::system_clock::now();
-=======
     if (dynamic_cast<const system::RoutingTypes::ChannelAddress*>(&destinationAddress) == nullptr) {
         JOYNR_LOG_DEBUG(logger, "Invalid destination address type provided");
         onFailure(exceptions::JoynrRuntimeException("Invalid destination address type provided"));
@@ -92,21 +77,10 @@
     auto channelAddress =
             dynamic_cast<const system::RoutingTypes::ChannelAddress&>(destinationAddress);
 
-    // TODO pass back http errors to message router / calling MessageRunnable via onFailure
-    std::ignore = onFailure;
     JOYNR_LOG_TRACE(logger, "sendMessage: ...");
     std::string&& serializedMessage = JsonSerializer::serialize(message);
 
-    delayedScheduler.schedule(new SendMessageRunnable(this,
-                                                      channelAddress,
-                                                      message.getHeaderExpiryDate(),
-                                                      std::move(serializedMessage),
-                                                      delayedScheduler,
-                                                      maxAttemptTtl));
-}
->>>>>>> b5ed2ef5
-
-    assert(channelUrlCache != nullptr);
+    auto startTime = std::chrono::system_clock::now();
 
     std::chrono::milliseconds decayTimeMillis =
             std::chrono::duration_cast<std::chrono::milliseconds>(
@@ -115,76 +89,21 @@
             std::chrono::system_clock::now().time_since_epoch());
     std::chrono::milliseconds remainingTtl = decayTimeMillis - nowMillis;
 
-<<<<<<< HEAD
     // A channelId can have several Url's. Hence, we cannot use up all the time we have for
     // testing just one (in case it is not available). So we use just a fraction, yet at
     // least MIN... and at most MAX... seconds.
     std::int64_t curlTimeout = std::max(
             remainingTtl.count() / HttpSender::FRACTION_OF_MESSAGE_TTL_USED_PER_CONNECTION_TRIAL(),
             HttpSender::MIN_ATTEMPT_TTL().count());
-    std::string url = resolveUrlForChannelId(channelId, std::chrono::milliseconds(curlTimeout));
-=======
-HttpSender::SendMessageRunnable::SendMessageRunnable(
-        HttpSender* messageSender,
-        const system::RoutingTypes::ChannelAddress& channelAddress,
-        const JoynrTimePoint& decayTime,
-        std::string&& data,
-        DelayedScheduler& delayedScheduler,
-        std::chrono::milliseconds maxAttemptTtl)
-        : Runnable(true),
-          ObjectWithDecayTime(decayTime),
-          channelAddress(channelAddress),
-          data(std::move(data)),
-          delayedScheduler(delayedScheduler),
-          messageSender(messageSender),
-          maxAttemptTtl(maxAttemptTtl)
-{
-    messageRunnableCounter++;
-}
-
-HttpSender::SendMessageRunnable::~SendMessageRunnable()
-{
-    messageRunnableCounter--;
-}
-
-void HttpSender::SendMessageRunnable::shutdown()
-{
-}
-
-void HttpSender::SendMessageRunnable::run()
-{
-    auto startTime = std::chrono::system_clock::now();
-    if (isExpired()) {
-        JOYNR_LOG_DEBUG(logger,
-                        "Message expired, expiration time: {}",
-                        DispatcherUtils::convertAbsoluteTimeToTtlString(decayTime));
-        return;
-    }
->>>>>>> b5ed2ef5
 
     JOYNR_LOG_TRACE(logger,
                     "Sending message; url: {}, time left: {}",
-                    url,
+                    toUrl(channelAddress),
                     DispatcherUtils::convertAbsoluteTimeToTtlString(message.getHeaderExpiryDate()));
 
-<<<<<<< HEAD
     JOYNR_LOG_TRACE(logger, "going to buildRequest");
-    HttpResult sendMessageResult =
-            buildRequestAndSend(serializedMessage, url, std::chrono::milliseconds(curlTimeout));
-=======
-    // A channelId can have several Url's. Hence, we cannot use up all the time we have for
-    // testing
-    // just one (in case it is not available). So we use just a fraction, yet at least MIN...
-    // and
-    // at most MAX... seconds.
-    std::int64_t curlTimeout =
-            std::max(getRemainingTtl().count() /
-                             HttpSender::FRACTION_OF_MESSAGE_TTL_USED_PER_CONNECTION_TRIAL(),
-                     HttpSender::MIN_ATTEMPT_TTL().count());
-    JOYNR_LOG_TRACE(logger, "going to buildRequest");
-    HttpResult sendMessageResult =
-            buildRequestAndSend(toUrl(channelAddress), std::chrono::milliseconds(curlTimeout));
->>>>>>> b5ed2ef5
+    HttpResult sendMessageResult = buildRequestAndSend(
+            serializedMessage, toUrl(channelAddress), std::chrono::milliseconds(curlTimeout));
 
     // Delay the next request if an error occurs
     auto now = std::chrono::system_clock::now();
@@ -199,17 +118,6 @@
     JOYNR_LOG_TRACE(
             logger, "sendMessageResult.getStatusCode() = {}", sendMessageResult.getStatusCode());
     if (sendMessageResult.getStatusCode() != 201) {
-<<<<<<< HEAD
-        channelUrlCache->feedback(false, channelId, url);
-=======
-        delayedScheduler.schedule(new SendMessageRunnable(messageSender,
-                                                          channelAddress,
-                                                          decayTime,
-                                                          std::move(data),
-                                                          delayedScheduler,
-                                                          maxAttemptTtl),
-                                  std::chrono::milliseconds(delay));
->>>>>>> b5ed2ef5
         std::string body("NULL");
         if (!sendMessageResult.getBody().isNull()) {
             body = std::string(sendMessageResult.getBody().data());
@@ -234,32 +142,6 @@
                         DispatcherUtils::nowInMilliseconds());
     }
 }
-<<<<<<< HEAD
-
-std::string HttpSender::resolveUrlForChannelId(const std::string& channelId,
-                                               std::chrono::milliseconds curlTimeout)
-{
-    JOYNR_LOG_TRACE(logger, "obtaining Url with a curlTimeout of : {}", curlTimeout.count());
-    StatusCodeEnum status(StatusCodeEnum::IN_PROGRESS);
-    // we also use the curl timeout here, to prevent long blocking during shutdown.
-    std::string url = channelUrlCache->obtainUrl(channelId, status, curlTimeout);
-    if (!(status == StatusCodeEnum::SUCCESS)) {
-        JOYNR_LOG_ERROR(logger,
-                        "Issue while trying to obtained URl from the ChannelUrlDirectory: {}",
-                        StatusCode::toString(status));
-    }
-    if (url.empty()) {
-        JOYNR_LOG_DEBUG(logger,
-                        "Url for channelId could not be obtained from the "
-                        "ChannelUrlDirectory ... EXITING ...");
-        assert(false); // OR: url =
-                       // messageSender->brokerUrl.getSendUrl(channelId).toString();
-    }
-
-    return url;
-}
-=======
->>>>>>> b5ed2ef5
 
 HttpResult HttpSender::buildRequestAndSend(const std::string& data,
                                            const std::string& url,
@@ -282,8 +164,7 @@
     return sendMessageRequest->execute();
 }
 
-std::string HttpSender::SendMessageRunnable::toUrl(
-        const system::RoutingTypes::ChannelAddress& channelAddress) const
+std::string HttpSender::toUrl(const system::RoutingTypes::ChannelAddress& channelAddress) const
 {
     std::string result;
     result.reserve(256);
