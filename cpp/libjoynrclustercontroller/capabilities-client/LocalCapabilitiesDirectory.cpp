--- conflicted
+++ resolved
@@ -206,23 +206,17 @@
         globalCapabilities.removeByParticipantId(participantId);
         capabilitiesClient->remove(participantId);
     }
-<<<<<<< HEAD
-    informObserversOnRemove(discoveryEntry);
+    JOYNR_LOG_TRACE(logger, "Removing locally registered participantId: {}", participantId);
+    localCapabilities.removeByParticipantId(participantId);
+    informObserversOnRemove(entry);
     if (auto messageRouterSharedPtr = messageRouter.lock()) {
-        messageRouterSharedPtr->removeNextHop(discoveryEntry.getParticipantId());
+        messageRouterSharedPtr->removeNextHop(participantId);
     } else {
         JOYNR_LOG_FATAL(logger,
                         "could not removeNextHop for {} because messageRouter is not available",
-                        discoveryEntry.getParticipantId());
-    }
-=======
-
-    JOYNR_LOG_TRACE(logger, "Removing locally registered participantId: {}", participantId);
-    localCapabilities.removeByParticipantId(participantId);
-    informObserversOnRemove(entry);
-    messageRouter.removeNextHop(participantId);
+                        participantId);
+    }
     updatePersistedFile();
->>>>>>> 31c3b0e0
 }
 
 void LocalCapabilitiesDirectory::removeFromGloballyRegisteredCapabilities(
@@ -588,10 +582,14 @@
         const bool isGloballyVisible = isGlobal(currentEntry);
         try {
             joynr::serializer::deserializeFromJson(address, serializedAddress);
-<<<<<<< HEAD
             if (auto messageRouterSharedPtr = messageRouter.lock()) {
-                messageRouterSharedPtr->addNextHop(
-                        currentEntry.getParticipantId(), address, isGloballyVisible);
+                constexpr std::int64_t expiryDateMs = std::numeric_limits<std::int64_t>::max();
+                const bool isSticky = false;
+                messageRouterSharedPtr->addNextHop(currentEntry.getParticipantId(),
+                                                   address,
+                                                   isGloballyVisible,
+                                                   expiryDateMs,
+                                                   isSticky);
             } else {
                 JOYNR_LOG_FATAL(
                         logger,
@@ -599,15 +597,6 @@
                         currentEntry.getParticipantId(),
                         serializedAddress);
             }
-=======
-            constexpr std::int64_t expiryDateMs = std::numeric_limits<std::int64_t>::max();
-            const bool isSticky = false;
-            messageRouter.addNextHop(currentEntry.getParticipantId(),
-                                     address,
-                                     isGloballyVisible,
-                                     expiryDateMs,
-                                     isSticky);
->>>>>>> 31c3b0e0
             this->insertInCache(currentEntry, false, true);
         } catch (const std::invalid_argument& e) {
             JOYNR_LOG_FATAL(logger,
