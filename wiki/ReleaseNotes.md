<<<<<<< HEAD
# joynr 0.26.0

## API relevant changes
* **[JavaScript]** It is now possible to register a provider with a preconfigured
  participantId. The application is responsible to ensure that the participantId is
  unique, globally or locally depending on the provider's scope. See the JSDoc for more
  information.
* **[Java, JEE]** RawMessagingPreprocessor now accepts a byte array as an input parameter and returns
  a byte array instead of a string.
* **[Java]** JoynrMessageProcessor uses the new SMRF message types: MutableMessage for outgoing messages
  and ImmutableMessage for incoming messages.

## Other changes
* **[Java,C++,JS]** HTTP communication is not supported at the moment
* **[JS]** Browser based environments, e.g. radio-js, are not supported at the moment
* **[JS]** Direct MQTT based communication is not supported at the moment.
  Please use the WebSocketLibjoynrRuntime to connect to external cluster controller handling
  the MQTT connection to the backend.
* **[Java]** Global Discovery and Global Domain Access Controller via Jetty using HTTP based
  communication are no longer supported, please use the JEE implementations based
  on MQTT communication instead
* **[Java]** Updated to use of Jackson 2.8.8 in order to improve compatibility with Payara.

## Backward compatibility
This version of joynr is NOT compatible with previous versions due to internal changes:
* **[cluster-controller]** cluster-controller expects libjoynr to signal globally visible providers
* **[messaging layer]** Switched to SMRF messaging format.

=======
# joynr 0.25.3

## API relevant changes

## Other changes
* **[C++]** setting "discovery-entry-expiry-interval-ms" can now store values up to 2^63-1
>>>>>>> 009a0c35

# joynr 0.25.2

## API relevant changes

## Other changes
* **[C++]** libCommon has been moved to libJoynr. This fixes issues with static linking with libjoynr.
* **[JEE]** Shutdown MQTT client when undeploying WebApp.

# joynr 0.25.1

## API relevant changes

## Other changes
* **[C++]** Fixed a race condition in DelayedScheduler potentially leading to an assertion.
* **[JEE]** Fixed Mqtt reconnect bug by updating the mqtt-client

# joynr 0.25.0

## API relevant changes
* **[JEE]** Applications can inject a RawMessagingPreprocessor to modify or inspect messages arriving
  via MQTT
* **[JAVA/JEE]** JoynrMessageProcessor.process was divided into a processOutgoing and processIncoming
  method. The processOutgoing method is called right after a message was created that will be sent
  to another Joynr instance. The processIncoming method is called for messages which were received
  from another Joynr instance.

## Other changes
* **[C++]** Added POSIX signal handling which can control starting/stopping external communication
in cluster-controller process. It can also trigger termination of the cluster-controller process.
See [Joynr C++ configuration reference](CppConfigurationReference.md) for more information.

# joynr 0.24.1

## API relevant changes

## Other changes
* **[Java]** Fixed a bug where enumeration parameters in fire and forget method calls
  were improperly deserialized on provider side, leading to an exception.

# joynr 0.24.0

## API relevant changes

* **[All]** Added 'encrypt' to MessagingQos (incl. additional constructors, getter/setter),
  existing MessagingQos APIs remain working
* **[C++]** Providers can be (un)registered asynchronously through `(un)registerProviderAsync`
* **[All]** The 'GlobalDomainAccessController' interface has been split up into 3 interfaces:
  'GlobalDomainRoleController' (contains the 'role' based APIs),
  'GlobalDomainAccessController' (contains the read-only getter & broadcast APIs for
  master / mediator / owner access and registration control entries) and
  'GlobalDomainAccessControlListEditor' (contains the modification related APIs for
  master / mediator / owner access and registration control entries)
  See `basemodel/src/main/franca/joynr/*.fidl` for details.
* **[Java]** Moved and changed property `JeeIntegrationPropertyKeys.
  JEE_ENABLE_SHARED_SUBSCRIPTIONS="joynr.jeeintegration.enable.sharedsubscriptions"` to `MqttModule.
  PROPERTY_KEY_MQTT_ENABLE_SHARED_SUBSCRIPTIONS="joynr.messaging.mqtt.enable.sharedsubscriptions"`
* **[Java]** MQTT shared subscriptions are not restricted to JEE any longer
* **[All]** Added 'compress' to MessagingQos (available with Java/C++ solely via
  getter/setter, in JS also via constructor), existing MessagingQos APIs remain working
* **[All]** Multiple global transports cannot be used in parallel any longer, either Mqtt
  or Http has to be used
* **[All]** Mqtt / Jee joynr backend services are used by default now (set in default settings).
  * To use the http backend in **Java**, set DISCOVERYDIRECTORYURL and DOMAINACCESSCONTROLLERURL
    as explained in the [Java Configuration Reference](JavaSettings.md).
  * To use the http backend in **C++**, change the cluster controller's messaging settings:
    set "broker-url" to the bounceproxy's url (e.g. "http://localhost:8080/bounceproxy/"),
    set "capabilities-directory-url" to the capabilities directory's channel url (e.g.
    "http://localhost:8080/discovery/channels/discoverydirectory_channelid/"),
    set "capabilities-directory-channelid" to "discoverydirectory_channelid" (default is the
    serialized Mqtt address of the global discovery directory)
  * To use the http backend in **JS**, start a C++/Java cluster controller configured to use
    the http backend (see above)
* **[C++]** Removed messaging setting bounceproxy-url since it is not possible to use http
  (bounceproxy) in parallel with mqtt (broker)

## Other changes
* **[C++]** Access control can be activated in the cluster-controller. Default: OFF.
  Refer to [cluster controller settings](ClusterControllerSettings.md) for more info.
* **[Java]** Added properties (`PROPERTY_KEY_MQTT_KEEP_ALIVE_TIMER_SEC`,
  `PROPERTY_KEY_MQTT_CONNECTION_TIMEOUT_SEC` and `PROPERTY_KEY_MQTT_TIME_TO_WAIT_MS`) to
  configure the MQTT connection. See [JavaSettings](JavaSettings.md) for more information.
* **[C++]** Moved to muesli 0.3.1 for serialization of boost::multi_index containers
* **[Java]** Allow to set prefixes of Mqtt topics, see [JavaSettings](JavaSettings.md).
* **[C++]** Allow to set prefixes of Mqtt topics in cluster-controller settings:
  `mqtt-multicast-topic-prefix` and `mqtt-unicast-topic-prefix`
* **[Java]** Added property (`PROPERTY_ACCESSCONTROL_ENABLE`) to enable access control checks.
  See [JavaSettings](JavaSettings.md) for more information.

# joynr 0.23.2

## API relevant changes
none

## Other changes
* **[JEE]** Fixed issue that caused joynr not to start correctly with debug logging enabled
* **[Java]** Do not send customHeaders as their own json object
* **[Java]** Made MQTT reconnect behavior more robust

# joynr 0.23.1

## API relevant changes
* **[C++]** createRuntimeAsync returns runtime directly instead of via a callback;
  the runtime must not be used until the onSuccess callback is called
* **[C++]** ProxyBuilder::buildAsync will not block if arbitration is not possible

## Other changes
* **[C++, Java, JS]** Fix bugs in code generation for typedef.

# joynr 0.23.0

## API relevant changes

* **[JEE]** Providers are no longer deregistered automatically when the application is shutdown.
* **[C++]** Proxy builder returns a std::unique_ptr to the created proxy instead of a raw pointer.
* **[C++]** Joynr runtime returns a std::unique_ptr to a created proxy builder instead of a raw pointer.
* **[C++]** Created joynr runtime is returned as a std::unique_ptr.
* **[All]** Introduce MulticastSubscriptionQos for non selective broadcasts.
* **[All]** Removed deprecated time related APIs from `SubscriptionQos`, `PeriodicSubscriptionQos`,
  `OnChangeSubscriptionQos`, `OnChangeWithKeepAliveSubscriptionQos`,
  `HeartbeatSubscriptionInformation`, `DiscoveryQos`
* **[JS]** Removed deprecated `capabilities` member from runtimes
* **[JS]** Removed deprecated `registerCapability`, `unregisterCapability` methods from
  `CapabilitiesRegistrar`
* **[C++, Java]** Removed deprecated `providerQos` attribute from provider and related
  `registerProvider` API (without `providerQos` parameter) from `JoynrRuntime`
* **[Java]** Removed deprecated `CAPABILITYDIRECTORYURL` from provisioning
* **[All]** Removed deprecated `outputHeaderPath` member from AbstractJoynGeneratorMojo
* **[C++]** createRuntimeAsync error callback exception parameter is now a const reference.
* **[C++]** Removed method `setCached()` from ProxyBuilder
* **[C++]** Removed protected member `cache` from ProxyBase, ProxyFactory

## Other changes
* **[C++]** fix lifetime issue in JoynrMessagingConnector

# joynr 0.22.4

## API relevant changes
None.

## Other changes

* **[C++, JS, Java]** Apply configurable Time To Live (TTL) Uplift to each outgoing message and to
  the expiry date of subscriptions

# joynr 0.22.3

## API relevant changes
None.

## Other changes

* **[C++]** fix MQTT connection to broker blocked after first message was sent
* **[JS]** fix typing issues with maps of structs
* **[JS]** fix receiving too many multicast publications when provider and proxy are in same
  libjoynr
* **[C++]** Bugfix: Provider and consumers do not crash after reconnect to cluster-controller

# joynr 0.22.2

## Other changes

* **[C++]** Bugfix: MQTT sender blocks message router thread in case of connection to broker not
  established.

# joynr 0.22.1

## Other changes

* **[JS]** Bugfix: For non-selective broadcast subscriptions the listeners could be called too
  often if multiple matching listeners were found.

# joynr 0.21.4
This is a minor bug fix release.

## API relevant changes
None.

## Other changes
* **[C++]** Fix bug in generated data types if base and derived classes have different
  package names.

# joynr 0.22.0

## API relevant changes
* **[Java]** constant PROPERTY_MESSAGING_PRIMARYGLOBALTRANSPORT has been moved to
  io.joynr.messaging.MessagingPropertyKeys
* **[C++]** During a provider call a call context can be queried which provides the creator user id
  field from the joynr message. Please delete the broadcastsubscriptionrequest-persistence-file and
  subscriptionrequest-persistence-file because the file format changed.
* **[C++]** Introduced async proxy creation. ProxyBuilder now provides a buildAsync method which
  accepts a success and an error callback as parameters.
* **[C++]** Introduced async joynr runtime creation. See JoynrRuntime::createRuntimeAsync for more
  information.
* **[C++]** joynr can now be built with a static and a dynamic log level. The corresponding cmake
  properties are called JOYNR_MAX_LOG_LEVEL and JOYNR_DEFAULT_RUNTIME_LOG_LEVEL. In order to change
  the dynamic log level at runtime a environment variable, which is called "JOYNR_LOG_LEVEL", must
  be exported before any joynr component starts. The runtime log levels are called "TRACE", "DEBUG",
  "INFO", "WARNING", "ERROR" and "FATAL".
* Non-selective broadcasts work only with MQTT until further notice.
  HTTP is currently not supported.
* Non-selective broadcasts support partitions to control broadcast delivery to subscribers.
  * **[C++]** On provider side the fire broadcast method has now an optional partitions argument;
    see [C++ documentation for firing a broadcast](cplusplus.md#firing-a-broadcast). On consumer
    side the subscribe method has now an optional partitions argument; see [C++ documentation for
    subscribing to a broadcast](cplusplus.md#subscribing-to-a-%28non-selective%29-broadcast). The
    subscription ID parameter of the subscribe method for updating an existing subscription moved
    from the last to the first position in the argument list. In addition, it also has now an
    optional partitions argument; see [C++ documentation for updating an existing subscription]
    (cplusplus.md#updating-a-%28non-selective%29-broadcast-subscription).
  * **[Java]** On provider side the fire broadcast method has now an optional varargs argument to
    provide partitions; see [Java documentation for firing a broadcast](java.md#firing-a-broadcast).
    On consumer side the subscribe method has now an optional varargs argument to provide
    partitions; see [Java documentation for subscribing to a broadcast]
    (java.md#subscribing-to-a-%28non-selective%29-broadcast). The subscription ID parameter of the
    subscribe method for updating an existing subscription moved from the last to the first position
    in the argument list. In addition, it has now an optional varargs argument to provide
    partitions; see [Java documentation for updating an existing subscription]
    (java.md#updating-a-%28non-selective%29-broadcast-subscription).
  * **[JS]** On provider side the fire broadcast method has now an optional partitions argument; see
    [JavaScript documentation for firing a broadcast](javascript.md#sending-a-broadcast). On
    consumer side the subscribe method has now an optional partitions entry in the subscription
    settings object; see [JavaScript documentation for subscribing to a broadcast]
    (javascript.md#subscribing-to-a-%28non-selective%29-broadcast). The subscription settings object
    of the subscribe method for updating an existing subscription has also an optional partitions
    entry; see [JavaScript documentation for updating an existing subscription]
    (javascript.md#updating-a-%28non-selective%29-broadcast-subscription).

## Other changes
* **[JS]** Introduced mqtt messaging layer, allowing javascript runtimes including
  cluster controller functionality to connect to a mqtt broker.
* On top of MQTT messaging, joynr uses now a multicast approach to send non-selective broadcast
  publications instead of sending an unicast message to each subscriber. See the [Multicast Concept
  Documentation](../docs/multicast.md) for more details. This change breaks the compatibility on the
  messaging layer to joynr version 0.21.x.

# joynr 0.21.3
This is a minor bug fix release.

## API relevant changes
None.

## Other changes
* **[JS]** Fix bug which prevents successful restore of persisted broadcast subscription
  requests

# joynr 0.21.2
This is a minor bug fix release.

## API relevant changes
None.

## Other changes
* **[C++]** Fix cluster controller crash if many persisted discovery entries are present

# joynr 0.21.1
This is a minor bug fix release.

## API relevant changes
None.

## Other changes
* **[C++]** Catch websocket exception if connection is not valid anymore. This caused
  the cluster-controller to crash.
* **[C++]** Fixed installation path of system integration tests.

# joynr 0.21.0

## API relevant changes
* **[JEE]** Ability to specify individual domains for providers via new
  `@ProviderDomain` annotation. See
  [JEE Documentation / Customising the registration domain](jee.md#provider_domain).
* **[Java, JS, C++]** Introduce LastSeen arbitration strategy and set it as default arbitration.
* **[JEE]** Ability to publish multicast messages by injecting the
  subscription publisher. See [JEE Documentation / Publishing Multicasts](jee.md#publishing_multicasts).

## Other changes
* **[Java, C++]** The local capabilities directory will periodically be checked for
  expired discovery entries, and any which have expired will be purged from the
  caches.
  In Java, the interval at which the entries are checked can be configured using
  the `joynr.cc.discovery.entry.cache.cleanup.interval` property (See also the
  [Java Configuration Guide](JavaSettings.md#ExpiredDiscoveryEntryCacheCleaner)).
  In C++ the interval can be configured using the
  `messaging/purge-expired-discovery-entries-interval-ms` key in the messaging
  settings.
* **[C++]** Build variable `USE_PLATFORM_GTEST_GMOCK` now defaults to ON so that
  it is consistent with the other `USE_PLATFORM_*` variables.
* **[C++]** Reduced the number of threads which are used by a cluster controller instance
* **[C++]** The dependency to Qt is now fully removed.

# joynr 0.20.4
This is a minor bug fix release.

## Other changes
* **[C++]** Fixed an issue which caused a high CPU load when a client disconnected from a
  cluster controller.

# joynr 0.20.3
This is a minor bug fix release.

## API relevant changes
None.

## Other changes
* **[JS]** Fix bug which resulted in improper shutdown of joynr.

# joynr 0.20.2
This is a minor bug fix release.

## API relevant changes
None.

## Other changes
* **[JS]** Fixed bug which caused exception when loading persisted
  subscriptions during startup.

# joynr 0.20.1
This is a minor bug fix release.

## API relevant changes
* **[Java]** The BroadcastSubscriptionListener is now able to get informed about succeeded
  subscription requests. For this purpose, it implements a callback having
  the following signature: public void onSubscribed(String subscriptionId).
  In case of failure the onError callback can be invoked with a SubscriptionException.

## Other changes
* **[Java]** the MQTT client now performs a manual re-connect and re-subscribe if the
  connection is lost, because the Paho auto reconnect and persistent subscriptions
  are buggy in the version we're using.
* moved to muesli 0.1.2 to get its bugfix

# joynr 0.20.0

## API relevant changes
* **[JS]** The SubscriptionListener is now able to get informed about succeeded
  subscription requests. For this purpose, he can implement a callback having
  the following signature: void onSubscribed(subscriptionId). In case of
  failure the onError callback can be invoked with a SubscriptionException.
* **[JS]** The consumer is able to synchronize to subscription requests.
  The promise returned by <Interface>Proxy.subscribeTo<Attribute|Broadcast> is
  resolved, once the subscription request has been successfully delivered to the
  interface provider. In case of failure, it can be rejected with a
  SubscriptionException.
* **[Java]** The AttributeSubscriptionAdapter is now able to get informed about succeeded
  subscription requests. For this purpose, it implements a callback having
  the following signature: public void onSubscribed(String subscriptionId).
  In case of failure the onError callback can be invoked with a SubscriptionException.
* **[Java]** The consumer is able to synchronize to subscription requests.
  The subscribeTo<BroadcastName> and subscribeTo<AttributeName> methods
  now return a Future that is resolved once the subscription request has been
  successfully delivered to the interface provider. The get() method of the
  Future returns the subscriptionId on successful execution or can throw
  a SubscriptionException in case of failure.
* **[C++]** The ISubscriptionListener interface is now able to get informed about succeeded
  subscription requests. For this purpose, it can implement a callback having
  the following signature: virtual void onSubscribed(const std::string& subscriptionId).
  In case of failure the onError callback can be invoked with a SubscriptionException.
* **[C++]** The consumer is able to synchronize to subscription requests.
  The subscribeTo<BroadcastName> and subscribeTo<AttributeName> methods
  now return a Future that is resolved once the subscription request has been
  successfully delivered to the interface provider. The get() method of the
  Future returns the subscriptionId on successful execution or can throw
  a SubscriptionException in case of failure.
* **[Java]** Static capabilities provisioning can now be specified as a URI.
  See the [Java Configuration Guide](JavaSettings.md) for details.
* **[Java]** the domain access controller now has it's own property with which one can set its
  URI rather than it using the discovery directory URI. See the documentation to
  `DOMAINACCESSCONTROLLERURL` in the [Java Configuration Guide](JavaSettings.md) for details.
* **[Java]** when specifying the discovery directory or domain access controller URIs via
  configuration properties, it is now __not__ necessary to specify the participant IDs as well.
* **[JS]** Optional expiryDateMs (mills since epoch) can be passed to registerProvider. Default
  value is one day from now.
* **[JEE]** Added ability to specifiy message processors which can be used to, e.g., add custom
  headers to outgoing joynr messages. See the [JEE Documentation](jee.md) for details.
* **[Java]** the container classes for multi-out return values are now marked with an interface:
  `MultiReturnValuesContainer`.
* **[C++]** the QoS parameter has to be passed as std::shared_ptr to the `subscribeTo...` methods
* **[C++]** Joynr runtime object can be created with a settings object as well as with a path
  to a settings file.

## Other changes
* **[JEE]** a JEE version of the discovery service was added which can be deployed to EE
  containers like, e.g., Payara.
* **[JEE]** corrected configuration of Radio App JEE and System Integration Tests sit-jee-app
  to match the new capabilities provisioning and some other minor fixes.
* **[Java, JS, C++, JEE]** Ability to specify effort to be expent on ensuring delivery of
  messages. When set to `best effort` and using MQTT as transport, this results in a QoS 0
  MQTT message being sent (fire-and-forget). See `MessagingQosEffort` classes in each language.
* **[C++]** muesli is now used as serializer; it can be found at https://github.com/bmwcarit/muesli

# joynr 0.19.5
This is a minor bug fix release.

## API relevant changes
None.

## Other changes
* **[C++]** Fix multi-threading issue in LocalCapabilitiesDirectory.

# joynr 0.19.4
This is a minor bug fix release.

## API relevant changes
None.

## Other changes
* **[C++]** Correctly load persisted routing table in the LibJoynrRuntime.

# joynr 0.19.3
This is a minor bug fix release.

## API relevant changes
* **[C++]** Add new API to create joynr runtime with settings object.

## Other changes
* **[JS]** Support attributes starting with capital letters.

# joynr 0.19.2
This is a minor bug fix release.

## API relevant changes
None.

## Other changes
* **[C++]** Do not crash joynr runtime if writing persistency files fails.

# joynr 0.19.1
This is a minor bug fix release.

## API relevant changes
None.

## Other changes
* **[C++]** Fix issue in the generated JoynrTargets-release.cmake in relation with boost::thread

# joynr 0.19.0

## API relevant changes
* **[Java]** Added ability to pass a callback to the proxyBuilder.build() method to be notified on
  completion (or failure) of the discovery process.

## Other changes
* **[C++, Java, JS]** Enriched the system integration tests to have test from c++/node apps towards
  java jee apps
* **[C++]** Removed option `USE_PLATFORM_DEPENDENCIES` from CMake. By default all dependencies are
  resolved from system installation paths. However, joynr offers options
  (`USE_PLATFORM_<DEPENDENCY>=OFF`) to turn system resolution off. In this case, joynr downloads
  and builds individual dependencies during the joynr build using CMake's ExternalProject_Add
  mechanism.
* **[JS]** The unit-, integration-, system-integration- and intertab-tests are now using the
  [Jasmine](http://jasmine.github.io) 2.4.1 test framework.
  [Karma](https://karma-runner.github.io) is now used as test runner.
* **[Java]** The way in which the global capabilities and domain access control directories are
  provisioned has changed. See `StaticCapabilitiesProvisioning` as well as its entry in the
  [Java Settings documentation](JavaSettings.md) for details.
* **[JEE]** You can now inject the calling principal in providers in order to see who performed
  the call currently being executed.
* **[JEE]** Support for HiveMQ shared subscriptions, which enables clustering using only
  MQTT for communication.

# joynr 0.18.5
This is a minor bug fix release.

## API relevant changes
None.

## Other changes
* **[JEE]** Fixed bug with multi-out return values not being translated
  between container classes and multi-valued deferred instances in the
  `ProviderWrapper`.

# joynr 0.18.4
This is a minor bug fix release.

## API relevant changes
None.

## Other changes
* **[C++]** Fixed high cpu load which occurs when the system time is changed
* **[C++]** Fixed persistency of local capability entries
* **[C++]** Stability fixes for proxy arbitration
* **[JS]** Added reconnect after connection loss for websockets
* **[JS]** Support to clear local storage when loading joynr library

# joynr 0.18.2
This is a minor bug fix release.

## API relevant changes
None.

## Other changes
* **[JS]** Fixed bug when using joynr with node version >= 6

# joynr 0.18.1
This is a minor bug fix release.

## API relevant changes
None.

## Other changes
* **[JS]** Include README in joynr node package

# joynr 0.18.0

## API relevant changes
* **[C++, Java, JS]** The communication protocol between local directories on the cluster controller
  and global directories in the backend changed. Please make sure that clients and backend use
  compatible versions.
* **[C++, Java, JS]** Support for fire and forget methods. Methods modelled with
  the franca keyword "fireAndForget" are now supported in the intended way, i.e. no
  reply is expected and allowed for the calling provider.
* **[Java]** Support for multi-addressed proxies. This way, a single proxy can communicate with
  multiple providers at the same time. The consumer can share a number of domains with the proxy
  builder, and depending on the arbitration strategy, multiple providers are connected with the
  returning proxy. In this case, the communication with the proxy is limited to fire and forget
  methods and subscriptions (attributes and broadcasts).
* **[JEE]** MQTT is now used for incoming and outgoing messages by default. The HTTP Bridge
  functionality is still available, but must be explicitely activated by setting the
  `joynr.jeeintegration.enable.httpbridge` property to `true`.
  See
  `io.joynr.jeeintegration.api.JeeIntegrationPropertyKeys.JEE_ENABLE_HTTP_BRIDGE_CONFIGURATION_KEY`
  for details.

## Other changes
* **[Tools]** Refactored joynr generator framework to simplify the maintenance,
   revised its required dependencies.

# joynr 0.17.2
This is a minor bug fix release.

## API relevant changes
None.

## Other changes
* **[JS]** Updated dependency for atmoshpere.js to version 2.3.2. This ensures that
  joynr has no native dependencies in its npm package.

# joynr 0.17.1
This is a minor bug fix release.

## API relevant changes
None.

## Other changes
* Updated disclaimers, added README for npm

# joynr 0.17.0

## API relevant changes
* **[JEE]** Backend JEE applications are now supported natively with new joynr annotations
  @ServiceProvider and @ServiceLocator, allowing applications to focus solely on business logic.
  See [the JEE documentation](JEE.md) for more information.
* **[C++, Java, JS]** Added suffix "Ms" to timing related discoveryQos parameters:
  _discoveryTimeoutMs_, _cacheMaxAgeMs_, and _retryIntervalMs_. The original getters and setters
  are now deprecated and will be removed by the end of 2016.
* **[C++, Java, JS]** Provider and proxy interfaces as well as generated types (structs, enums and
  maps) contain version constants (`MAJOR_VERSION` and `MINOR_VERSION`) that reflect the version set
  in the Franca interface or type collection. Setters for provider version have been removed
  from the API of the ProviderQos.
* **[Java]** Restructured the class hierarchy of the generated providers. The application provider
  now implements an interface free of joynr-internal details. <Interface>AbstractProvider has been
  kept to maintain backwards compatibility, but implementations derived directly from
  <Interace>Provider must change to the new API. Please have a look at the class diagram
  in docs/diagrams for further details about the restructured class hierarchy.
* **[C++, Java, JS]** The communication protocol between local directories on the cluster controller
  and global directories in the backend changed. Please make sure that clients and backend use
  the same versions.
* **[Java]** Renamed setting _joynr.messaging.capabilitiesdirectoryurl_ to
  _joynr.messaging.discoverydirectoryurl_. The older setting will continue to work until the end of
  2016.
* **[JS, C++, Java]** The provider version can no longer be set programmatically in ProviderQos.
  Instead the value as modeled in Franca is generated into the provider interface.
* **[C++, Java, JS]** Support for empty broadcast. Broadcast with no output parameter is now
  supported in all three languages.

## Other changes
* **[C++]** The content of the message router and the local capabilities directory is now persisted
  by default and automatically loaded at cluster-controller startup. Entries are being saved (in
  JSON format) respectively to _MessageRouter.persist_ and to _LocalCapabilitiesDirectory.persist_.
* **[C++, Java, JS]** The backend service ChannelUrlDirectory has been eliminated. Addressing is
  now saved in the Discovery Directory.
* **[JS]** Small fixes in the jsdoc of generated proxies and providers.

# joynr 0.16.0

## API relevant changes
* **[JS, C++, Java]** Unified subscription QoS API among all programming languages.
 * Add suffix "Ms" to timing related subscription QoS parameters such as
   _expiryDateMs_, _publicationTtlMs_, _periodMs_, _alertAfterIntervalMs_, _minIntervalMs_ and
   _maxIntervalMs_. Getters, setters and constants are renamed accordingly.
 * Subscription QoS allows to specify the validity (relative from current time) instead of
   an absolute expiry date. The clearExpiryDate() function removes a previously set expiry date.
 * The clearAlertAfterInterval function removes a previously set alert after interval.
 * Add suffix "_MS" to timing related subscription QoS constants (default, min and max values).
 * Add missing default values and min/max limits for the QoS parameters.
 * The old interface is deprecated but still available for backward compatibility reasons and might
   be removed by end of 2016.
* **[C++, Java]** Provider QoS are passed in at provider registration on the joynr runtime. Storing
  the provider QoS in the provider object itself is deprecated and will be removed by the end of
  2016.
* **[JS]** "joynr.capabilities.registerCapabilitiy" is deprecated. Use
  "joynr.registration.registerProvider" instead. "registerCapability" is deprecated and will be
  removed by the end of 2016.
* **[JS]** registerProvider does not take an auth token. When renaming registerCapability to
  registerProvider, make sure also to delete the authToken parameter.
* **[C++, Java, JS]** The maximum messaging TTL is now configurable via messaging settings and
  enforced. The default value is set to 30 days.
 * C++: default-messaging.settings

   ```
   [messaging]
   # The maximum allowed TTL value for joynr messages.
   # 2592000000 = 30 days in milliseconds
   max-ttl-ms=2592000000
   ```
 * Java: defaultMessaging.properties

   ```
   joynr.messaging.maxTtlMs=2592000000
   ```
 * JS: defaultMessagingSettings.js

   ```
   // 30 days
   MAX_MESSAGING_TTL_MS : 2592000000
   ```
* **[C++]** libjoynr uses websocketpp (https://github.com/zaphoyd/websocketpp) to communicate with
  the cluster-controller.
* **[C++]** Use `CMAKE_CXX_STANDARD` to specify the C++ standard. This feature was introduced by
  CMake 3.1. See [\<RADIO_HOME\>/CMakeLists.txt](/examples/radio-app/CMakeLists.txt) on how to use
  it.

## Other changes
* **[C++, Java]** Fix bug in code generation for typedef.
* **[C++]** CMake integration of the joynr generator now available. See
  [\<RADIO_HOME\>/CMakeLists.txt](/examples/radio-app/CMakeLists.txt) on how to use it.

# joynr 0.15.1

This is a minor bug fix release.

## API relevant changes
None.

## Other changes
* **[C++]** Fix segmentation fault in cluster-controller when a libjoynr disconnects.
* **[C++]** Define proper import targets for Mosquitto in the joynr package configuration.
* **[Java]** Use correct MQTT topics to fix incompatibilities with joynr C++.
* **[Java]** Improved stability in websocket implementation.

# joynr 0.15.0

## Notes
* **[Java,C++]** Java and C++ cluster controllers are now able to communciate to an MQTT broker as
  a replacement, or in addition to, the original bounceproxy. Java uses the Eclipse Paho client,
  while C++ uses mosquitto as an MQTT client.
* **[C++]** There is a new build and runtime dependency for the clustercontroller to mosquitto 1.4.7
* **[Java]** Handling of different transport middlewares has been refactored to be much more
  extensible. Using Guice Multibinders, it is now possible for external projects to add transport
  middleware implementations and inject these into the runtime. See the ```
joynr-mqtt-client``` project for an example of how this can be done.
* **[C++]** libjoynr uses libwebsockets of the libwebsockets project (http://libwebsockets.org)
  to communicate with the cluster-controller. Due to an incompatibility with Mac OS X,
  the C++-Websocket-Runtime currently does not work on Mac OS X.

## API relevant changes
* **[C++]** Removed the RequestStatus object returned by joynr::Future::getStatus().
  Instead, an enum named "StatusCode::Enum" is returned.
* **[C++]** joynr code now requires C++14

## Other changes
* **[JS]** Updated the versions of joynr dependencies log4js (0.6.29), requirejs (2.1.22),
  bluebird (3.1.1) and promise (7.1.1). No API impact.
* **[JS]** The several joynr runtimes (e.g. WebSocketLibjoynrRuntime or InProcessRuntime)
  now bring their own default values for joynr internal settings. Thus, joynr
  applications no longer need to provide this information via the provisioning
  object when loading the library.

# joynr 0.14.3

This is a minor bug fix release.

## API relevant changes
None.

## Other changes
* **[C++]** Removed absolute paths from export targets for the install tree.
* **[C++]** Fix segmentation fault in cluster-controller checkServerTime function.
* **[C++]** Added /etc/joynr to settings search path. This is a workaround for builds with
  incorrect CMAKE_INSTALL_PREFIX.

# joynr 0.14.2

This is a minor bug fix release.

## API relevant changes
None.

## Other changes
* **[C++]** Fix dependency resolution in the CMake package config file for joynr.

# joynr 0.14.1

This is a minor bug fix release.

## API relevant changes
None.

## Other changes
* **[JS]** Fixed bug in generated proxies with broadcast subscription requests
  having no filters.

# joynr 0.14.0

## Notes
* **[Java,JS,C++]** Franca `ByteBuffer` is supported.
* **[Java,JS,C++]** Franca `typedef` is supported. For Java and JS, typedefs
  are ignored and the target datatypes are used instead.
* **[C++]** libjoynr does not depend on Qt anymore.
* **[C++]** libjoynr uses libwebsockets of the libwebsockets project (http://libwebsockets.org)
  to communicate with the cluster-controller. Due to an incompatibility with Mac OS X,
  the C++-Websocket-Runtime currently does not work on Mac OS X.

## API relevant changes
* **[C++]** The minimum required version of `gcc` is 4.9.
* **[C++]** The CMake variables when linking against libjoynr have been renamed :
  * `Joynr_LIB_COMMON_*` contains only generic stuff needed to build generated code.
  * `Joynr_LIB_INPROCESS_*` contains stuff needed to build in-process including cluster controller.
* **[C++]** The `onError` callback for async method calls is changed:
  * The error callback has been renamed to `onRuntimeError`.
    Its signature expects a `JoynrRuntimeException`.
  * If the method has an error modeled in Franca, a separate `onApplicationError` callback is
     generated. The signature of this callback expects the generated error `enum` .
* **[Java]** Modify async proxy API for error callbacks. If an error enum is defined
  for methods in Franca, onFailure callback is split into two methods, one for
  modeled Franca errors (called ApplicationExceptison) and one for joynr runtime
  exceptions.

## Other changes
* **[C++]** The logging syntax is changed to the following format:
  `JOYNR_LOG_DEBUG(logger, "this {}: {}", "is", "a message");`
* **[C++]** Fixed bug in filters for broadcast having arrays as output parameters.
* **[JS]** Set version for node dependency module "ws" to 1.0.1.

# joynr 0.13.0

## Notes
* **[Java]** Uint types are not supported in Java: Unsigned values are thus read as
  signed values, meaning for example that 255 is represented as -1 in a Java Byte. The
  Java application is responsible for converting from signed to unsigned values as
  required. Note that this is only an issue if values exceed the largest possible
  values that can be represented by the signed Java values.
* **[C++]** Removing QT dependencies from libjoynr stack is almost done. Final cleanup
  is performed in upcoming releases.
* **[Java,JS,C++]** The JSON serializer in all three languages escapes already escaped
  quotas in strings incorrectly.
* **[Java, Android]** The Android runtime now contains all necessary transitive dependencies in an
  uber jar. The total size has been reduced so that a minimal app with joynr capability is
  now ca. 2.5 MB large, and multi-dexing is no longer necessary.
* **[Java]** The stand-alone cluster controller in Java is in Beta, and is not yet stable.
  Reconnects from clients are not being handled correctly. It is configured statically to
  disallow backend communication, so all discovery / registration requests must be set to
  LOCAL_ONLY / LOCAL.

## API relevant changes
* **[JS]** Async loading of libjoynr (libjoynr.load()) returns a Promise object instead
  expecting a callback function as input parameter. See the
  [JavaScript Tutorial](JavaScriptTutorial.md) for more details.
* **[Java,JS,C++]** Support Franca type Map
* **[JS]** Support Franca type Bytebuffer
* **[C++]** ApplicationException.getError<T>() now expects a template parameter T
  to get access to the real enum value
* **[Java]** It is no longer necessary to cast error enums retrieved from modelled
  application exceptions.

## Other changes
* **[Android]** The Android runtime has been modified to use an external cluster
  controller using WebSockets, and no longer can communicate itself via HTTP.
* **[Java, Android]** The following configuration properties must now be set when configuring
  the joynr runtime:
  * WebsocketModule.PROPERTY_WEBSOCKET_MESSAGING_HOST
  * WebsocketModule.PROPERTY_WEBSOCKET_MESSAGING_PORT

  Optionally the following can also be set:

  * WebsocketModule.PROPERTY_WEBSOCKET_MESSAGING_PROTOCOL
  * WebsocketModule.PROPERTY_WEBSOCKET_MESSAGING_PATH
* **[Java]** Clear separation between libjoynr and cluster controller functionality.
  Java applications do not need to be deployed with their own cluster controller anymore,
  but can instead communicate with one provided by the environment.
* **[Java]** Libjoynr client is now able to communicate with a cluster controller
  via Websocket communication.
* **[Java]** Cluster controller supports Websocket communication
* **[C++]** Replaced QJson-based serializer with a custom implementation, thus increasing
  speed ca 3x.
* **[C++]** Replace Qt functionality and data types (QThreadPool,
  QSemaphore, QMutex, QThread, QHash, QSet, QMap, QList, ...) by custom or std
  implementations.

# joynr 0.12.3

This is a minor bug fix release.

## API relevant changes
None.

## Other changes
* **[C++]** Selective broadcasts of basic types generate compilable code.

# joynr 0.12.2

This is a minor bug fix release.

## API relevant changes
None.

## Other changes
* **[C++]** Generated enum throws exception in the getLiteral method in case of an
  unresolved value.

# joynr 0.12.1

This is a minor bug fix release.

## API relevant changes
None.

## Other changes
* **[C++]** Fixed bug during deserialization of joynr messages caused by
  incorrect meta type registration of nested structs.

# joynr 0.12.0

## Notes
* **[Java]** Uint types are not supported in Java: Unsigned values are thus read as
  signed values, meaning for example that 255 is represented as -1 in a Java Byte. The
  Java application is responsible for converting from signed to unsigned values as
  required. Note that this is only an issue if values exceed the largest possible
  values that can be represented by the signed Java values.
* **[Java]** The previously mentioned issue with handling of "number" types and enums in Lists
  has now been repaired.

## API relevant changes
* **[Java]** Java datatype java.util.List has been replaced with Array in the joynr API.
* **[Java]** The onError callback of subscriptions now passes a JoynrRuntimeException as
  input parameter instead of a JoynrException, as application-level exceptions cannot be defined
  for subcription errors.
* **[Java]** The method "getReply" of Future object was renamed to "get".
* **[Java]** The Java Short datatype has been introduced for Franca types UInt16 and Int16, as is
  Java Float now used for the Franca type Float.
* **[C++]** Support of exceptions for methods/attributes. Exceptions at provider side are now
  communicated via joynr to the consumer, informing it about unexpected application-level and
  communication behavior. joynr providers are able to reject method calls by using error enum values
  as modelled in the Franca model.
* **[JS]** Method input/output parameters and broadcast parameters are now consistently
  passed as key-value pairs.
* **[Java,JS,C++]** Harmonized the handling of minimum interval for subscriptions with
  OnChangeSubscriptionQos. Set the MIN value to 0 ms.
* **[Java,JS,C++]** Harmonized the handling of subscription qos parameters for broadcast
  subscriptions. If two subsequent broadcasts occur within the minimum interval, the
  latter broadcast will not be sent to the subscribing entity.

## Other changes
* **[C++]** Fixed bug causing a consumer to crash when subscribing to attributes of type
  enumeration
* **[JS]** Support of methods with multiple output parameters
* **[Java,C++]** Fixed bug with arrays as return parameter types of methods and
  broadcasts and as attribute types of subscriptions
* **[Tooling]** The joynr generator ignores invalid Franca models, and outputs a list of errors to
  the console.

# joynr 0.11.1

This is a minor bug fix release.

## API relevant changes
None.

## Other changes
* **[JS]** Minimum minInterval for subscriptions is 0ms
* **[JS]** The PublicationManager checks if the delay
  between two subsequent broadcasts is below the minInterval of the
  subscription. If yes, the broadcast is not communicated to the
  subscribing entity.
* **[JS]** Allow to load generated datatypes prior to invoking joynr.load
  in the node environment
* **[JS]** Smaller bug fixes in PublicationManager

# joynr 0.11.0

## Notes
* **[Java]** Uint types are not supported in Java: Unsigned values are thus read as
  signed values, meaning for example that 255 is represented as -1 in a Java Byte. The
  Java application is responsible for converting from signed to unsigned values as
  required. Note that this is only an issue if values exceed the largest possible
  values that can be represented by the signed java values.

## Known issues
* **[Java]** Handling of "number" types and enums in Lists is not implemented
  correctly. Accessing these values individually can result in ClassCastExceptions
  being thrown.
* **[Java]** uint16 and int16 declarations in Franca are currently being represented
  as Integer in Java.Though this is not associated with any functional problem, in
  the future int16 types will be generated to Short.
* **[C++]** Missing support of exceptions for methods/attributes. While the
  exception handling is already implemented for Java + JS, required extensions for C++
  are currently under development and planned for the upcoming major release
  0.12.0 mid November 2015.

## API relevant changes
* **[Java]** The onError callback of subscriptions expects now a JoynrException as input parameter
  instead of an empty parameter list. In addition, exceptions received from subscription publication
  are now forwarded to the onError callback.
* **[Java,JS]** Support of exceptions for methods/attributes. Exceptions at provider side are now
  communicated via joynr to the consumer, informing him about unexpected behavior. joynr providers
  are able to reject method calls by using error enum values as associated with the method in the
  Franca model.
* **[JS]** The callback provided at broadcast subscription is now called with key value pairs for
  the broadcast parameters. Previously, the callback has been invoked with individual function
  arguments for each broadcast parameter.
* **]Java,JS,C++]** Harmonized the handling of expiry dates in SubscriptionQos

## Other changes
* **[C++]** Replaced QSharedPointer with std::shared_ptr
* **[C++]** Replaced QDatetime with std counterpart "chrono"
* **[C++]** Replaced log4qt with spdlog
* **[C++]** Fixed bug which prevented the onError callback of async method calls to be called in
  case of unexpected behavior (e.g. timeouts)
* **[Java,JS,C++]** Fixed bug which caused joynr message loss due to wrong time interpreation in
  case of very high expiry dates.
* **[Java,JS]** Enriched the radio example with exception handling

# joynr 0.10.2

This is a minor bug fix release.

## API relevant changes
None.

## Other changes
* **[JS]** Reworked the handling of enums defined in Franca models.
  This resolves issues when using enums as input/output parameter of
  methods in JavaScript.

# joynr 0.10.1

This is a minor bug fix release.

## API relevant changes
None.

## Other changes
* **[Java]** Correct exception handling when messages are not routable
* **[JS]** Integrate JavaScript markdown in general documentation
* **[JS]** Fix bug in documentation regarding the Maven group ID of the joynr
  generators

# joynr 0.10.0

joynr JavaScript is now also officially open source. JavaScript can be run in Chrome or node.js.
Have a look in the [JavaScript Tutorial](JavaScriptTutorial.js) to get started with joynr
JavaScript, and try out the radio app examples to see it all in action.

## Known issues
* **[Java]** Handling of “number” types and enums in Lists is not implemented correctly. Accessing
  these values individually can result in ClassCastExceptions being thrown.
* **[Java]** Uint types not handled correctly: Unsigned values from C++ are read as signed values
  in Java. Workaround: the Java application must convert from signed to unsigned values itself.
  Note that this is only an issue if values exceed the largest possible values that can be
  represented by the signed java values.

## API relevant changes
* **[Java, C++, JS]** In order to fix compatibility in all supported languages with types using
  type collections, the generators now use the spelling of Franca element names as-is for packages,
  type collections, interfaces, etc., meaning that they no longer perform upper/lower case
  conversions on Franca element names. Models that contain elements with identical spelling other
  than case may cause unexpected behavior depending on which operating system is used. Files in
  Windows will be overwritten, for example, while files in Linux will co-exist.
* **[Java, C++, JS]** Franca's error enums are currently supported in Java, but not yet complete in
  JavaScript or C++. We recommend not using FIDLs with Error Enums until 0.11 is released.

## Other changes
* **[Java]** Logging can now be focused on message flow. Set log4j.rootLogger=error and then use a
  single logger to view messages: log4j.logger.io.joynr.messaging.routing.MessageRouterImpl=info
  shows only the flow, =debug shows the body as well.
* **[C++]** Now using Qt 5.5
* **[JS]** Fix radio example made for node, to be compatible with the radio example
  in C++, Java and the browser-based JavaScript application.
* **[Tooling]** Minor fixes in build scripts.
* **[Tooling]** Move java-generator, cpp-generator and js-generator into the tools folder.
  All generator modules have the Maven group ID "io.joynr.tools.generator".
* **[Tooling]** The joynr-generator-standalone supports JavaScript code generation
  language.
* **[Tooling, JS]** The joynr JavaScript build is part of the profile "javascript" of the
  root joynr Maven POM.

# joynr 0.9.4

This is a minor bug fix release.

## API relevant changes
* **[Java, C++, JS]** Use spelling of Franca element names (packages, type collections,
  interfaces, ...) as defined in the model (.fidl files) in generated code. I.e. perform
  no upper/lower case conversions on Franca element names.

## Other changes
* **[C++]** Param datatypes in a joynr request message includes type collection names
* **[JS]** Fix radio example made for node, to be compatible with the radio example
  in C++, Java and the browser-based JavaScript application.
* **[Tooling]** Minor fixes in build scripts.
* **[Tooling]** Move java-generator, cpp-generator and js-generator into the tools folder.
  All generator modules have the Maven group ID "io.joynr.tools.generator".
* **[Tooling]** The joynr-generator-standalone supports JavaScript code generation
  language.
* **[Tooling, JS]** The joynr JavaScript build is part of the profile "javascript" of the
  root joynr Maven POM.

# joynr 0.9.3

This is a minor bug fix release. It includes a preview version of the **joynr JavaScript** language
binding. Have a look in the [JavaScript Tutorial](JavaScriptTutorial.js) to get started with joynr
JavaScript.

## API relevant changes
* **[Java, C++, JS]** Using American English in radio.fidl (renaming favourite into favorite).

## Other changes
None.

# joynr 0.9.2

This is a minor bug fix release.

## API relevant changes
None.

## Other changes
* **[C++]** Problems with receiving messages in libjoynr via WebSockets have been resolved.
* **[Java, C++]** Default domain for backend services is now "io.joynr".

# joynr 0.9.1

This is a minor bug fix release.

## API relevant changes
None.

## Other changes
* **[Android]** callback onProxyCreationError is now called correctly when an error occurs creating
  a proxy. onProxyCreation is no longer called with null.
* **[Java]** problems with multiple calls to register and deregister the same provider have been
  resolved.
* logging settings in the examples have been reduced to focus on the sent and received messages.

# joynr 0.9.0

## API relevant changes
* **[Java, C++]** The provider class hierarchy has been simplified. A class diagram is at
  docs/diagram/ClassDiagram-JavaProvider.png. To implement a provider from scratch, extend
  <Interface>AbstractProvider. To implement a provider based on the default implementation extend
  Default<Interface>Provider.
* **[C++]** Qt-related datatypes have been removed from the API, both in generated classes and in
  runtime classes used for proxy creation, provider registration etc. Std types are now used
  instead.
* **[C++]** Future no longer accepts a callback as well; in order to synchronously retrieve values
  from the future, call Future::getValues.
* **[C++]** getProxyBuilder() has been renamed to createProxyBuilder()
* **[C++]** ProxyBuilder::RuntimeQos has been renamed to MessagingQos (as in Java)
* **[C++]** setProxyQos() has been removed from the ProxyBuilder. Messaging timeouts are set using
  the MessagingQos, while qos attributes related to discovery are set in setDiscoveryQos()
* **[C++]** The async API of proxies for method calls and attribute setters/getters allows
  to provide onSuccess and onError callback functions. OnSuccess is invoked by the joynr runtime
  in case of a successful call, onError in all other cases (e.g. joynr internal errors like
  timeouts).
* **[C++]** The sync API of proxies for method calls and attribute setters/getters now always
  provides a RequestStatus object as return value. This object informs the caller upon successful or
  erroneous execution of the respective call.
* **[Java]** Access control has been activated, meaning that all Java-based providers will not be
  accessible unless the request message passes an access control check. As development of access
  control is ongoing (there is not yet official support for entering access control information in
  the global access control directory), currently providers can be made accessible by using a
  statically-injected access control property. The MyRadioProviderApplication class in
  examples/radio-app provides an example of how this can be done.
* **[Java, C++]** registerCapability has been renamed to registerProvider and no longer takes an
  "auth token", which was a placeholder that is no longer needed.
* **[Java, C++]** Providers may now only be implemented using the asynchronous interface. The
  sychronous provider API has been removed. Providers return by calling onSuccess callback function.
* **[Java, C++]** Franca's multiple output parameters are now supported.
* **[Build]** Added Dockerfiles for building Java and C++ builds, with included scripts. These
  scripts are also used by the joynr project itself in its own CI (Jenkins-based) environment.
* **[Java]** Capability Directory entries on the global directory are now persisted using JPA.

# joynr 0.8.0

## API relevant changes
* **[Java, C++]** Support of broadcast: it is now possible to subscribe to broadcasts on proxy side.
  Providers are able to fire broadcast events, which are then forwarded to subscribed proxies. See
  the [Broadcast Tutorial](Broadcast-Tutorial.md) for more information.
* **[Java, C++]** Support to stop/update an existing subscription: the creation of a new
  subscription returns a unique subscription ID. Supplying this id to the proxy API allows to stop
  or update an existing subscription.
* **[Java, C++]** Generate proxy API according to modifier flags in Franca model: only generate
  setters/getters/subscribeTo methods on proxy side, if respective flags are defined in the Franca
  model (e.g. readOnly implies no setters)
* **[Java, C++]** Names defined in Franca are taken 1:1 into code: the joynr generator framework
  reuses the upper and lower case as defined in the Franca model where possible
* **[Java]** Add copy constructor to complex types of Franca model: for each complex data structure
  in the Franca model, a copy constructor is created in the respective Java class
* **[Java, C++]** Rename subscription listener methods
  * onReceive: Gets called on every received publication
  * onError: Gets called on every error that is detected on the subscription

## Other changes
* **[Tooling]** Enable cleanup capability of joynr generator framework: it is now possible to
  trigger the joynr generator with the "clean" goal, meaning that previously generated files are
  deleted
* **[Tooling]** Create standalone joynr generator: joynr provides now a standalone joynr generator,
  which can be used independent of maven as build environment
* **[Tooling]** The joynr generator framework migrates to xtend 2.7.2
* **[Tooling]** Update Java version from 1.6 to 1.7
* **[Java, C++]** Added ability to radio-app example to apply geocast broadcast filters: the example
  shows how broadcasts can be used to implement a geocast
* **[C++]** Update to CommonAPI version 2.1.4
* **[C++]** C++ cluster controller offers WebSocket messaging interface: the C++ cluster controller
  provides now a WebSocket API to be accessed by joynr applications. The C++ libjoynr version
  supports WebSocket communication with the cluster controller
* **[C++]** Implement message queue: in case the destination address of the joynr message cannot be
  resolved, the message router is now able to queue messages for later delivery
* **[Android]**	Now supporting platform version 19.
* **[Android]**	AsyncTask from the Android SDK went from being executed in parallel in API 10, to
  sequential handling in later Android versions. Since there is no clean way to support the old
  and new semantics without wrapping the class, we are now bumping up support API 19. Prior versions
  are no longer supported.

# joynr 0.7.0
## API relevant changes
* **[Java]** SubscriptionListener is now called AttributeSubscriptionListener, and
  unregisterSubscription renamed unregisterAttributeSubcription (change required to differentiate
  from broadcasts)
* **[Java]** The hostPath property can now be set as joynr.servlet.hostPath.
* **[Java, C++]** SSL support for C++ and Java

## Other changes
* **[C++]** libjoynr and cluster-controller now communicate over a single DBus interface
* **[C++]** introduce MessageRouter on libjoynr and cluster-controller side to resolve next hop for
  messages
* **[C++]** remove EndpointAddress term and use simply Address
* **[Java]** use URL rewriting to implement load balancing on bounce proxy cluster
* **[Java]** enable bounce proxy controller to run in clustered mode
* **[Java]** refactor bounce proxy modules:
  * use Guice injection to configure servlets
  * use RESTful service adapters for messaging related components

# joynr 0.6.0

## API relevant changes
* **[Java]** exceptions: removed checked exceptions from ProxyBuilder
* **[Java]** Check for correct usage of SubscriptionQos
* **[Java]** ChannelUrlDirectoryImpl correctly implements unregisterChannelUrl
* **[Java]** Changes to GlobalCapabilitiesDirectory API causes this version to be incompatible with
  older server installations.
* **[C++]** joynr is now compatible with Qt 5.2
* **[C++]** read default messaging settings from file
  Default messaging settings are now read from file "resources/default-messaging.settings". When
  using the find_package command to resolve joynr, it will set the JOYNR_RESOURCES_DIR variable.
  You can copy the default resources to your bin dir using cmake's file command:

  ```bash
  file(
      COPY ${JOYNR_RESOURCES_DIR}
      DESTINATION ${CMAKE_RUNTIME_OUTPUT_DIRECTORY}
  )
  ```

## Other changes
* **[C++]** cleaning up joynr libraries used in cmake find_package
* **[Java]** refactored messaging project structure for scalability-related components
* **[Java]** definition of RESTful service adapters for messaging related components
* **[Java]** implementation of lifecycle management and performance monitoring for controlled bounce
  proxy
* **[Java]** scalability extensions for channel setup at bounce proxy
* **[Java]** scalability extensions for messaging in non-exceptional situations
* **[Java]** backend: improved shutdown responsiveness
* **[Java]** discovery directory servlet: mvn commands to start for local testing
* **[Java]** logging: preparations to allow logging to logstash (distributed logging)
* **[Java]** binary archives (WAR format) of backend components are available on Maven Central
* **[Java]** Enable backend module "MessagingService" to work with joynr messages of unknown content
  type
* **[Java]** Joynr provides rudimentary embedded database capabilities
* **[Tooling]** Augment features of joynr C++ code generator
* **[Tooling]** Write common util for all generation templates to resolve names of methods, types,
  interaces, arguments, …<|MERGE_RESOLUTION|>--- conflicted
+++ resolved
@@ -1,4 +1,3 @@
-<<<<<<< HEAD
 # joynr 0.26.0
 
 ## API relevant changes
@@ -27,14 +26,12 @@
 * **[cluster-controller]** cluster-controller expects libjoynr to signal globally visible providers
 * **[messaging layer]** Switched to SMRF messaging format.
 
-=======
 # joynr 0.25.3
 
 ## API relevant changes
 
 ## Other changes
 * **[C++]** setting "discovery-entry-expiry-interval-ms" can now store values up to 2^63-1
->>>>>>> 009a0c35
 
 # joynr 0.25.2
 
