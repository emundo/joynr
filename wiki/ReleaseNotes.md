# Release Notes
All relevant changes are documented in this file. You can find more information about
the versioning scheme [here](JoynrVersioning.md).

<<<<<<< HEAD
# joynr 1.7.0

## API relevant changes
* **[JEE]** Fixed typo withDicoveryQos (renamed method withDicoveryQos to withDiscoveryQos) in the
  ServiceProxyBuilder interface of the joynr ServiceLocator.
* **[JS]** Added `terminateAllSubscriptions` method to joynr.js which can be called to terminate all
  active subscriptions (i.e. for broadcasts, attributes' updates etc.).
* **[JS]** In the `process.exit` handler joynr.shutdown now needs to be explicitly called with
  `settings.clearSubscriptionsEnabled=false`.

## Other changes
* **[C++]** Enabled registration of multiple providers in a single runtime.
  ParticipantIdStorage now also stores major versions of providers.
* **[Java, JEE]** Provided an example for the usage of the message persistence feature. Check the
  `examples/message-persistence/` folder.
* **[Java]** Update jackson to version 2.9.7
* **[C++]** MQTT connection will not be attempted if MQTT TLS is enabled, but TLS certificates
  do not exist or are inaccessible or TLS options cannot be set.
* **[JS]** Fixed an issue where joynr.shutdown would not wait for clearSubscriptions before shutting
  down.
=======
# joynr 1.6.4

## API relevant changes
None.

## Other changes
* **[Java]** Update Xtend and Xtext to latest version 2.16.0 to fix issue with transitive dependencies in generator.

## Configuration property changes
None.

# joynr 1.6.3

## API relevant changes
None.

## Other changes
* **[C++]** MQTT connection will not be attempted if MQTT TLS is enabled, but TLS certificates
  do not exist or are inaccessible or TLS options cannot be set.
>>>>>>> 4dc94fe6

## Configuration property changes
None.

<<<<<<< HEAD
=======
## Other changes
None.

>>>>>>> 4dc94fe6
# joynr 1.6.2

## API relevant changes
None.

## Other changes
* **[C++]** Improved handling of global and local capabilities in cluster-controller to better cope
  with overlapping registrations of the same provider.
* **[Java]** Update mqtt paho client to 0.0.6
* **[Java]** Do not discard message on publish if mqttClient is not yet created.
* **[Java]** Attempt mqtt reconnect also on SSL errors.
* **[Java]** Improved performance of mqtt client (use StampedLock).

## Configuration property changes
None.

# joynr 1.6.1

## API relevant changes
None.

## Other changes
* **[FIDL]** Introduce a new method in GlobalCapabilitiesDirectory which allows applications to get
  notified about changes in JDS. For more information refer to `GlobalCapabilitiesDirectory.fidl`.
* **[Java]** Removed `org.reflections` and `guava` dependencies from joynr runtime code. Both still
  remain needed in the joynr generator. However, it is not deployed when running joynr applications.

## Configuration property changes
None.

# joynr 1.6.0

## API relevant changes
* **[Java, JEE]** added `prepareForShutdown` lifecycle step
* **[Java,JEE]** Added stateless async communication API.
  See the [Java documentation](java.md) and [JEE documentation](jee.md) for details.
* **[Java, JEE]** Added `MessagePersister` interface that can be implemented and allows queued
  messages to be persisted in order to prevent message loss. JEE applications can inject a
  MessagePersister implementation. See the [Java documentation](java.md#message_persistence) and
  [JEE documentation](jee.md#message_persistence) for details.

## Other changes
* **[Java]** Guava (Google Core Libraries for Java) dependency has been removed from
  io.joynr.java.core.libjoynr and io.joynr.java.core.libjoynr-websocket-runtime

## Configuration property changes
* **[Java]** Introduced `PROPERTY_KEY_MQTT_USERNAME` and `PROPERTY_KEY_MQTT_PASSWORD`.
  See [Java Configuration Reference](JavaSettings.md) for more details.
* **[Java]** Introduced `PROPERTY_MESSAGE_QUEUE_SHUTDOWN_MAX_TIMEOUT`.
  See [Java Configuration Reference](JavaSettings.md) for more details.
* **[Java]** Introduced `PROPERTY_PREPARE_FOR_SHUTDOWN_TIMEOUT`.
  See [Java Configuration Reference](JavaSettings.md) for more details.
* **[JS]** Moved default settings for discoveryQos from `capabilities.discoveryQos` to `discoveryQos`
    because capabilities was used as an array.
* **[Java]** Introduced `MESSAGE_QUEUE_ID` property.
  See [Java Configuration Reference](JavaSettings.md) for more details.

# joynr 1.5.0

## API relevant changes
* **[Java]** Android support has been disabled until further notice.
* **[Java]** joynr now **requires Java 8** and the plain Java part is no longer compatible with Java 7 (which was previously required for Android).
* **[Java]** The key format of persisted provider participantIDs changed. It now includes the major
 version of the Franca interface implemented by the provider.
 * All providers which do not use a fixed participantID will be registered with a newly generated
   participantID. Existing proxies have to be rebuilt (the provider has to be discovered again).
 * Providers with a fixed participantId might have to be updated in order to use the new key format,
   see [Joynr Java Developer Guide](java.md#register-provider-with-fixed-%28custom%29-participantId)
   for the recommended way of registering providers with fixed participantID.
* **[Java]** Several dependencies have been upgraded. Please make sure to
  upgrade any applications / JEE server accordingly to avoid possible
  version conflicts.
  `mvn dependency:tree` from top-level pom.xml reports the following changes:
  * com.google.code.findbugs:annotations updated from version 2.0.1 to 3.0.1
  * com.google.code.findbugs:jsr305 updated from version 2.0.1 to 3.0.2
  * com.google.errorprone:error_prone_annotations added version 2.1.3
  * com.google.guava:guava updated from version 11.0.2 to 24.1-android
  * com.google.j2objc:j2objc-annotations added version 1.1
  * commons-pool:commons-pool updated from version 1.5.4 to 1.6
  * fish.payara.extras:payara-embedded-all updated from version 4.1.1.161 to 4.1.153
  * javassist:javassist removed version 3.12.1.GA
  * javax.ws.rs:javax.ws.rs-api updated from version 2.0.1 to 2.1-m03
  * net.jcip:jcip-annotations added version 1.0
  * net.sourceforge.serp:serp updated from version 1.14.1 to 1.15.1
  * org.apache.openjpa:openjpa-jdbc updated from version 2.3.0 to 2.4.2
  * org.apache.openjpa:openjpa-kernel updated from version 2.3.0 to 2.4.2
  * org.apache.openjpa:openjpa-lib updated from version 2.3.0 to 2.4.2
  * org.apache.openjpa:openjpa-persistence updated from version 2.3.0 to 2.4.2
  * org.apache.openjpa:openjpa-persistence-jdbc updated from version 2.3.0 to 2.4.2
  * org.apache.xbean:xbean-asm4-shaded removed version 3.14
  * org.apache.xbean:xbean-asm5-shaded added version 3.17
  * org.checkerframework:checker-compat-qual added version 2.0.0
  * org.codehaus.mojo:animal-sniffer-annotations added version 1.14
  * org.eclipse.emf:org.eclipse.emf.codegen removed version 2.11.0-v20150806-0404
  * org.eclipse.equinox:common removed version 3.6.200-v20130402-1505
  * org.eclipse.jdt:org.eclipse.jdt.compiler.apt added version 1.2.100
  * org.eclipse.jdt:org.eclipse.jdt.core added version 3.12.2
  * org.eclipse.platform:org.eclipse.core.commands added version 3.9.100
  * org.eclipse.platform:org.eclipse.core.contenttype added version 3.7.0
  * org.eclipse.platform:org.eclipse.core.expressions added version 3.6.100
  * org.eclipse.platform:org.eclipse.core.filesystem added version 1.7.100
  * org.eclipse.platform:org.eclipse.core.jobs added version 3.10.0
  * org.eclipse.platform:org.eclipse.core.resources added version 3.13.0
  * org.eclipse.platform:org.eclipse.core.runtime added version 3.14.0
  * org.eclipse.platform:org.eclipse.equinox.app added version 1.3.500
  * org.eclipse.platform:org.eclipse.equinox.common added version 3.10.0
  * org.eclipse.platform:org.eclipse.equinox.preferences added version 3.7.100
  * org.eclipse.platform:org.eclipse.equinox.registry added version 3.8.0
  * org.eclipse.platform:org.eclipse.osgi added version 3.13.0
  * org.eclipse.platform:org.eclipse.text added version 3.6.300
  * org.eclipse.tycho:org.eclipse.jdt.core removed version 3.10.0.v20140604-1726
  * org.eclipse.xtend:org.eclipse.xtend.lib updated from version 2.8.4 to 2.11.0
  * org.eclipse.xtend:org.eclipse.xtend.lib.macro updated from version 2.8.4 to 2.11.0
  * org.eclipse.xtext:org.eclipse.xtext updated from version 2.8.4 to 2.11.0
  * org.eclipse.xtext:org.eclipse.xtext.util updated from version 2.8.4 to 2.11.0
  * org.eclipse.xtext:org.eclipse.xtext.xbase updated from version 2.8.4 to 2.11.0
  * org.franca:org.franca.core updated from version 0.10.0 to 0.13.0
  * org.franca:org.franca.core.dsl updated from version 0.10.0 to 0.13.0
  * org.franca:org.franca.deploymodel.dsl updated from version 0.10.0 to 0.13.0
  * org.glassfish.hk2.external:aopalliance-repackaged updated from version 2.4.0-b31 to 2.5.0-b32
  * org.glassfish.hk2.external:javax.inject updated from version 2.4.0-b31 to 2.5.0-b32
  * org.glassfish.hk2:hk2-api updated from version 2.4.0-b31 to 2.5.0-b32
  * org.glassfish.hk2:hk2-locator updated from version 2.4.0-b31 to 2.5.0-b32
  * org.glassfish.hk2:hk2-utils updated from version 2.4.0-b31 to 2.5.0-b32
  * org.glassfish.jersey.bundles.repackaged:jersey-guava updated from version 2.21 to 2.26-b02
  * org.glassfish.jersey.core:jersey-client updated from version 2.21 to 2.26-b02
  * org.glassfish.jersey.core:jersey-common updated from version 2.21 to 2.26-b02
  * org.glassfish.jersey.core:jersey-server updated from version 2.21 to 2.26-b02
  * org.glassfish.jersey.media:jersey-media-jaxb updated from version 2.21 to 2.26-b02
  * org.glassfish.main.extras:glassfish-embedded-all updated from version 4.1.1 to 4.1.2
  * org.javassist:javassist updated from version 3.18.1-GA to 3.22.0-GA
  * org.jboss.arquillian.config:arquillian-config-api updated from version 1.1.11.Final to 1.1.15.Final
  * org.jboss.arquillian.config:arquillian-config-impl-base updated from version 1.1.11.Final to 1.1.15.Final
  * org.jboss.arquillian.container:arquillian-container-impl-base updated from version 1.1.11.Final to 1.1.15.Final
  * org.jboss.arquillian.container:arquillian-container-spi updated from version 1.1.11.Final to 1.1.15.Final
  * org.jboss.arquillian.container:arquillian-container-test-api updated from version 1.1.11.Final to 1.1.15.Final
  * org.jboss.arquillian.container:arquillian-container-test-impl-base updated from version 1.1.11.Final to 1.1.15.Final
  * org.jboss.arquillian.container:arquillian-container-test-spi updated from version 1.1.11.Final to 1.1.15.Final
  * org.jboss.arquillian.container:arquillian-glassfish-embedded-3.1 updated from version 1.0.0.CR4 to 1.0.2
  * org.jboss.arquillian.core:arquillian-core-api updated from version 1.1.11.Final to 1.1.15.Final
  * org.jboss.arquillian.core:arquillian-core-impl-base updated from version 1.1.11.Final to 1.1.15.Final
  * org.jboss.arquillian.core:arquillian-core-spi updated from version 1.1.11.Final to 1.1.15.Final
  * org.jboss.arquillian.extension:arquillian-transaction-api updated from version 1.0.3.Final to 1.0.5
  * org.jboss.arquillian.extension:arquillian-transaction-impl-base updated from version 1.0.3.Final to 1.0.5
  * org.jboss.arquillian.extension:arquillian-transaction-jta updated from version 1.0.3.Final to 1.0.5
  * org.jboss.arquillian.extension:arquillian-transaction-spi updated from version 1.0.3.Final to 1.0.5
  * org.jboss.arquillian.junit:arquillian-junit-container updated from version 1.1.11.Final to 1.1.15.Final
  * org.jboss.arquillian.junit:arquillian-junit-core updated from version 1.1.11.Final to 1.1.15.Final
  * org.jboss.arquillian.protocol:arquillian-protocol-servlet updated from version 1.1.11.Final to 1.1.15.Final
  * org.jboss.arquillian.test:arquillian-test-api updated from version 1.1.11.Final to 1.1.15.Final
  * org.jboss.arquillian.test:arquillian-test-impl-base updated from version 1.1.11.Final to 1.1.15.Final
  * org.jboss.arquillian.test:arquillian-test-spi updated from version 1.1.11.Final to 1.1.15.Final
  * org.jboss.arquillian.testenricher:arquillian-testenricher-cdi updated from version 1.1.11.Final to 1.1.15.Final
  * org.jboss.arquillian.testenricher:arquillian-testenricher-ejb updated from version 1.1.11.Final to 1.1.15.Final
  * org.jboss.arquillian.testenricher:arquillian-testenricher-initialcontext updated from version 1.1.11.Final to 1.1.15.Final
  * org.jboss.arquillian.testenricher:arquillian-testenricher-resource updated from version 1.1.11.Final to 1.1.15.Final
  * org.jboss.shrinkwrap.descriptors:shrinkwrap-descriptors-api-base updated from version 2.0.0-alpha-8 to 2.0.0
  * org.jboss.shrinkwrap.descriptors:shrinkwrap-descriptors-spi updated from version 2.0.0-alpha-8 to 2.0.0
  * org.jboss.shrinkwrap.resolver:shrinkwrap-resolver-api updated from version 2.2.0 to 2.2.6
  * org.jboss.shrinkwrap.resolver:shrinkwrap-resolver-api-maven updated from version 2.2.0 to 2.2.6
  * org.jboss.shrinkwrap.resolver:shrinkwrap-resolver-impl-maven updated from version 2.2.0 to 2.2.6
  * org.jboss.shrinkwrap.resolver:shrinkwrap-resolver-spi updated from version 2.2.0 to 2.2.6
  * org.jboss.shrinkwrap.resolver:shrinkwrap-resolver-spi-maven updated from version 2.2.0 to 2.2.6
  * org.jboss.shrinkwrap:shrinkwrap-api updated from version 1.2.3 to 1.2.6
  * org.jboss.shrinkwrap:shrinkwrap-impl-base updated from version 1.2.3 to 1.2.6
  * org.jboss.shrinkwrap:shrinkwrap-spi updated from version 1.2.3 to 1.2.6
  * org.reflections:reflections updated from version 0.9.8 to 0.9.10
* **[Java]** Proxy methods can now be passed an optional `io.joynr.messaging.MessagingQos` parameter.
  This allows to overwrite the `MessagingQos` which was specified during proxy building
  for each proxy method call separately.

## Other changes
* **[Java,C++,JS]** Introduced Franca 0.13.0, joynr continues to support
  Franca features that were already supported in previous joynr versions.
* **[Java]** Orphaned routing entries containing addresses for proxy participantIds
  related to no longer referenced proxy instances are now removed by the Routing Table cleanup
  background job, provided the related proxy instances have already been collected by the Java
  garbage collector.
  See also [Java Configuration Reference](JavaSettings.md) for more details about property
  `PROPERTY_ROUTING_TABLE_CLEANUP_INTERVAL_MS`.
  Note that the application is responsible for keeping a reference to the proxy instance until
  method calls have ended with either success or error and broadcasts / attribute subscriptions
  have been terminated since otherwise a potential reply or publication cannot be routed anymore
  once the routing entry has been removed.
* **[JS]** Replaced the joynr dependency smrf-native with smrf, which is a javascript only implementation
  of joynr's secure messaging format. This offers the following benefits.
    * simpler usage of joynr, as no native dependencies are remaining
    * improved performance for serialization and deserialization of messages.
    * prepares future browser support. Rewriting of the websocket related browser part still necessary.
* **[Java]**  Use `/` instead of `:` in shared subscription topic
* **[C++]** Added setting 'messaging/discard-unroutable-replies-and-publications'.
  See default-messaging.settings for more details. Do not enable this setting before all local joynr
  environments have been updated to joynr 1.5.0 or later.

## Configuration property changes
None.

# joynr 1.4.0

## API relevant changes
* **[JS]** Registration of global providers can be made waiting until registration has been
  propagated to GlobalCapabilitiesDirectory by passing an optional boolean flag `awaitGlobalRegistration`
  with value `true` to `registerProvider` or `settings.awaitGlobalRegistration` to `register` APIs of
  joynr.registration.

* **[Java]** Registration of global providers can be made waiting until registration has been
  propagated to GlobalCapabilitiesDirectory by passing a boolean flag `awaitGlobalRegistration`
  with value `true` to overloaded `registerProvider`. The `registerProvider` without the flag
  parameter will still trigger but no longer wait for registration at GlobalCapabilitiesDirectory.
  The default timeout for calls to the GlobalCapabilitiesDirectory has been shortened to
  60 seconds in order to be able to return result / timeout to the caller of `registerProvider`,
  automatically internally undo the local registration as well and allow for a later retry by
  the application.
  The JEE case where `registerProvider` is called internally based on annotations continues
  to use a very long default timeout for the call to GlobalCapabilitiesDirectory as before.

## Other changes
* **[C++,Generator]** Deleted InProcess bypass. Every message has to be now routed
  through message router.
* **[C++]** The application thread will not return immediately if persistency is ON. Persistency of subscriptions
  is being loaded in the same thread as registerProvider.

## Configuration property changes
* **[Java]** Introduced `PROPERTY_KEY_MQTT_SEPARATE_CONNECTIONS` to use separate MQTT connections.
  See [Java Configuration Reference](JavaSettings.md) for more details.

# joynr 1.3.2

## API relevant changes
None.

## Configuration property changes
None.

## Other changes
* **[C++]** Additional fix for wildcard storage structure.
* **[C++]** Use cluster-controller ID instead of receiverID in mqttClientID
* **[C++]** Allow local communication before initializing global communication

# joynr 1.3.1

## API relevant changes
None.

## Configuration property changes
None.

## Other changes
* **[C++]** Reduce lookups of subscriptionRequest via subscriptionId.
* **[C++]** Fixed race condition on parentResolveMutex in LibJoynrMessageRouter.
* **[C++]** Fix initialization sequence of libjoynr by calling addRequestCaller before addNextHop.
* **[C++]** Access control: build wildcard storage tree correctly and always return entire branch for lookups.

# joynr 1.3.0

## API relevant changes
* **[C++]** Registration of global providers can be made waiting until registration has been
  propagated to GlobalCapabilitiesDirectory by passing an optional bool flag `awaitGlobalRegistration`
  to `registerProvider` and `registerProviderAsync`.

## Configuration property changes
* **[Java]** Introduced `PROPERTY_KEY_MQTT_KEYSTORE_TYPE` and `PROPERTY_KEY_MQTT_TRUSTSTORE_TYPE` for
specifying the keystore/truststore type. See [Java Configuration Reference](JavaSettings.md)for more details.

## Other changes
* **[JS]** Removed the dependency to wscpp. Joynr uses the ws npm module for websocket
  communication instead.
* **[JS]** The minimum required node version changes to 8.0.0. to allow the usage of
  async await and util.promisify.

* **[C++]** Added a CMake flag `USE_PLATFORM_MOCOCRW` to download mococrw at build time.

# joynr 1.2.0

## API relevant changes
* **[Java]** Renamed property keys defining key- and truststore paths and passwords
used for secure MQTT connections.
See [Java Configuration Reference](JavaSettings.md)for more details.

## Other changes
* **[Generator]** Introduced a new flag `addVersionTo` to append version information at filesystem level
  (package or interface). See [Generator Documentation](generator.md) for additional information.

## Configuration property changes
* **[Java]** Introduced `PROPERTY_MESSAGING_COMPRESS_REPLIES` for compressing all outgoing replies by
  default. See [Java Configuration Reference](JavaSettings.md)for more details.

# joynr 1.1.2

## API relevant changes
None.

## Other changes
* **[JS]** fix issue with missing Object.prototype.hasOwnProperty builtin due to Object.create(null).

# joynr 1.1.1

## API relevant changes
None.

## Other changes
* **[C++]** Fixed race condition for subscriptions / publications.
* **[C++]** Fixed race condition in ParticipantIdStorage.
* **[JS]** fix browserify issue with missing GenerationUtil File.

# joynr 1.1.0

## API relevant changes
* **[C++]** Proxy methods can now be passed an optional `joynr::MessagingQos` parameter.
  This allows to overwrite the `MessagingQos` which was specified during proxy building
  for each proxy method call separately.
* **[C++]** Persistence of participantIds of providers can be disabled upon registration
  by passing an optional parameter to `registerProvider` and `registerProviderAsync`.
* **[Java]** The String constants `PROPERTY_BACKPRESSURE_ENABLED` and
  `PROPERTY_MAX_INCOMING_MQTT_REQUESTS` are moved from class ConfigurableMessagingSettings
  to LimitAndBackpressureSettings. Please adapt the import statements in case you
  use these constants directly.

## Javascript Memory and Performance Changes
* **[Generator]** Generated JS code will support only module.exports as default when exporting.
  This reduces the size of the generated code.
  There is a new generator option requireJSSupport, which will restore the old behavior.
  See the [joynr code Generator Reference](generator.md) for details.
* **[Generator]** Joynr Compound Types and Joynr Enums won't generate their own equals implementation,
  but use a more general implementation provided by libjoynr.
  Extracted some additional functionality to libjoynr by using mixins.
  This further reduces the size of the generated code.
  This change renders the generated code incompatible with previous joynr versions.
* **[JS]** Removed Object.freeze at several API relevant locations and thus allowing libjoynr to
  manipulate those objects freely. This allows joynr the usage of prototypes and thus saving many
  function allocations.
* **[JS]** Fixed a bug where all joynr Runtimes were required. Added a description how to avoid the
  same Problem when using browserify. See [Javascript Configuration Reference](JavaScriptTutorial.md)
  for the detailed explanation.
* **[JS]** Replaced log4javascript with a simplified implementation. The same configuration interface
  is still supported apart from some advanced options.
  See [Javascript Configuration Reference](JavaScriptTutorial.md) for the detailed explanation.
* **[JS]** Many other internal optimizations which avoid function allocations and thus unnecessary
  GC cycles.

## Configuration property changes
* **[Java]** Introduced `PROPERTY_BACKPRESSURE_INCOMING_MQTT_REQUESTS_UPPER_THRESHOLD`
  and `PROPERTY_BACKPRESSURE_INCOMING_MQTT_REQUESTS_LOWER_THRESHOLD` for controlling
  the backpressure mechanism. See [Java Configuration Reference](JavaSettings.md)
  for more details.
* **[Java]** Property `PROPERTY_BACKPRESSURE_MAX_INCOMING_MQTT_MESSAGES_IN_QUEUE`
  was renamed to `PROPERTY_MAX_INCOMING_MQTT_REQUESTS`. The new identifier is
  `joynr.messaging.maxincomingmqttrequests`. This change indicates that the property
  is not more related to a backpressure mechanism but is rather an independent
  self-protection mechanism of the instance from too heavy MQTT requests inflow.
  Furthermore, the default value of the property was changed from 20 to 0 (off).
  Hence, at default the mechanism is off and only the user can configure an appropriate
  value according to his application. See [Java Configuration Reference](JavaSettings.md)
  for more details.
* **[Java]** Removed property `PROPERTY_REPEATED_MQTT_MESSAGE_IGNORE_PERIOD_MS`.
  The behavior of the MqttMessagingSkeleton changes to immediate mqtt message acknowledgment
  and this should eliminate receiving repeated messages from the mqtt broker.
* **[C++]** newly added TLS properties `cluster-controller/mqtt-tls-version` and
  `cluster-controller/mqtt-tls-ciphers` can be used to fine tune the MQTT TLS connection
* **[JS]** changed default value of shutdownSettings.clearSubscriptionsEnabled to true.
  As default behavior Joynr will try to terminate active subscriptions when shut down.

## Other changes
* **[C++]** moved settings `local-capabilities-directory-persistence-file` and
  `local-capabilities-directory-persistency-enabled` from section [lib-joynr] to [cluster-controller].
* **[C++]** added setting 'cluster-controller/global-capabilities-directory-compressed-messages-enabled'
  which specifies whether messages to GlobalCapabilitiesDirectory shall be compressed.
  By default they will be sent uncompressed.
* **[Java]** Fixed a bug that was blocking shutdown if disconnected from MQTT at the same time.
* **[C++]** Upgrade muesli to version 1.0.1.
* **[Java]** joynr exposes status metrics which can be used to monitor instances. See
  [JEE Documentation](jee.md#status_monitoring) for more information on how to use this
  information for JEE and [Java Documentation](java.md#status_monitoring) for plain Java.

# joynr 1.0.5

## API relevant changes
None.

## Other changes
* **[Java]** Reduced cpu load and memory usage by reusing joynr internal proxies instead of
  building a new proxy for every proxy operation.
* **[Java, C++]** Enhanced log output to allow easier tracing of proxy calls: message ID and
  relevant payload are now logged when a joynr message is created to be able to relate later log
  output which only contains the message ID to the corresponding proxy call.
* **[Java]** use SMRF 0.2.3

## Configuration property changes
* **[Java]** Moved property PROPERTY_CAPABILITIES_FRESHNESS_UPDATE_INTERVAL_MS
  from LocalCapabilitiesDirectoryImpl.java to SystemServicesSettings.java.
* **[JS]** Default of `persistency.capabilities` changed to `true`

# joynr 1.0.4

## API relevant changes
None.

## Other changes
* **[C++]** The queue sizes for messages can now additionally be limited by setting the properties
  'cluster-controller/message-queue-limit-bytes' and / or
  'cluster-controller/transport-not-available-queue-limit-bytes' which specify
  the limit in bytes rather than number of messages. By default no queue limit is enforced.

# joynr 1.0.3

## API relevant changes
None.

## Other changes
* **[C++]** Fixed Mosquitto Connection start/stop handling
  Mosquitto background thread got not always joined correctly resulting in memory leak.
* **[C++]** JoynrRuntime::createRuntime APIs now internally catch all exceptions to
  avoid crashes; exceptions will be logged and distributed as JoynrRuntimeException
  to onError() callback, if provided

# joynr 1.0.2

## API relevant changes
None.

## Other changes
* **[Java]** joynr performs an explicit disconnect when the MQTT connection is lost in order to make
  a reconnect more robust.

# joynr 1.0.1

## Other changes

## Configuration property changes
* **[C++]** The queue size for messages, which can not be transmitted because the global transport
  is not available, can be limited by setting the `cluster-controller/transport-not-available-queue-limit`
  property. By default no queue limit is enforced.

# joynr 1.0.0
API Stable

## API relevant changes
None.

## Other changes
* **[C++]** It is now possible to add a limit to the message queue. When this limit
  is reached, the message with the smallest TTL will be removed. By default
  the limit is disabled and can be enabled with the property:
  * `cluster-controller/message-queue-limit`
* **[C++]** The message queue can also be limited per participant id (message's recipient).
  If the limit for a certain recipient is reached, the message with the smallest TTL
  for this recipient will be removed. By default the limit is disabled. In order to
  enable it, set following property: `cluster-controller/per-participantid-message-queue-limit`.
  The same limit value is used for all participant ids. This mechanism will only be enabled, if
  `cluster-controller/message-queue-limit` is set to a value greater than 0.
* **[JS]** Updated wscpp version to 1.0.0
* **[JS]** Verify arrays with Array.isArray() built-in function instead of
  "object.constructor === Array".
* **[Java]** Discovery entries returned by the discovery service will update the routing table.

## Configuration property changes
* **[JS]** See the [Javascript Configuration Reference](JavaScriptTutorial.md) for
  details about the newly introduced properties:
  * `persistency`
    * `routingTable`
    * `capabilities`
    * `publications`

# joynr 0.33.1

## API relevant changes
None.

## Other changes
* **[C++]** fixed crash that could occur during shutdown of joynr runtime

# joynr 0.33.0

## API relevant changes
None.

## Configuration property changes
* **[Java]** See the [Java Configuration Reference](JavaSettings.md) for
  details about the newly introduced property:
  * `PROPERTY_DISCOVERY_GLOBAL_ADD_AND_REMOVE_TTL_MS`

## Other changes
* **[C++,Generator]** Fixed a problem with the generator when empty structures
  with extends were specified in the FIDL files.
* **[C++, JAVA, JS]** Removed DBUS and CommonAPI support
* **[Java,Generator]** Allow disabling of null checks in complex type member setters
  See the [joynr code Generator Reference](generator.md) for details.
  Note: Using types containing null values is incompatible with joynr C++.

# joynr 0.32.2

## API relevant changes
None.

## Other changes
* **[C++]** use correct uid in AccessControlListEditor provider

# joynr 0.32.1

## API relevant changes
None.

## Other changes
* **[C++]** Fixed routing of multicast publications when access controller is enabled:
  route message to all recipients instead of routing it to first found address only

# joynr 0.32.0

## API relevant changes
None.

## Configuration property changes
* **[Java]** See the [Java Configuration Reference](JavaSettings.md) for
  details about the newly introduced property:
  * `PROPERTY_KEY_MQTT_CLEAN_SESSION`
  * `PROPERTY_KEY_MQTT_KEYSTORE_PATH`
  * `PROPERTY_KEY_MQTT_TRUSTSTORE_PATH`
  * `PROPERTY_KEY_MQTT_KEYSTORE_PWD`
  * `PROPERTY_KEY_MQTT_TRUSTSTORE_PWD`
* **[JS]** See the [Javascript Configuration Reference](JavaScriptTutorial.md) for
  details about the newly introduced properties:
  * `shutdownSettings`
    * `clearSubscriptionsEnabled`
    * `clearSubscriptionsTimeoutMs`

## Other changes
* **[Java]** added support for MQTT via TLS
* **[C++]** Disabled persistency for the routing table, local discovery cache and multicast
  receiver directory by default. Persistency for subscriptions is still enabled. The
  corresponding properties are called `lib-joynr/message-router-persistency`,
  `lib-joynr/local-capabilities-directory-persistency-enabled`,
  `cluster-controller/multicast-receiver-directory-persistency-enabled` and
  `lib-joynr/subscription-persistency`.
* **[C++]** Update spdlog to interim version >> 0.14.0
  [Git commit 799ba2a57bb16b921099bd9ab64a513e4ebe4217]

# joynr 0.31.1

## API relevant changes
None.

## Other changes
* **[C++]** Fixed provider reregistration trigger call

# joynr 0.29.3

## API relevant changes
None.

## Other changes
* **[C++]** Fixed provider reregistration trigger call

# joynr 0.31.0

## API relevant changes
* **[JS]** Joynr now uses node native Promise if available, otherwise it falls
  back to bluebird as before. Please make sure to use only Promise APIs available
  in the node standard.

## Configuration property changes
* **[C++]** allow to load multiple ACL/RCL Json files for the cluster-controller.
  * `cluster-controller/acl-entries-directory`

* **[C++]** make the delay of the attempt to reconnect in mosquitto loop exponential until the connection succeeds.
     By default this property is not enabled mqtt-exponential-backoff-enabled = false.
  * `messaging/mqtt-reconnect-max-delay`
  * `messaging/mqtt-exponential-backoff-enabled`

## Other changes
None.

# joynr 0.30.1

## API relevant changes
None.

## Configuration property changes
* **[Java]** PROPERTY_MAX_INCOMING_MQTT_MESSAGES_IN_QUEUE and PROPERTY_REPEATED_MQTT_MESSAGE_IGNORE_PERIOD_MS
 were renamed in order to reflect that they are related to the backpressure
 mechanism. PROPERTY_MAX_INCOMING_MQTT_MESSAGES_IN_QUEUE is now called
 PROPERTY_BACKPRESSURE_MAX_INCOMING_MQTT_MESSAGES_IN_QUEUE and its identifier is
 `joynr.messaging.backpressure.maxincomingmqttmessagesinqueue`.
 PROPERTY_REPEATED_MQTT_MESSAGE_IGNORE_PERIOD_MS is now called
 PROPERTY_BACKPRESSURE_REPEATED_MQTT_MESSAGE_IGNORE_PERIOD_MS and its identifier
 is `joynr.messaging.backpressure.repeatedmqttmessageignoreperiodms`.
* **[Java]** Introduced `PROPERTY_BACKPRESSURE_ENABLED`. See [Java Configuration Reference](JavaSettings.md) for
   details about the new property. The backpressure mechanism is disabled by default.

## Other changes
* **[Java]** If a joynr instance receives a reply for which no receiver exists,
  it will be dropped immediately.
* **[JS]** Once loaded, joynr automatically calls joynr.shutdown() when
  process.exit(...) is called; a loaded joynr thus no longer prevents the
  application from terminating.
* **[JS]** Enhanced tracing output; log level 'debug' now logs messages with
  full details, log level 'info' logs with reduced details (w/o parameters,
  response values, publication details)
* **[JS]** Handle uncaught errors from MessageRouter.route to prevent crashes
  when an incoming message cannot be processed
* **[JS]** Members of top level struct method parameters are now checked for
  existance.
* **[C++]** Do not block main thread for asynchronous provider registration.
* **[C++]** implemented ACL audit mode, which allows to audit whether ACL/RCL
  is configured correctly. By default, it is turned off and can be activated
  via `access-control/audit`.
* **[C++]** Not possible to remove access control from C++ build. At runtime is
   disabled by default and can be enabled via setting the configuration property `access-control/enable`
   in the cluster controller settings.

# joynr 0.30.0

## API relevant changes
* **[Java]** Setters for class members of Java classes
  representing Franca structs no longer accept null
  values. An InvalidArgumentException will be thrown
  in case a setter is called with null.

  The reason is that null values cause incomplete JSON
  objects to be serialized which cannot be deserialized
  on C++ side.

## Configuration property changes
* **[C++]** Made the following properties configurable. See
  default-messaging.settings for more details.
  * `routing-table-grace-period-ms`
  * `routing-table-cleanup-interval-ms`

## Other changes
* **[C++]** The internal routing table can now be cleaned up.
  Routing entries which have been created for handling a request from
  global can be removed when the ttl + grace period has passed.
* **[C++]** TLS client certificates for secure websocket connections with empty common name (CN)
  field are not accepted any longer.
* **[C++]** If a LibJoynr instance was configured to use SSL but no keychain
 was provided to the JoynrRuntime::create method, it will report a fatal error
 and throw a JoynrRuntimeException.
* **[C++]** Access control is included in the c++ build by default. It still must be enabled
 by setting the configuration property `access-control/enable`.

# joynr 0.29.2

## API relevant changes
None.

## Other changes
* **[C++]** The class `Url` now accepts IPv6 addresses in hexadecimal format.
  * If the constructor is called with a single URL string then the IPv6 hex part
  must be enclosed by square brackets as follows:
  ```
  Url("https://user:password@[abcd:dcba:0123:3210:4567:7654:3456:6543]:4040/script?query=somequery#fragment")
  ```
  Please note: Symbolic hostnames of hosts reachable via IPv6 must be specified
  as usual without square brackets.
  * If the constructor is called with multiple parameters, only the address is
  to be used without square brackets, example:
  ```
  Url("https", "user", "password", "abcd:dcba:0123:3210:4567:7654:3456:6543", ...)
  ```
* **[C++]** Properties whose value is of URL format (e.g. `broker-url`) can now be
  configured with URL strings containing IPv6 addresses in hexadecimal format as
  accepted by the `Url` class.

# joynr 0.29.1

## API relevant changes
None.

## Other changes
* **[C++]** Introduced ProviderReregistrationController interface which is implemented
 by the cluster-controller and can be accessed by creating the corresponding proxy.
 It allows to trigger the re-registration of globally visible providers which are
 registered at the corresponding cluster-controller instance.
* **[JS]** Use require instead of requirejs.

# joynr 0.29.0

## API relevant changes
* **[C++]** JoynrRuntime::createRuntimeAsync and JoynrRuntime::createRuntime now accept an
  optional IKeychain argument. See the [C++ Documentation](cplusplus.md) for more information.

## Configuration property changes
* **[Java]** See the [Java Configuration Reference](JavaSettings.md) for
  details about these newly introduced properties:
  * `PROPERTY_DISCOVERY_DEFAULT_TIMEOUT_MS`
  * `PROPERTY_DISCOVERY_RETRY_INTERVAL_MS`
  * `PROPERTY_KEY_MQTT_MAX_MESSAGE_SIZE_BYTES`
  * `PROPERTY_MAX_DELAY_WITH_EXPONENTIAL_BACKOFF_MS`
  * `PROPERTY_REPEATED_MQTT_MESSAGE_IGNORE_PERIOD_MS`
  * `PROPERTY_ROUTING_MAX_RETRY_COUNT`
* **[Java]** Renamed property `PROPERTY_MAX_MESSAGES_INQUEUE` to
  `PROPERTY_MAX_INCOMING_MQTT_MESSAGES_IN_QUEUE`. Please note that
  joynr will ignore messages if the MQTT queue is full by not sending an PUBACK
  for the message (QOS 1). joynr requires that the message is resend by the MQTT
  broker at a later point in time. If the resend time intervall of the broker is
  too high, an additional delay will be introduced. Please make sure to set the
  resend intervall of your MQTT broker appropriately.
* **[JS]** Made default discoveryQos configurable via provisioning. See the
  [Javascript Configuration Reference](JavaScriptTutorial.md) for more details.
* **[C++]** Made the following properties configurable. See
  default-messaging.settings for more details.
  * `discovery-default-retry-interval-ms`
  * `discovery-default-timeout-ms`
  * `mqtt-max-message-size-bytes`
* **[C++, Java, JS]** Changed default values for the following properties:
  * Discovery expiry interval set to 6 weeks
  * Discovery timeout interval set to 10 minutes
  * Discovery retry interval set to 10 seconds

## Other changes
None.

# joynr 0.28.1

## API relevant changes
None.

## Other changes
* **[JS]** Changed node node-localstorage to node-persist to avoid too long filenames
* **[C++]** LocalCapabilitiesDirectory does not store multiple entries for a single participantId

# joynr 0.28.0

## API relevant changes
* **[C++, API]** Ease implementation of SubscriptionListener for empty broadcasts.
* **[C++, API]** createJoynrRuntime*(...) APIs now return shared_ptr instead of unique_ptr
* **[C++, API]** createProxyBuilder*(...) APIs now return shared_ptr instead of unique_ptr
* **[C++, API]** proxyBuilder->build*(...) APIs now return shared_ptr instead of unique_ptr

## Other changes
* **[C++]** joynr accepts files which have size at most 2 GB.
* **[Java, Properties]** Changed default values of joynr.messaging.mqtt.keepalivetimersec (new value: 30s) and
 joynr.messaging.mqtt.connectiontimeoutsec (new value: 60s)
* **[JS]** Updated wscpp version to 0.2.4
* **[C++, Java, JS]** Updated smrf version ot 0.2.1
* **[C++]** Add cluster-controller property for MQTT CA certificate folder path.
* **[C++, Java]** Always log MQTT client ID.

# joynr 0.27.4

## API relevant changes
None.

## Other changes
* **[C++]** Fixed crash which can occur when a queued message cannot be routed due to expired timeout.

# joynr 0.27.3

## API relevant changes
None.

## Other changes
* **[C++]** Fixed crash which occurs when a LibJoynrRuntime is destroyed before the init method was called.

# joynr 0.27.2

## API relevant changes
None.

## Other changes
* **[JEE]** Applications can inject a MqttClientIdProvider to generate an id for the mqtt client.
  The producer method must be annotated with JoynrMqttClientIdProvider.
* **[Java,C++,JS]** updated SMRF dependency to 0.2.0 which introduces an incompatibility with any previous version
* **[C++]** Fixed potential crash when a proxy is used after a joynr runtime was deleted.

# joynr 0.27.1

## API relevant changes
None.

## Other changes
* **[JEE]** Fixed cleanup of thread pool when application is undeployed
* **[C++]** Mosquitto Connection uses now internal Mosquitto Loop thread handling.
* **[C++]** Cleaned up MessagingSettings. All settings which correspond to `seconds` time unit,
  have now `seconds` suffix.

# joynr 0.27.0

## API relevant changes
* **[C++]** virtual methods (such as `clone()`) are only generated for polymorphic datatypes
* **[C++]** floating point members of generated datatypes are now compared w.r.t. a specific precision;
  `operator==` uses a fixed precision of `4` ULPs (Units in the Last Place); the `equals()` method can be used to perform
  comparison with a custom precision

## Other changes
* **[C++]** The cluster controller can be configured in such a way that access control checks are performed
  only with locally provisioned or cached data. The configuration is done by using the
  `access-control/use-ldas-only` property in the cluster controller settings.
* **[Java]** Introduced property joynr.messaging.maxmessagesinqueue to restrict number of messages being processed
  at a time. See the [Java Configuration Reference](JavaSettings.md) for more details.
* **[Java]** Introduced property joynr.messaging.routingtablegraceperiodms.
  See the [Java Configuration Reference](JavaSettings.md) for more details.
* **[Java]** Introduced property joynr.messaging.routingtablecleanupintervalms.
  See the [Java Configuration Reference](JavaSettings.md) for more details.
* **[Java]** RawMessagingPreprocessor will be injected in JeeMqttMessagingSkeletonProvider correctly

# joynr 0.26.0

## API relevant changes
* **[JavaScript]** It is now possible to register a provider with a preconfigured
  participantId. The application is responsible to ensure that the participantId is
  unique, globally or locally depending on the provider's scope. See the JSDoc for more
  information.
* **[Java, JEE]** RawMessagingPreprocessor now accepts a byte array as an input parameter and returns
  a byte array instead of a string.
* **[Java]** JoynrMessageProcessor uses the new SMRF message types: MutableMessage for outgoing messages
  and ImmutableMessage for incoming messages.

## Other changes
* **[Java,C++,JS]** HTTP communication is not supported at the moment
* **[JS]** Browser based environments, e.g. radio-js, are not supported at the moment
* **[JS]** Direct MQTT based communication is not supported at the moment.
  Please use the WebSocketLibjoynrRuntime to connect to external cluster controller handling
  the MQTT connection to the backend.
* **[JS]** Introduced mandatory dependency to the 'wscpp' module (https://github.com/bmwcarit/wscpp)
  for the node environment.
* **[Java]** Global Discovery and Global Domain Access Controller via Jetty using HTTP based
  communication are no longer supported, please use the JEE implementations based
  on MQTT communication instead
* **[Java]** Updated to use of Jackson 2.8.8 in order to improve compatibility with Payara.

## Backward compatibility
This version of joynr is NOT compatible with previous versions due to internal changes:
* **[cluster-controller]** cluster-controller expects libjoynr to signal globally visible providers
* **[messaging layer]** Switched to SMRF messaging format.

# joynr 0.25.3

## API relevant changes
None.

## Other changes
* **[C++]** setting "discovery-entry-expiry-interval-ms" can now store values up to 2^63-1

# joynr 0.25.2

## API relevant changes
None.

## Other changes
* **[C++]** libCommon has been moved to libJoynr. This fixes issues with static linking with libjoynr.
* **[JEE]** Shutdown MQTT client when undeploying WebApp.

# joynr 0.25.1

## API relevant changes
None.

## Other changes
* **[C++]** Fixed a race condition in DelayedScheduler potentially leading to an assertion.
* **[JEE]** Fixed Mqtt reconnect bug by updating the mqtt-client

# joynr 0.25.0

## API relevant changes
* **[JEE]** Applications can inject a RawMessagingPreprocessor to modify or inspect messages arriving
  via MQTT
* **[JAVA/JEE]** JoynrMessageProcessor.process was divided into a processOutgoing and processIncoming
  method. The processOutgoing method is called right after a message was created that will be sent
  to another Joynr instance. The processIncoming method is called for messages which were received
  from another Joynr instance.

## Other changes
* **[C++]** Added POSIX signal handling which can control starting/stopping external communication
in cluster-controller process. It can also trigger termination of the cluster-controller process.
See [Joynr C++ configuration reference](CppConfigurationReference.md) for more information.

# joynr 0.24.1

## API relevant changes
None.

## Other changes
* **[Java]** Fixed a bug where enumeration parameters in fire and forget method calls
  were improperly deserialized on provider side, leading to an exception.

# joynr 0.24.0

## API relevant changes
* **[All]** Added 'encrypt' to MessagingQos (incl. additional constructors, getter/setter),
  existing MessagingQos APIs remain working
* **[C++]** Providers can be (un)registered asynchronously through `(un)registerProviderAsync`
* **[All]** The 'GlobalDomainAccessController' interface has been split up into 3 interfaces:
  'GlobalDomainRoleController' (contains the 'role' based APIs),
  'GlobalDomainAccessController' (contains the read-only getter & broadcast APIs for
  master / mediator / owner access and registration control entries) and
  'GlobalDomainAccessControlListEditor' (contains the modification related APIs for
  master / mediator / owner access and registration control entries)
  See `basemodel/src/main/franca/joynr/*.fidl` for details.
* **[Java]** Moved and changed property `JeeIntegrationPropertyKeys.
  JEE_ENABLE_SHARED_SUBSCRIPTIONS="joynr.jeeintegration.enable.sharedsubscriptions"` to `MqttModule.
  PROPERTY_KEY_MQTT_ENABLE_SHARED_SUBSCRIPTIONS="joynr.messaging.mqtt.enable.sharedsubscriptions"`
* **[Java]** MQTT shared subscriptions are not restricted to JEE any longer
* **[All]** Added 'compress' to MessagingQos (available with Java/C++ solely via
  getter/setter, in JS also via constructor), existing MessagingQos APIs remain working
* **[All]** Multiple global transports cannot be used in parallel any longer, either Mqtt
  or Http has to be used
* **[All]** Mqtt / Jee joynr backend services are used by default now (set in default settings).
  * To use the http backend in **Java**, set DISCOVERYDIRECTORYURL and DOMAINACCESSCONTROLLERURL
    as explained in the [Java Configuration Reference](JavaSettings.md).
  * To use the http backend in **C++**, change the cluster controller's messaging settings:
    set "broker-url" to the bounceproxy's url (e.g. "http://localhost:8080/bounceproxy/"),
    set "capabilities-directory-url" to the capabilities directory's channel url (e.g.
    "http://localhost:8080/discovery/channels/discoverydirectory_channelid/"),
    set "capabilities-directory-channelid" to "discoverydirectory_channelid" (default is the
    serialized Mqtt address of the global discovery directory)
  * To use the http backend in **JS**, start a C++/Java cluster controller configured to use
    the http backend (see above)
* **[C++]** Removed messaging setting bounceproxy-url since it is not possible to use http
  (bounceproxy) in parallel with mqtt (broker)

## Other changes
* **[C++]** Access control can be activated in the cluster-controller. Default: OFF.
  Refer to [cluster controller settings](ClusterControllerSettings.md) for more info.
* **[Java]** Added properties (`PROPERTY_KEY_MQTT_KEEP_ALIVE_TIMER_SEC`,
  `PROPERTY_KEY_MQTT_CONNECTION_TIMEOUT_SEC` and `PROPERTY_KEY_MQTT_TIME_TO_WAIT_MS`) to
  configure the MQTT connection. See [JavaSettings](JavaSettings.md) for more information.
* **[C++]** Moved to muesli 0.3.1 for serialization of boost::multi_index containers
* **[Java]** Allow to set prefixes of Mqtt topics, see [JavaSettings](JavaSettings.md).
* **[C++]** Allow to set prefixes of Mqtt topics in cluster-controller settings:
  `mqtt-multicast-topic-prefix` and `mqtt-unicast-topic-prefix`
* **[Java]** Added property (`PROPERTY_ACCESSCONTROL_ENABLE`) to enable access control checks.
  See [JavaSettings](JavaSettings.md) for more information.

# joynr 0.23.2

## API relevant changes
None.

## Other changes
* **[JEE]** Fixed issue that caused joynr not to start correctly with debug logging enabled
* **[Java]** Do not send customHeaders as their own json object
* **[Java]** Made MQTT reconnect behavior more robust

# joynr 0.23.1

## API relevant changes
* **[C++]** createRuntimeAsync returns runtime directly instead of via a callback;
  the runtime must not be used until the onSuccess callback is called
* **[C++]** ProxyBuilder::buildAsync will not block if arbitration is not possible

## Other changes
* **[C++, Java, JS]** Fix bugs in code generation for typedef.

# joynr 0.23.0

## API relevant changes
* **[JEE]** Providers are no longer deregistered automatically when the application is shutdown.
* **[C++]** Proxy builder returns a std::unique_ptr to the created proxy instead of a raw pointer.
* **[C++]** Joynr runtime returns a std::unique_ptr to a created proxy builder instead of a raw pointer.
* **[C++]** Created joynr runtime is returned as a std::unique_ptr.
* **[All]** Introduce MulticastSubscriptionQos for non selective broadcasts.
* **[All]** Removed deprecated time related APIs from `SubscriptionQos`, `PeriodicSubscriptionQos`,
  `OnChangeSubscriptionQos`, `OnChangeWithKeepAliveSubscriptionQos`,
  `HeartbeatSubscriptionInformation`, `DiscoveryQos`
* **[JS]** Removed deprecated `capabilities` member from runtimes
* **[JS]** Removed deprecated `registerCapability`, `unregisterCapability` methods from
  `CapabilitiesRegistrar`
* **[C++, Java]** Removed deprecated `providerQos` attribute from provider and related
  `registerProvider` API (without `providerQos` parameter) from `JoynrRuntime`
* **[Java]** Removed deprecated `CAPABILITYDIRECTORYURL` from provisioning
* **[All]** Removed deprecated `outputHeaderPath` member from AbstractJoynGeneratorMojo
* **[C++]** createRuntimeAsync error callback exception parameter is now a const reference.
* **[C++]** Removed method `setCached()` from ProxyBuilder
* **[C++]** Removed protected member `cache` from ProxyBase, ProxyFactory

## Other changes
* **[C++]** fix lifetime issue in JoynrMessagingConnector

# joynr 0.22.4

## API relevant changes
None.

## Other changes
* **[C++, JS, Java]** Apply configurable Time To Live (TTL) Uplift to each outgoing message and to
  the expiry date of subscriptions

# joynr 0.22.3

## API relevant changes
None.

## Other changes
* **[C++]** fix MQTT connection to broker blocked after first message was sent
* **[JS]** fix typing issues with maps of structs
* **[JS]** fix receiving too many multicast publications when provider and proxy are in same
  libjoynr
* **[C++]** Bugfix: Provider and consumers do not crash after reconnect to cluster-controller

# joynr 0.22.2

## API relevant changes
None.

## Other changes
* **[C++]** Bugfix: MQTT sender blocks message router thread in case of connection to broker not
  established.

# joynr 0.22.1

## API relevant changes
None.

## Other changes
* **[JS]** Bugfix: For non-selective broadcast subscriptions the listeners could be called too
  often if multiple matching listeners were found.

# joynr 0.21.4

## API relevant changes
None.

## Other changes
* **[C++]** Fix bug in generated data types if base and derived classes have different
  package names.

# joynr 0.22.0

## API relevant changes
* **[Java]** constant PROPERTY_MESSAGING_PRIMARYGLOBALTRANSPORT has been moved to
  io.joynr.messaging.MessagingPropertyKeys
* **[C++]** During a provider call a call context can be queried which provides the creator user id
  field from the joynr message. Please delete the broadcastsubscriptionrequest-persistence-file and
  subscriptionrequest-persistence-file because the file format changed.
* **[C++]** Introduced async proxy creation. ProxyBuilder now provides a buildAsync method which
  accepts a success and an error callback as parameters.
* **[C++]** Introduced async joynr runtime creation. See JoynrRuntime::createRuntimeAsync for more
  information.
* **[C++]** joynr can now be built with a static and a dynamic log level. The corresponding cmake
  properties are called JOYNR_MAX_LOG_LEVEL and JOYNR_DEFAULT_RUNTIME_LOG_LEVEL. In order to change
  the dynamic log level at runtime a environment variable, which is called "JOYNR_LOG_LEVEL", must
  be exported before any joynr component starts. The runtime log levels are called "TRACE", "DEBUG",
  "INFO", "WARNING", "ERROR" and "FATAL".
* Non-selective broadcasts work only with MQTT until further notice.
  HTTP is currently not supported.
* Non-selective broadcasts support partitions to control broadcast delivery to subscribers.
  * **[C++]** On provider side the fire broadcast method has now an optional partitions argument;
    see [C++ documentation for firing a broadcast](cplusplus.md#firing-a-broadcast). On consumer
    side the subscribe method has now an optional partitions argument; see [C++ documentation for
    subscribing to a broadcast](cplusplus.md#subscribing-to-a-%28non-selective%29-broadcast). The
    subscription ID parameter of the subscribe method for updating an existing subscription moved
    from the last to the first position in the argument list. In addition, it also has now an
    optional partitions argument; see [C++ documentation for updating an existing subscription]
    (cplusplus.md#updating-a-%28non-selective%29-broadcast-subscription).
  * **[Java]** On provider side the fire broadcast method has now an optional varargs argument to
    provide partitions; see [Java documentation for firing a broadcast](java.md#firing-a-broadcast).
    On consumer side the subscribe method has now an optional varargs argument to provide
    partitions; see [Java documentation for subscribing to a broadcast]
    (java.md#subscribing-to-a-%28non-selective%29-broadcast). The subscription ID parameter of the
    subscribe method for updating an existing subscription moved from the last to the first position
    in the argument list. In addition, it has now an optional varargs argument to provide
    partitions; see [Java documentation for updating an existing subscription]
    (java.md#updating-a-%28non-selective%29-broadcast-subscription).
  * **[JS]** On provider side the fire broadcast method has now an optional partitions argument; see
    [JavaScript documentation for firing a broadcast](javascript.md#sending-a-broadcast). On
    consumer side the subscribe method has now an optional partitions entry in the subscription
    settings object; see [JavaScript documentation for subscribing to a broadcast]
    (javascript.md#subscribing-to-a-%28non-selective%29-broadcast). The subscription settings object
    of the subscribe method for updating an existing subscription has also an optional partitions
    entry; see [JavaScript documentation for updating an existing subscription]
    (javascript.md#updating-a-%28non-selective%29-broadcast-subscription).

## Other changes
* **[JS]** Introduced mqtt messaging layer, allowing javascript runtimes including
  cluster controller functionality to connect to a mqtt broker.
* On top of MQTT messaging, joynr uses now a multicast approach to send non-selective broadcast
  publications instead of sending an unicast message to each subscriber. See the [Multicast Concept
  Documentation](../docs/multicast.md) for more details. This change breaks the compatibility on the
  messaging layer to joynr version 0.21.x.

# joynr 0.21.3

## API relevant changes
None.

## Other changes
* **[JS]** Fix bug which prevents successful restore of persisted broadcast subscription
  requests

# joynr 0.21.2

## API relevant changes
None.

## Other changes
* **[C++]** Fix cluster controller crash if many persisted discovery entries are present

# joynr 0.21.1

## API relevant changes
None.

## Other changes
* **[C++]** Catch websocket exception if connection is not valid anymore. This caused
  the cluster-controller to crash.
* **[C++]** Fixed installation path of system integration tests.

# joynr 0.21.0

## API relevant changes
* **[JEE]** Ability to specify individual domains for providers via new
  `@ProviderDomain` annotation. See
  [JEE Documentation / Customising the registration domain](jee.md#provider_domain).
* **[Java, JS, C++]** Introduce LastSeen arbitration strategy and set it as default arbitration.
* **[JEE]** Ability to publish multicast messages by injecting the
  subscription publisher. See [JEE Documentation / Publishing Multicasts](jee.md#publishing_multicasts).

## Other changes
* **[Java, C++]** The local capabilities directory will periodically be checked for
  expired discovery entries, and any which have expired will be purged from the
  caches.
  In Java, the interval at which the entries are checked can be configured using
  the `joynr.cc.discovery.entry.cache.cleanup.interval` property (See also the
  [Java Configuration Guide](JavaSettings.md#ExpiredDiscoveryEntryCacheCleaner)).
  In C++ the interval can be configured using the
  `messaging/purge-expired-discovery-entries-interval-ms` key in the messaging
  settings.
* **[C++]** Build variable `USE_PLATFORM_GTEST_GMOCK` now defaults to ON so that
  it is consistent with the other `USE_PLATFORM_*` variables.
* **[C++]** Reduced the number of threads which are used by a cluster controller instance
* **[C++]** The dependency to Qt is now fully removed.

# joynr 0.20.4

## API relevant changes
None.

## Other changes
* **[C++]** Fixed an issue which caused a high CPU load when a client disconnected from a
  cluster controller.

# joynr 0.20.3

## API relevant changes
None.

## Other changes
* **[JS]** Fix bug which resulted in improper shutdown of joynr.

# joynr 0.20.2

## API relevant changes
None.

## Other changes
* **[JS]** Fixed bug which caused exception when loading persisted
  subscriptions during startup.

# joynr 0.20.1

## API relevant changes
* **[Java]** The BroadcastSubscriptionListener is now able to get informed about succeeded
  subscription requests. For this purpose, it implements a callback having
  the following signature: public void onSubscribed(String subscriptionId).
  In case of failure the onError callback can be invoked with a SubscriptionException.

## Other changes
* **[Java]** the MQTT client now performs a manual re-connect and re-subscribe if the
  connection is lost, because the Paho auto reconnect and persistent subscriptions
  are buggy in the version we're using.
* moved to muesli 0.1.2 to get its bugfix

# joynr 0.20.0

## API relevant changes
* **[JS]** The SubscriptionListener is now able to get informed about succeeded
  subscription requests. For this purpose, he can implement a callback having
  the following signature: void onSubscribed(subscriptionId). In case of
  failure the onError callback can be invoked with a SubscriptionException.
* **[JS]** The consumer is able to synchronize to subscription requests.
  The promise returned by <Interface>Proxy.subscribeTo<Attribute|Broadcast> is
  resolved, once the subscription request has been successfully delivered to the
  interface provider. In case of failure, it can be rejected with a
  SubscriptionException.
* **[Java]** The AttributeSubscriptionAdapter is now able to get informed about succeeded
  subscription requests. For this purpose, it implements a callback having
  the following signature: public void onSubscribed(String subscriptionId).
  In case of failure the onError callback can be invoked with a SubscriptionException.
* **[Java]** The consumer is able to synchronize to subscription requests.
  The subscribeTo<BroadcastName> and subscribeTo<AttributeName> methods
  now return a Future that is resolved once the subscription request has been
  successfully delivered to the interface provider. The get() method of the
  Future returns the subscriptionId on successful execution or can throw
  a SubscriptionException in case of failure.
* **[C++]** The ISubscriptionListener interface is now able to get informed about succeeded
  subscription requests. For this purpose, it can implement a callback having
  the following signature: virtual void onSubscribed(const std::string& subscriptionId).
  In case of failure the onError callback can be invoked with a SubscriptionException.
* **[C++]** The consumer is able to synchronize to subscription requests.
  The subscribeTo<BroadcastName> and subscribeTo<AttributeName> methods
  now return a Future that is resolved once the subscription request has been
  successfully delivered to the interface provider. The get() method of the
  Future returns the subscriptionId on successful execution or can throw
  a SubscriptionException in case of failure.
* **[Java]** Static capabilities provisioning can now be specified as a URI.
  See the [Java Configuration Guide](JavaSettings.md) for details.
* **[Java]** the domain access controller now has it's own property with which one can set its
  URI rather than it using the discovery directory URI. See the documentation to
  `DOMAINACCESSCONTROLLERURL` in the [Java Configuration Guide](JavaSettings.md) for details.
* **[Java]** when specifying the discovery directory or domain access controller URIs via
  configuration properties, it is now __not__ necessary to specify the participant IDs as well.
* **[JS]** Optional expiryDateMs (mills since epoch) can be passed to registerProvider. Default
  value is one day from now.
* **[JEE]** Added ability to specifiy message processors which can be used to, e.g., add custom
  headers to outgoing joynr messages. See the [JEE Documentation](jee.md) for details.
* **[Java]** the container classes for multi-out return values are now marked with an interface:
  `MultiReturnValuesContainer`.
* **[C++]** the QoS parameter has to be passed as std::shared_ptr to the `subscribeTo...` methods
* **[C++]** Joynr runtime object can be created with a settings object as well as with a path
  to a settings file.

## Other changes
* **[JEE]** a JEE version of the discovery service was added which can be deployed to EE
  containers like, e.g., Payara.
* **[JEE]** corrected configuration of Radio App JEE and System Integration Tests sit-jee-app
  to match the new capabilities provisioning and some other minor fixes.
* **[Java, JS, C++, JEE]** Ability to specify effort to be expent on ensuring delivery of
  messages. When set to `best effort` and using MQTT as transport, this results in a QoS 0
  MQTT message being sent (fire-and-forget). See `MessagingQosEffort` classes in each language.
* **[C++]** muesli is now used as serializer; it can be found at https://github.com/bmwcarit/muesli

# joynr 0.19.5

## API relevant changes
None.

## Other changes
* **[C++]** Fix multi-threading issue in LocalCapabilitiesDirectory.

# joynr 0.19.4

## API relevant changes
None.

## Other changes
* **[C++]** Correctly load persisted routing table in the LibJoynrRuntime.

# joynr 0.19.3

## API relevant changes
* **[C++]** Add new API to create joynr runtime with settings object.

## Other changes
* **[JS]** Support attributes starting with capital letters.

# joynr 0.19.2

## API relevant changes
None.

## Other changes
* **[C++]** Do not crash joynr runtime if writing persistency files fails.

# joynr 0.19.1

## API relevant changes
None.

## Other changes
* **[C++]** Fix issue in the generated JoynrTargets-release.cmake in relation with boost::thread

# joynr 0.19.0

## API relevant changes
* **[Java]** Added ability to pass a callback to the proxyBuilder.build() method to be notified on
  completion (or failure) of the discovery process.

## Other changes
* **[C++, Java, JS]** Enriched the system integration tests to have test from c++/node apps towards
  java jee apps
* **[C++]** Removed option `USE_PLATFORM_DEPENDENCIES` from CMake. By default all dependencies are
  resolved from system installation paths. However, joynr offers options
  (`USE_PLATFORM_<DEPENDENCY>=OFF`) to turn system resolution off. In this case, joynr downloads
  and builds individual dependencies during the joynr build using CMake's ExternalProject_Add
  mechanism.
* **[JS]** The unit-, integration-, system-integration- and intertab-tests are now using the
  [Jasmine](http://jasmine.github.io) 2.4.1 test framework.
  [Karma](https://karma-runner.github.io) is now used as test runner.
* **[Java]** The way in which the global capabilities and domain access control directories are
  provisioned has changed. See `StaticCapabilitiesProvisioning` as well as its entry in the
  [Java Settings documentation](JavaSettings.md) for details.
* **[JEE]** You can now inject the calling principal in providers in order to see who performed
  the call currently being executed.
* **[JEE]** Support for HiveMQ shared subscriptions, which enables clustering using only
  MQTT for communication.

# joynr 0.18.5

## API relevant changes
None.

## Other changes
* **[JEE]** Fixed bug with multi-out return values not being translated
  between container classes and multi-valued deferred instances in the
  `ProviderWrapper`.

# joynr 0.18.4

## API relevant changes
None.

## Other changes
* **[C++]** Fixed high cpu load which occurs when the system time is changed
* **[C++]** Fixed persistency of local capability entries
* **[C++]** Stability fixes for proxy arbitration
* **[JS]** Added reconnect after connection loss for websockets
* **[JS]** Support to clear local storage when loading joynr library

# joynr 0.18.3

## API relevant changes
None.

## Other changes
* **[Java]** Enabled Discovery and ACL addresses to use MQTT
* **[JEE]** Introduced example radio JEE app

# joynr 0.18.2

## API relevant changes
None.

## Other changes
* **[JS]** Fixed bug when using joynr with node version >= 6

# joynr 0.18.1

## API relevant changes
None.

## Other changes
* **[JS]** Include README in joynr node package

# joynr 0.18.0

## API relevant changes
* **[C++, Java, JS]** The communication protocol between local directories on the cluster controller
  and global directories in the backend changed. Please make sure that clients and backend use
  compatible versions.
* **[C++, Java, JS]** Support for fire and forget methods. Methods modelled with
  the franca keyword "fireAndForget" are now supported in the intended way, i.e. no
  reply is expected and allowed for the calling provider.
* **[Java]** Support for multi-addressed proxies. This way, a single proxy can communicate with
  multiple providers at the same time. The consumer can share a number of domains with the proxy
  builder, and depending on the arbitration strategy, multiple providers are connected with the
  returning proxy. In this case, the communication with the proxy is limited to fire and forget
  methods and subscriptions (attributes and broadcasts).
* **[JEE]** MQTT is now used for incoming and outgoing messages by default. The HTTP Bridge
  functionality is still available, but must be explicitely activated by setting the
  `joynr.jeeintegration.enable.httpbridge` property to `true`.
  See
  `io.joynr.jeeintegration.api.JeeIntegrationPropertyKeys.JEE_ENABLE_HTTP_BRIDGE_CONFIGURATION_KEY`
  for details.

## Other changes
* **[Tools]** Refactored joynr generator framework to simplify the maintenance,
   revised its required dependencies.

# joynr 0.17.2

## API relevant changes
None.

## Other changes
* **[JS]** Updated dependency for atmoshpere.js to version 2.3.2. This ensures that
  joynr has no native dependencies in its npm package.

# joynr 0.17.1

## API relevant changes
None.

## Other changes
* Updated disclaimers, added README for npm

# joynr 0.17.0

## API relevant changes
* **[JEE]** Backend JEE applications are now supported natively with new joynr annotations
  @ServiceProvider and @ServiceLocator, allowing applications to focus solely on business logic.
  See [the JEE documentation](JEE.md) for more information.
* **[C++, Java, JS]** Added suffix "Ms" to timing related discoveryQos parameters:
  _discoveryTimeoutMs_, _cacheMaxAgeMs_, and _retryIntervalMs_. The original getters and setters
  are now deprecated and will be removed by the end of 2016.
* **[C++, Java, JS]** Provider and proxy interfaces as well as generated types (structs, enums and
  maps) contain version constants (`MAJOR_VERSION` and `MINOR_VERSION`) that reflect the version set
  in the Franca interface or type collection. Setters for provider version have been removed
  from the API of the ProviderQos.
* **[Java]** Restructured the class hierarchy of the generated providers. The application provider
  now implements an interface free of joynr-internal details. <Interface>AbstractProvider has been
  kept to maintain backwards compatibility, but implementations derived directly from
  <Interace>Provider must change to the new API. Please have a look at the class diagram
  in docs/diagrams for further details about the restructured class hierarchy.
* **[C++, Java, JS]** The communication protocol between local directories on the cluster controller
  and global directories in the backend changed. Please make sure that clients and backend use
  the same versions.
* **[Java]** Renamed setting _joynr.messaging.capabilitiesdirectoryurl_ to
  _joynr.messaging.discoverydirectoryurl_. The older setting will continue to work until the end of
  2016.
* **[JS, C++, Java]** The provider version can no longer be set programmatically in ProviderQos.
  Instead the value as modeled in Franca is generated into the provider interface.
* **[C++, Java, JS]** Support for empty broadcast. Broadcast with no output parameter is now
  supported in all three languages.

## Other changes
* **[C++]** The content of the message router and the local capabilities directory is now persisted
  by default and automatically loaded at cluster-controller startup. Entries are being saved (in
  JSON format) respectively to _MessageRouter.persist_ and to _LocalCapabilitiesDirectory.persist_.
* **[C++, Java, JS]** The backend service ChannelUrlDirectory has been eliminated. Addressing is
  now saved in the Discovery Directory.
* **[JS]** Small fixes in the jsdoc of generated proxies and providers.

# joynr 0.16.0

## API relevant changes
* **[JS, C++, Java]** Unified subscription QoS API among all programming languages.
 * Add suffix "Ms" to timing related subscription QoS parameters such as
   _expiryDateMs_, _publicationTtlMs_, _periodMs_, _alertAfterIntervalMs_, _minIntervalMs_ and
   _maxIntervalMs_. Getters, setters and constants are renamed accordingly.
 * Subscription QoS allows to specify the validity (relative from current time) instead of
   an absolute expiry date. The clearExpiryDate() function removes a previously set expiry date.
 * The clearAlertAfterInterval function removes a previously set alert after interval.
 * Add suffix "_Ms_" to timing related subscription QoS constants (default, min and max values).
 * Add missing default values and min/max limits for the QoS parameters.
 * The old interface is deprecated but still available for backward compatibility reasons and might
   be removed by end of 2016.
* **[C++, Java]** Provider QoS are passed in at provider registration on the joynr runtime. Storing
  the provider QoS in the provider object itself is deprecated and will be removed by the end of
  2016.
* **[JS]** "joynr.capabilities.registerCapabilitiy" is deprecated. Use
  "joynr.registration.registerProvider" instead. "registerCapability" is deprecated and will be
  removed by the end of 2016.
* **[JS]** registerProvider does not take an auth token. When renaming registerCapability to
  registerProvider, make sure also to delete the authToken parameter.
* **[C++, Java, JS]** The maximum messaging TTL is now configurable via messaging settings and
  enforced. The default value is set to 30 days.
 * C++: default-messaging.settings

   ```
   [messaging]
   # The maximum allowed TTL value for joynr messages.
   # 2592000000 = 30 days in milliseconds
   max-ttl-ms=2592000000
   ```
 * Java: defaultMessaging.properties

   ```
   joynr.messaging.maxTtlMs=2592000000
   ```
 * JS: defaultMessagingSettings.js

   ```
   // 30 days
   MAX_MESSAGING_TTL_MS : 2592000000
   ```
* **[C++]** libjoynr uses websocketpp (https://github.com/zaphoyd/websocketpp) to communicate with
  the cluster-controller.
* **[C++]** Use `CMAKE_CXX_STANDARD` to specify the C++ standard. This feature was introduced by
  CMake 3.1. See [\<RADIO_HOME\>/CMakeLists.txt](/examples/radio-app/CMakeLists.txt) on how to use
  it.

## Other changes
* **[C++, Java]** Fix bug in code generation for typedef.
* **[C++]** CMake integration of the joynr generator now available. See
  [\<RADIO_HOME\>/CMakeLists.txt](/examples/radio-app/CMakeLists.txt) on how to use it.

# joynr 0.15.1

## API relevant changes
None.

## Other changes
* **[C++]** Fix segmentation fault in cluster-controller when a libjoynr disconnects.
* **[C++]** Define proper import targets for Mosquitto in the joynr package configuration.
* **[Java]** Use correct MQTT topics to fix incompatibilities with joynr C++.
* **[Java]** Improved stability in websocket implementation.

# joynr 0.15.0

## Notes
* **[Java,C++]** Java and C++ cluster controllers are now able to communciate to an MQTT broker as
  a replacement, or in addition to, the original bounceproxy. Java uses the Eclipse Paho client,
  while C++ uses mosquitto as an MQTT client.
* **[C++]** There is a new build and runtime dependency for the clustercontroller to mosquitto 1.4.7
* **[Java]** Handling of different transport middlewares has been refactored to be much more
  extensible. Using Guice Multibinders, it is now possible for external projects to add transport
  middleware implementations and inject these into the runtime. See the ```joynr-mqtt-client```
  project for an example of how this can be done.
* **[C++]** libjoynr uses libwebsockets of the libwebsockets project (http://libwebsockets.org)
  to communicate with the cluster-controller. Due to an incompatibility with Mac OS X,
  the C++-Websocket-Runtime currently does not work on Mac OS X.

## API relevant changes
* **[C++]** Removed the RequestStatus object returned by joynr::Future::getStatus().
  Instead, an enum named "StatusCode::Enum" is returned.
* **[C++]** joynr code now requires C++14

## Other changes
* **[JS]** Updated the versions of joynr dependencies log4js (0.6.29), requirejs (2.1.22),
  bluebird (3.1.1) and promise (7.1.1). No API impact.
* **[JS]** The several joynr runtimes (e.g. WebSocketLibjoynrRuntime or InProcessRuntime)
  now bring their own default values for joynr internal settings. Thus, joynr
  applications no longer need to provide this information via the provisioning
  object when loading the library.

# joynr 0.14.3

## API relevant changes
None.

## Other changes
* **[C++]** Removed absolute paths from export targets for the install tree.
* **[C++]** Fix segmentation fault in cluster-controller checkServerTime function.
* **[C++]** Added /etc/joynr to settings search path. This is a workaround for builds with
  incorrect CMAKE_INSTALL_PREFIX.

# joynr 0.14.2

## API relevant changes
None.

## Other changes
* **[C++]** Fix dependency resolution in the CMake package config file for joynr.

# joynr 0.14.1

## API relevant changes
None.

## Other changes
* **[JS]** Fixed bug in generated proxies with broadcast subscription requests
  having no filters.

# joynr 0.14.0

## Notes
* **[Java,JS,C++]** Franca `ByteBuffer` is supported.
* **[Java,JS,C++]** Franca `typedef` is supported. For Java and JS, typedefs
  are ignored and the target datatypes are used instead.
* **[C++]** libjoynr does not depend on Qt anymore.
* **[C++]** libjoynr uses libwebsockets of the libwebsockets project (http://libwebsockets.org)
  to communicate with the cluster-controller. Due to an incompatibility with Mac OS X,
  the C++-Websocket-Runtime currently does not work on Mac OS X.

## API relevant changes
* **[C++]** The minimum required version of `gcc` is 4.9.
* **[C++]** The CMake variables when linking against libjoynr have been renamed :
  * `Joynr_LIB_COMMON_*` contains only generic stuff needed to build generated code.
  * `Joynr_LIB_INPROCESS_*` contains stuff needed to build in-process including cluster controller.
* **[C++]** The `onError` callback for async method calls is changed:
  * The error callback has been renamed to `onRuntimeError`.
    Its signature expects a `JoynrRuntimeException`.
  * If the method has an error modeled in Franca, a separate `onApplicationError` callback is
     generated. The signature of this callback expects the generated error `enum` .
* **[Java]** Modify async proxy API for error callbacks. If an error enum is defined
  for methods in Franca, onFailure callback is split into two methods, one for
  modeled Franca errors (called ApplicationExceptison) and one for joynr runtime
  exceptions.

## Other changes
* **[C++]** The logging syntax is changed to the following format:
  `JOYNR_LOG_DEBUG(logger, "this {}: {}", "is", "a message");`
* **[C++]** Fixed bug in filters for broadcast having arrays as output parameters.
* **[JS]** Set version for node dependency module "ws" to 1.0.1.

# joynr 0.13.0

## Notes
* **[Java]** Uint types are not supported in Java: Unsigned values are thus read as
  signed values, meaning for example that 255 is represented as -1 in a Java Byte. The
  Java application is responsible for converting from signed to unsigned values as
  required. Note that this is only an issue if values exceed the largest possible
  values that can be represented by the signed Java values.
* **[C++]** Removing QT dependencies from libjoynr stack is almost done. Final cleanup
  is performed in upcoming releases.
* **[Java,JS,C++]** The JSON serializer in all three languages escapes already escaped
  quotas in strings incorrectly.
* **[Java, Android]** The Android runtime now contains all necessary transitive dependencies in an
  uber jar. The total size has been reduced so that a minimal app with joynr capability is
  now ca. 2.5 MB large, and multi-dexing is no longer necessary.
* **[Java]** The stand-alone cluster controller in Java is in Beta, and is not yet stable.
  Reconnects from clients are not being handled correctly. It is configured statically to
  disallow backend communication, so all discovery / registration requests must be set to
  LOCAL_ONLY / LOCAL.

## API relevant changes
* **[JS]** Async loading of libjoynr (libjoynr.load()) returns a Promise object instead
  expecting a callback function as input parameter. See the
  [JavaScript Tutorial](JavaScriptTutorial.md) for more details.
* **[Java,JS,C++]** Support Franca type Map
* **[JS]** Support Franca type Bytebuffer
* **[C++]** ApplicationException.getError<T>() now expects a template parameter T
  to get access to the real enum value
* **[Java]** It is no longer necessary to cast error enums retrieved from modelled
  application exceptions.

## Other changes
* **[Android]** The Android runtime has been modified to use an external cluster
  controller using WebSockets, and no longer can communicate itself via HTTP.
* **[Java, Android]** The following configuration properties must now be set when configuring
  the joynr runtime:
  * WebsocketModule.PROPERTY_WEBSOCKET_MESSAGING_HOST
  * WebsocketModule.PROPERTY_WEBSOCKET_MESSAGING_PORT

  Optionally the following can also be set:

  * WebsocketModule.PROPERTY_WEBSOCKET_MESSAGING_PROTOCOL
  * WebsocketModule.PROPERTY_WEBSOCKET_MESSAGING_PATH
* **[Java]** Clear separation between libjoynr and cluster controller functionality.
  Java applications do not need to be deployed with their own cluster controller anymore,
  but can instead communicate with one provided by the environment.
* **[Java]** Libjoynr client is now able to communicate with a cluster controller
  via Websocket communication.
* **[Java]** Cluster controller supports Websocket communication
* **[C++]** Replaced QJson-based serializer with a custom implementation, thus increasing
  speed ca 3x.
* **[C++]** Replace Qt functionality and data types (QThreadPool,
  QSemaphore, QMutex, QThread, QHash, QSet, QMap, QList, ...) by custom or std
  implementations.

# joynr 0.12.3

## API relevant changes
None.

## Other changes
* **[C++]** Selective broadcasts of basic types generate compilable code.

# joynr 0.12.2

## API relevant changes
None.

## Other changes
* **[C++]** Generated enum throws exception in the getLiteral method in case of an
  unresolved value.

# joynr 0.12.1

## API relevant changes
None.

## Other changes
* **[C++]** Fixed bug during deserialization of joynr messages caused by
  incorrect meta type registration of nested structs.

# joynr 0.12.0

## Notes
* **[Java]** Uint types are not supported in Java: Unsigned values are thus read as
  signed values, meaning for example that 255 is represented as -1 in a Java Byte. The
  Java application is responsible for converting from signed to unsigned values as
  required. Note that this is only an issue if values exceed the largest possible
  values that can be represented by the signed Java values.
* **[Java]** The previously mentioned issue with handling of "number" types and enums in Lists
  has now been repaired.

## API relevant changes
* **[Java]** Java datatype java.util.List has been replaced with Array in the joynr API.
* **[Java]** The onError callback of subscriptions now passes a JoynrRuntimeException as
  input parameter instead of a JoynrException, as application-level exceptions cannot be defined
  for subcription errors.
* **[Java]** The method "getReply" of Future object was renamed to "get".
* **[Java]** The Java Short datatype has been introduced for Franca types UInt16 and Int16, as is
  Java Float now used for the Franca type Float.
* **[C++]** Support of exceptions for methods/attributes. Exceptions at provider side are now
  communicated via joynr to the consumer, informing it about unexpected application-level and
  communication behavior. joynr providers are able to reject method calls by using error enum values
  as modelled in the Franca model.
* **[JS]** Method input/output parameters and broadcast parameters are now consistently
  passed as key-value pairs.
* **[Java,JS,C++]** Harmonized the handling of minimum interval for subscriptions with
  OnChangeSubscriptionQos. Set the MIN value to 0 ms.
* **[Java,JS,C++]** Harmonized the handling of subscription qos parameters for broadcast
  subscriptions. If two subsequent broadcasts occur within the minimum interval, the
  latter broadcast will not be sent to the subscribing entity.

## Other changes
* **[C++]** Fixed bug causing a consumer to crash when subscribing to attributes of type
  enumeration
* **[JS]** Support of methods with multiple output parameters
* **[Java,C++]** Fixed bug with arrays as return parameter types of methods and
  broadcasts and as attribute types of subscriptions
* **[Tooling]** The joynr generator ignores invalid Franca models, and outputs a list of errors to
  the console.

# joynr 0.11.1

## API relevant changes
None.

## Other changes
* **[JS]** Minimum minInterval for subscriptions is 0ms
* **[JS]** The PublicationManager checks if the delay
  between two subsequent broadcasts is below the minInterval of the
  subscription. If yes, the broadcast is not communicated to the
  subscribing entity.
* **[JS]** Allow to load generated datatypes prior to invoking joynr.load
  in the node environment
* **[JS]** Smaller bug fixes in PublicationManager

# joynr 0.11.0

## Notes
* **[Java]** Uint types are not supported in Java: Unsigned values are thus read as
  signed values, meaning for example that 255 is represented as -1 in a Java Byte. The
  Java application is responsible for converting from signed to unsigned values as
  required. Note that this is only an issue if values exceed the largest possible
  values that can be represented by the signed java values.

## Known issues
* **[Java]** Handling of "number" types and enums in Lists is not implemented
  correctly. Accessing these values individually can result in ClassCastExceptions
  being thrown.
* **[Java]** uint16 and int16 declarations in Franca are currently being represented
  as Integer in Java.Though this is not associated with any functional problem, in
  the future int16 types will be generated to Short.
* **[C++]** Missing support of exceptions for methods/attributes. While the
  exception handling is already implemented for Java + JS, required extensions for C++
  are currently under development and planned for the upcoming major release
  0.12.0 mid November 2015.

## API relevant changes
* **[Java]** The onError callback of subscriptions expects now a JoynrException as input parameter
  instead of an empty parameter list. In addition, exceptions received from subscription publication
  are now forwarded to the onError callback.
* **[Java,JS]** Support of exceptions for methods/attributes. Exceptions at provider side are now
  communicated via joynr to the consumer, informing him about unexpected behavior. joynr providers
  are able to reject method calls by using error enum values as associated with the method in the
  Franca model.
* **[JS]** The callback provided at broadcast subscription is now called with key value pairs for
  the broadcast parameters. Previously, the callback has been invoked with individual function
  arguments for each broadcast parameter.
* **]Java,JS,C++]** Harmonized the handling of expiry dates in SubscriptionQos

## Other changes
* **[C++]** Replaced QSharedPointer with std::shared_ptr
* **[C++]** Replaced QDatetime with std counterpart "chrono"
* **[C++]** Replaced log4qt with spdlog
* **[C++]** Fixed bug which prevented the onError callback of async method calls to be called in
  case of unexpected behavior (e.g. timeouts)
* **[Java,JS,C++]** Fixed bug which caused joynr message loss due to wrong time interpreation in
  case of very high expiry dates.
* **[Java,JS]** Enriched the radio example with exception handling

# joynr 0.10.2

## API relevant changes
None.

## Other changes
* **[JS]** Reworked the handling of enums defined in Franca models.
  This resolves issues when using enums as input/output parameter of
  methods in JavaScript.

# joynr 0.10.1

## API relevant changes
None.

## Other changes
* **[Java]** Correct exception handling when messages are not routable
* **[JS]** Integrate JavaScript markdown in general documentation
* **[JS]** Fix bug in documentation regarding the Maven group ID of the joynr
  generators

# joynr 0.10.0

joynr JavaScript is now also officially open source. JavaScript can be run in Chrome or node.js.
Have a look in the [JavaScript Tutorial](JavaScriptTutorial.js) to get started with joynr
JavaScript, and try out the radio app examples to see it all in action.

## Known issues
* **[Java]** Handling of “number” types and enums in Lists is not implemented correctly. Accessing
  these values individually can result in ClassCastExceptions being thrown.
* **[Java]** Uint types not handled correctly: Unsigned values from C++ are read as signed values
  in Java. Workaround: the Java application must convert from signed to unsigned values itself.
  Note that this is only an issue if values exceed the largest possible values that can be
  represented by the signed java values.

## API relevant changes
* **[Java, C++, JS]** In order to fix compatibility in all supported languages with types using
  type collections, the generators now use the spelling of Franca element names as-is for packages,
  type collections, interfaces, etc., meaning that they no longer perform upper/lower case
  conversions on Franca element names. Models that contain elements with identical spelling other
  than case may cause unexpected behavior depending on which operating system is used. Files in
  Windows will be overwritten, for example, while files in Linux will co-exist.
* **[Java, C++, JS]** Franca's error enums are currently supported in Java, but not yet complete in
  JavaScript or C++. We recommend not using FIDLs with Error Enums until 0.11 is released.

## Other changes
* **[Java]** Logging can now be focused on message flow. Set log4j.rootLogger=error and then use a
  single logger to view messages: log4j.logger.io.joynr.messaging.routing.MessageRouterImpl=info
  shows only the flow, =debug shows the body as well.
* **[C++]** Now using Qt 5.5
* **[JS]** Fix radio example made for node, to be compatible with the radio example
  in C++, Java and the browser-based JavaScript application.
* **[Tooling]** Minor fixes in build scripts.
* **[Tooling]** Move java-generator, cpp-generator and js-generator into the tools folder.
  All generator modules have the Maven group ID "io.joynr.tools.generator".
* **[Tooling]** The joynr-generator-standalone supports JavaScript code generation
  language.
* **[Tooling, JS]** The joynr JavaScript build is part of the profile "javascript" of the
  root joynr Maven POM.

# joynr 0.9.4

## API relevant changes
* **[Java, C++, JS]** Use spelling of Franca element names (packages, type collections,
  interfaces, ...) as defined in the model (.fidl files) in generated code. I.e. perform
  no upper/lower case conversions on Franca element names.

## Other changes
* **[C++]** Param datatypes in a joynr request message includes type collection names
* **[JS]** Fix radio example made for node, to be compatible with the radio example
  in C++, Java and the browser-based JavaScript application.
* **[Tooling]** Minor fixes in build scripts.
* **[Tooling]** Move java-generator, cpp-generator and js-generator into the tools folder.
  All generator modules have the Maven group ID "io.joynr.tools.generator".
* **[Tooling]** The joynr-generator-standalone supports JavaScript code generation
  language.
* **[Tooling, JS]** The joynr JavaScript build is part of the profile "javascript" of the
  root joynr Maven POM.

# joynr 0.9.3

This is a minor bug fix release. It includes a preview version of the **joynr JavaScript** language
binding. Have a look in the [JavaScript Tutorial](JavaScriptTutorial.js) to get started with joynr
JavaScript.

## API relevant changes
* **[Java, C++, JS]** Using American English in radio.fidl (renaming favourite into favorite).

## Other changes
None.

# joynr 0.9.2

## API relevant changes
None.

## Other changes
* **[C++]** Problems with receiving messages in libjoynr via WebSockets have been resolved.
* **[Java, C++]** Default domain for backend services is now "io.joynr".

# joynr 0.9.1

## API relevant changes
None.

## Other changes
* **[Android]** callback onProxyCreationError is now called correctly when an error occurs creating
  a proxy. onProxyCreation is no longer called with null.
* **[Java]** problems with multiple calls to register and deregister the same provider have been
  resolved.
* logging settings in the examples have been reduced to focus on the sent and received messages.

# joynr 0.9.0

## API relevant changes
* **[Java, C++]** The provider class hierarchy has been simplified. A class diagram is at
  docs/diagram/ClassDiagram-JavaProvider.png. To implement a provider from scratch, extend
  <Interface>AbstractProvider. To implement a provider based on the default implementation extend
  Default<Interface>Provider.
* **[C++]** Qt-related datatypes have been removed from the API, both in generated classes and in
  runtime classes used for proxy creation, provider registration etc. Std types are now used
  instead.
* **[C++]** Future no longer accepts a callback as well; in order to synchronously retrieve values
  from the future, call Future::getValues.
* **[C++]** getProxyBuilder() has been renamed to createProxyBuilder()
* **[C++]** ProxyBuilder::RuntimeQos has been renamed to MessagingQos (as in Java)
* **[C++]** setProxyQos() has been removed from the ProxyBuilder. Messaging timeouts are set using
  the MessagingQos, while qos attributes related to discovery are set in setDiscoveryQos()
* **[C++]** The async API of proxies for method calls and attribute setters/getters allows
  to provide onSuccess and onError callback functions. OnSuccess is invoked by the joynr runtime
  in case of a successful call, onError in all other cases (e.g. joynr internal errors like
  timeouts).
* **[C++]** The sync API of proxies for method calls and attribute setters/getters now always
  provides a RequestStatus object as return value. This object informs the caller upon successful or
  erroneous execution of the respective call.
* **[Java]** Access control has been activated, meaning that all Java-based providers will not be
  accessible unless the request message passes an access control check. As development of access
  control is ongoing (there is not yet official support for entering access control information in
  the global access control directory), currently providers can be made accessible by using a
  statically-injected access control property. The MyRadioProviderApplication class in
  examples/radio-app provides an example of how this can be done.
* **[Java, C++]** registerCapability has been renamed to registerProvider and no longer takes an
  "auth token", which was a placeholder that is no longer needed.
* **[Java, C++]** Providers may now only be implemented using the asynchronous interface. The
  sychronous provider API has been removed. Providers return by calling onSuccess callback function.
* **[Java, C++]** Franca's multiple output parameters are now supported.
* **[Build]** Added Dockerfiles for building Java and C++ builds, with included scripts. These
  scripts are also used by the joynr project itself in its own CI (Jenkins-based) environment.
* **[Java]** Capability Directory entries on the global directory are now persisted using JPA.

## Other changes
None.

# joynr 0.8.0

## API relevant changes
* **[Java, C++]** Support of broadcast: it is now possible to subscribe to broadcasts on proxy side.
  Providers are able to fire broadcast events, which are then forwarded to subscribed proxies. See
  the [Broadcast Tutorial](Broadcast-Tutorial.md) for more information.
* **[Java, C++]** Support to stop/update an existing subscription: the creation of a new
  subscription returns a unique subscription ID. Supplying this id to the proxy API allows to stop
  or update an existing subscription.
* **[Java, C++]** Generate proxy API according to modifier flags in Franca model: only generate
  setters/getters/subscribeTo methods on proxy side, if respective flags are defined in the Franca
  model (e.g. readOnly implies no setters)
* **[Java, C++]** Names defined in Franca are taken 1:1 into code: the joynr generator framework
  reuses the upper and lower case as defined in the Franca model where possible
* **[Java]** Add copy constructor to complex types of Franca model: for each complex data structure
  in the Franca model, a copy constructor is created in the respective Java class
* **[Java, C++]** Rename subscription listener methods
  * onReceive: Gets called on every received publication
  * onError: Gets called on every error that is detected on the subscription

## Other changes
* **[Tooling]** Enable cleanup capability of joynr generator framework: it is now possible to
  trigger the joynr generator with the "clean" goal, meaning that previously generated files are
  deleted
* **[Tooling]** Create standalone joynr generator: joynr provides now a standalone joynr generator,
  which can be used independent of maven as build environment
* **[Tooling]** The joynr generator framework migrates to xtend 2.7.2
* **[Tooling]** Update Java version from 1.6 to 1.7
* **[Java, C++]** Added ability to radio-app example to apply geocast broadcast filters: the example
  shows how broadcasts can be used to implement a geocast
* **[C++]** Update to CommonAPI version 2.1.4
* **[C++]** C++ cluster controller offers WebSocket messaging interface: the C++ cluster controller
  provides now a WebSocket API to be accessed by joynr applications. The C++ libjoynr version
  supports WebSocket communication with the cluster controller
* **[C++]** Implement message queue: in case the destination address of the joynr message cannot be
  resolved, the message router is now able to queue messages for later delivery
* **[Android]**	Now supporting platform version 19.
* **[Android]**	AsyncTask from the Android SDK went from being executed in parallel in API 10, to
  sequential handling in later Android versions. Since there is no clean way to support the old
  and new semantics without wrapping the class, we are now bumping up support API 19. Prior versions
  are no longer supported.

# joynr 0.7.0

## API relevant changes
* **[Java]** SubscriptionListener is now called AttributeSubscriptionListener, and
  unregisterSubscription renamed unregisterAttributeSubcription (change required to differentiate
  from broadcasts)
* **[Java]** The hostPath property can now be set as joynr.servlet.hostPath.
* **[Java, C++]** SSL support for C++ and Java

## Other changes
* **[C++]** libjoynr and cluster-controller now communicate over a single DBus interface
* **[C++]** introduce MessageRouter on libjoynr and cluster-controller side to resolve next hop for
  messages
* **[C++]** remove EndpointAddress term and use simply Address
* **[Java]** use URL rewriting to implement load balancing on bounce proxy cluster
* **[Java]** enable bounce proxy controller to run in clustered mode
* **[Java]** refactor bounce proxy modules:
  * use Guice injection to configure servlets
  * use RESTful service adapters for messaging related components

# joynr 0.6.0

## API relevant changes
* **[Java]** exceptions: removed checked exceptions from ProxyBuilder
* **[Java]** Check for correct usage of SubscriptionQos
* **[Java]** ChannelUrlDirectoryImpl correctly implements unregisterChannelUrl
* **[Java]** Changes to GlobalCapabilitiesDirectory API causes this version to be incompatible with
  older server installations.
* **[C++]** joynr is now compatible with Qt 5.2
* **[C++]** read default messaging settings from file
  Default messaging settings are now read from file "resources/default-messaging.settings". When
  using the find_package command to resolve joynr, it will set the JOYNR_RESOURCES_DIR variable.
  You can copy the default resources to your bin dir using cmake's file command:

  ```bash
  file(
      COPY ${JOYNR_RESOURCES_DIR}
      DESTINATION ${CMAKE_RUNTIME_OUTPUT_DIRECTORY}
  )
  ```

## Other changes
* **[C++]** cleaning up joynr libraries used in cmake find_package
* **[Java]** refactored messaging project structure for scalability-related components
* **[Java]** definition of RESTful service adapters for messaging related components
* **[Java]** implementation of lifecycle management and performance monitoring for controlled bounce
  proxy
* **[Java]** scalability extensions for channel setup at bounce proxy
* **[Java]** scalability extensions for messaging in non-exceptional situations
* **[Java]** backend: improved shutdown responsiveness
* **[Java]** discovery directory servlet: mvn commands to start for local testing
* **[Java]** logging: preparations to allow logging to logstash (distributed logging)
* **[Java]** binary archives (WAR format) of backend components are available on Maven Central
* **[Java]** Enable backend module "MessagingService" to work with joynr messages of unknown content
  type
* **[Java]** Joynr provides rudimentary embedded database capabilities
* **[Tooling]** Augment features of joynr C++ code generator
* **[Tooling]** Write common util for all generation templates to resolve names of methods, types,
  interaces, arguments, …<|MERGE_RESOLUTION|>--- conflicted
+++ resolved
@@ -2,7 +2,6 @@
 All relevant changes are documented in this file. You can find more information about
 the versioning scheme [here](JoynrVersioning.md).
 
-<<<<<<< HEAD
 # joynr 1.7.0
 
 ## API relevant changes
@@ -23,7 +22,7 @@
   do not exist or are inaccessible or TLS options cannot be set.
 * **[JS]** Fixed an issue where joynr.shutdown would not wait for clearSubscriptions before shutting
   down.
-=======
+
 # joynr 1.6.4
 
 ## API relevant changes
@@ -43,17 +42,13 @@
 ## Other changes
 * **[C++]** MQTT connection will not be attempted if MQTT TLS is enabled, but TLS certificates
   do not exist or are inaccessible or TLS options cannot be set.
->>>>>>> 4dc94fe6
 
 ## Configuration property changes
 None.
 
-<<<<<<< HEAD
-=======
-## Other changes
-None.
-
->>>>>>> 4dc94fe6
+## Other changes
+None.
+
 # joynr 1.6.2
 
 ## API relevant changes
