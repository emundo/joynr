--- conflicted
+++ resolved
@@ -1,23 +1,23 @@
-<<<<<<< HEAD
 # joynr 1.1.0-SNAPSHOT
-=======
-# joynr 1.0.3
->>>>>>> d798e479
-
-## API relevant changes
-None.
-
-## Other changes
-<<<<<<< HEAD
+
+## API relevant changes
+None.
+
+## Other changes
 * **[C++]** moved settings `local-capabilities-directory-persistence-file` and
   `local-capabilities-directory-persistency-enabled` from section [lib-joynr] to [cluster-controller].
-=======
+
+# joynr 1.0.3
+
+## API relevant changes
+None.
+
+## Other changes
 * **[C++]** Fixed Mosquitto Connection start/stop handling
   Mosquitto background thread got not always joined correctly resulting in memory leak.
 * **[C++]** JoynrRuntime::createRuntime APIs now internally catch all exceptions to
   avoid crashes; exceptions will be logged and distributed as JoynrRuntimeException
   to onError() callback, if provided
->>>>>>> d798e479
 
 # joynr 1.0.2
 
