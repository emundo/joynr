# Release Notes
All relevant changes are documented in this file. You can find more information about
the versioning scheme [here](JoynrVersioning.md).

<<<<<<< HEAD
# joynr 1.7.0

## API relevant changes
* **[JEE]** Fixed typo withDicoveryQos (renamed method withDicoveryQos to withDiscoveryQos) in the
  ServiceProxyBuilder interface of the joynr ServiceLocator.
* **[JS]** Added `terminateAllSubscriptions` method to joynr.js which can be called to terminate all
  active subscriptions (i.e. for broadcasts, attributes' updates etc.).
* **[JS]** In the `process.exit` handler joynr.shutdown now needs to be explicitly called with
  `settings.clearSubscriptionsEnabled=false`.

## Other changes
* **[C++]** Enabled registration of multiple providers in a single runtime.
  ParticipantIdStorage now also stores major versions of providers.
* **[Java, JEE]** Provided an example for the usage of the message persistence feature. Check the
  `examples/message-persistence/` folder.
* **[Java]** Update jackson to version 2.9.7
* **[C++]** MQTT connection will not be attempted if MQTT TLS is enabled, but TLS certificates
  do not exist or are inaccessible or TLS options cannot be set.
* **[JS]** Fixed an issue where joynr.shutdown would not wait for clearSubscriptions before shutting
  down.
* **[Java]** Eliminated declared but unneeded dependcies in some of the sub-projects. Also avoided
  defining versions inside the dependencyManagement for transitive dependencies not being directly
  used in joynr.
=======
# joynr 1.6.5

## API relevant changes
None.

## Other changes
* **[Java]** Update jackson to version 2.9.8
>>>>>>> 59e8b524

## Configuration property changes
None.

# joynr 1.6.4

## API relevant changes
None.

## Other changes
* **[Java]** Update Xtend and Xtext to latest version 2.16.0 to fix issue with transitive dependencies in generator.

## Configuration property changes
None.

# joynr 1.6.3

## API relevant changes
None.

## Other changes
* **[C++]** MQTT connection will not be attempted if MQTT TLS is enabled, but TLS certificates
  do not exist or are inaccessible or TLS options cannot be set.

## Configuration property changes
None.

# joynr 1.6.2

## API relevant changes
None.

## Other changes
* **[C++]** Improved handling of global and local capabilities in cluster-controller to better cope
  with overlapping registrations of the same provider.
* **[Java]** Update mqtt paho client to 0.0.6
* **[Java]** Do not discard message on publish if mqttClient is not yet created.
* **[Java]** Attempt mqtt reconnect also on SSL errors.
* **[Java]** Improved performance of mqtt client (use StampedLock).

## Configuration property changes
None.

# joynr 1.6.1

## API relevant changes
None.

## Other changes
* **[FIDL]** Introduce a new method in GlobalCapabilitiesDirectory which allows applications to get
  notified about changes in JDS. For more information refer to `GlobalCapabilitiesDirectory.fidl`.
* **[Java]** Removed `org.reflections` and `guava` dependencies from joynr runtime code. Both still
  remain needed in the joynr generator. However, it is not deployed when running joynr applications.

## Configuration property changes
None.

# joynr 1.6.0

## API relevant changes
* **[Java, JEE]** added `prepareForShutdown` lifecycle step
* **[Java,JEE]** Added stateless async communication API.
  See the [Java documentation](java.md) and [JEE documentation](jee.md) for details.
* **[Java, JEE]** Added `MessagePersister` interface that can be implemented and allows queued
  messages to be persisted in order to prevent message loss. JEE applications can inject a
  MessagePersister implementation. See the [Java documentation](java.md#message_persistence) and
  [JEE documentation](jee.md#message_persistence) for details.

## Other changes
* **[Java]** Guava (Google Core Libraries for Java) dependency has been removed from
  io.joynr.java.core.libjoynr and io.joynr.java.core.libjoynr-websocket-runtime

## Configuration property changes
* **[Java]** Introduced `PROPERTY_KEY_MQTT_USERNAME` and `PROPERTY_KEY_MQTT_PASSWORD`.
  See [Java Configuration Reference](JavaSettings.md) for more details.
* **[Java]** Introduced `PROPERTY_MESSAGE_QUEUE_SHUTDOWN_MAX_TIMEOUT`.
  See [Java Configuration Reference](JavaSettings.md) for more details.
* **[Java]** Introduced `PROPERTY_PREPARE_FOR_SHUTDOWN_TIMEOUT`.
  See [Java Configuration Reference](JavaSettings.md) for more details.
* **[JS]** Moved default settings for discoveryQos from `capabilities.discoveryQos` to `discoveryQos`
    because capabilities was used as an array.
* **[Java]** Introduced `MESSAGE_QUEUE_ID` property.
  See [Java Configuration Reference](JavaSettings.md) for more details.

# joynr 1.5.0

## API relevant changes
* **[Java]** Android support has been disabled until further notice.
* **[Java]** joynr now **requires Java 8** and the plain Java part is no longer compatible with Java 7 (which was previously required for Android).
* **[Java]** The key format of persisted provider participantIDs changed. It now includes the major
 version of the Franca interface implemented by the provider.
 * All providers which do not use a fixed participantID will be registered with a newly generated
   participantID. Existing proxies have to be rebuilt (the provider has to be discovered again).
 * Providers with a fixed participantId might have to be updated in order to use the new key format,
   see [Joynr Java Developer Guide](java.md#register-provider-with-fixed-%28custom%29-participantId)
   for the recommended way of registering providers with fixed participantID.
* **[Java]** Several dependencies have been upgraded. Please make sure to
  upgrade any applications / JEE server accordingly to avoid possible
  version conflicts.
  `mvn dependency:tree` from top-level pom.xml reports the following changes:
  * com.google.code.findbugs:annotations updated from version 2.0.1 to 3.0.1
  * com.google.code.findbugs:jsr305 updated from version 2.0.1 to 3.0.2
  * com.google.errorprone:error_prone_annotations added version 2.1.3
  * com.google.guava:guava updated from version 11.0.2 to 24.1-android
  * com.google.j2objc:j2objc-annotations added version 1.1
  * commons-pool:commons-pool updated from version 1.5.4 to 1.6
  * fish.payara.extras:payara-embedded-all updated from version 4.1.1.161 to 4.1.153
  * javassist:javassist removed version 3.12.1.GA
  * javax.ws.rs:javax.ws.rs-api updated from version 2.0.1 to 2.1-m03
  * net.jcip:jcip-annotations added version 1.0
  * net.sourceforge.serp:serp updated from version 1.14.1 to 1.15.1
  * org.apache.openjpa:openjpa-jdbc updated from version 2.3.0 to 2.4.2
  * org.apache.openjpa:openjpa-kernel updated from version 2.3.0 to 2.4.2
  * org.apache.openjpa:openjpa-lib updated from version 2.3.0 to 2.4.2
  * org.apache.openjpa:openjpa-persistence updated from version 2.3.0 to 2.4.2
  * org.apache.openjpa:openjpa-persistence-jdbc updated from version 2.3.0 to 2.4.2
  * org.apache.xbean:xbean-asm4-shaded removed version 3.14
  * org.apache.xbean:xbean-asm5-shaded added version 3.17
  * org.checkerframework:checker-compat-qual added version 2.0.0
  * org.codehaus.mojo:animal-sniffer-annotations added version 1.14
  * org.eclipse.emf:org.eclipse.emf.codegen removed version 2.11.0-v20150806-0404
  * org.eclipse.equinox:common removed version 3.6.200-v20130402-1505
  * org.eclipse.jdt:org.eclipse.jdt.compiler.apt added version 1.2.100
  * org.eclipse.jdt:org.eclipse.jdt.core added version 3.12.2
  * org.eclipse.platform:org.eclipse.core.commands added version 3.9.100
  * org.eclipse.platform:org.eclipse.core.contenttype added version 3.7.0
  * org.eclipse.platform:org.eclipse.core.expressions added version 3.6.100
  * org.eclipse.platform:org.eclipse.core.filesystem added version 1.7.100
  * org.eclipse.platform:org.eclipse.core.jobs added version 3.10.0
  * org.eclipse.platform:org.eclipse.core.resources added version 3.13.0
  * org.eclipse.platform:org.eclipse.core.runtime added version 3.14.0
  * org.eclipse.platform:org.eclipse.equinox.app added version 1.3.500
  * org.eclipse.platform:org.eclipse.equinox.common added version 3.10.0
  * org.eclipse.platform:org.eclipse.equinox.preferences added version 3.7.100
  * org.eclipse.platform:org.eclipse.equinox.registry added version 3.8.0
  * org.eclipse.platform:org.eclipse.osgi added version 3.13.0
  * org.eclipse.platform:org.eclipse.text added version 3.6.300
  * org.eclipse.tycho:org.eclipse.jdt.core removed version 3.10.0.v20140604-1726
  * org.eclipse.xtend:org.eclipse.xtend.lib updated from version 2.8.4 to 2.11.0
  * org.eclipse.xtend:org.eclipse.xtend.lib.macro updated from version 2.8.4 to 2.11.0
  * org.eclipse.xtext:org.eclipse.xtext updated from version 2.8.4 to 2.11.0
  * org.eclipse.xtext:org.eclipse.xtext.util updated from version 2.8.4 to 2.11.0
  * org.eclipse.xtext:org.eclipse.xtext.xbase updated from version 2.8.4 to 2.11.0
  * org.franca:org.franca.core updated from version 0.10.0 to 0.13.0
  * org.franca:org.franca.core.dsl updated from version 0.10.0 to 0.13.0
  * org.franca:org.franca.deploymodel.dsl updated from version 0.10.0 to 0.13.0
  * org.glassfish.hk2.external:aopalliance-repackaged updated from version 2.4.0-b31 to 2.5.0-b32
  * org.glassfish.hk2.external:javax.inject updated from version 2.4.0-b31 to 2.5.0-b32
  * org.glassfish.hk2:hk2-api updated from version 2.4.0-b31 to 2.5.0-b32
  * org.glassfish.hk2:hk2-locator updated from version 2.4.0-b31 to 2.5.0-b32
  * org.glassfish.hk2:hk2-utils updated from version 2.4.0-b31 to 2.5.0-b32
  * org.glassfish.jersey.bundles.repackaged:jersey-guava updated from version 2.21 to 2.26-b02
  * org.glassfish.jersey.core:jersey-client updated from version 2.21 to 2.26-b02
  * org.glassfish.jersey.core:jersey-common updated from version 2.21 to 2.26-b02
  * org.glassfish.jersey.core:jersey-server updated from version 2.21 to 2.26-b02
  * org.glassfish.jersey.media:jersey-media-jaxb updated from version 2.21 to 2.26-b02
  * org.glassfish.main.extras:glassfish-embedded-all updated from version 4.1.1 to 4.1.2
  * org.javassist:javassist updated from version 3.18.1-GA to 3.22.0-GA
  * org.jboss.arquillian.config:arquillian-config-api updated from version 1.1.11.Final to 1.1.15.Final
  * org.jboss.arquillian.config:arquillian-config-impl-base updated from version 1.1.11.Final to 1.1.15.Final
  * org.jboss.arquillian.container:arquillian-container-impl-base updated from version 1.1.11.Final to 1.1.15.Final
  * org.jboss.arquillian.container:arquillian-container-spi updated from version 1.1.11.Final to 1.1.15.Final
  * org.jboss.arquillian.container:arquillian-container-test-api updated from version 1.1.11.Final to 1.1.15.Final
  * org.jboss.arquillian.container:arquillian-container-test-impl-base updated from version 1.1.11.Final to 1.1.15.Final
  * org.jboss.arquillian.container:arquillian-container-test-spi updated from version 1.1.11.Final to 1.1.15.Final
  * org.jboss.arquillian.container:arquillian-glassfish-embedded-3.1 updated from version 1.0.0.CR4 to 1.0.2
  * org.jboss.arquillian.core:arquillian-core-api updated from version 1.1.11.Final to 1.1.15.Final
  * org.jboss.arquillian.core:arquillian-core-impl-base updated from version 1.1.11.Final to 1.1.15.Final
  * org.jboss.arquillian.core:arquillian-core-spi updated from version 1.1.11.Final to 1.1.15.Final
  * org.jboss.arquillian.extension:arquillian-transaction-api updated from version 1.0.3.Final to 1.0.5
  * org.jboss.arquillian.extension:arquillian-transaction-impl-base updated from version 1.0.3.Final to 1.0.5
  * org.jboss.arquillian.extension:arquillian-transaction-jta updated from version 1.0.3.Final to 1.0.5
  * org.jboss.arquillian.extension:arquillian-transaction-spi updated from version 1.0.3.Final to 1.0.5
  * org.jboss.arquillian.junit:arquillian-junit-container updated from version 1.1.11.Final to 1.1.15.Final
  * org.jboss.arquillian.junit:arquillian-junit-core updated from version 1.1.11.Final to 1.1.15.Final
  * org.jboss.arquillian.protocol:arquillian-protocol-servlet updated from version 1.1.11.Final to 1.1.15.Final
  * org.jboss.arquillian.test:arquillian-test-api updated from version 1.1.11.Final to 1.1.15.Final
  * org.jboss.arquillian.test:arquillian-test-impl-base updated from version 1.1.11.Final to 1.1.15.Final
  * org.jboss.arquillian.test:arquillian-test-spi updated from version 1.1.11.Final to 1.1.15.Final
  * org.jboss.arquillian.testenricher:arquillian-testenricher-cdi updated from version 1.1.11.Final to 1.1.15.Final
  * org.jboss.arquillian.testenricher:arquillian-testenricher-ejb updated from version 1.1.11.Final to 1.1.15.Final
  * org.jboss.arquillian.testenricher:arquillian-testenricher-initialcontext updated from version 1.1.11.Final to 1.1.15.Final
  * org.jboss.arquillian.testenricher:arquillian-testenricher-resource updated from version 1.1.11.Final to 1.1.15.Final
  * org.jboss.shrinkwrap.descriptors:shrinkwrap-descriptors-api-base updated from version 2.0.0-alpha-8 to 2.0.0
  * org.jboss.shrinkwrap.descriptors:shrinkwrap-descriptors-spi updated from version 2.0.0-alpha-8 to 2.0.0
  * org.jboss.shrinkwrap.resolver:shrinkwrap-resolver-api updated from version 2.2.0 to 2.2.6
  * org.jboss.shrinkwrap.resolver:shrinkwrap-resolver-api-maven updated from version 2.2.0 to 2.2.6
  * org.jboss.shrinkwrap.resolver:shrinkwrap-resolver-impl-maven updated from version 2.2.0 to 2.2.6
  * org.jboss.shrinkwrap.resolver:shrinkwrap-resolver-spi updated from version 2.2.0 to 2.2.6
  * org.jboss.shrinkwrap.resolver:shrinkwrap-resolver-spi-maven updated from version 2.2.0 to 2.2.6
  * org.jboss.shrinkwrap:shrinkwrap-api updated from version 1.2.3 to 1.2.6
  * org.jboss.shrinkwrap:shrinkwrap-impl-base updated from version 1.2.3 to 1.2.6
  * org.jboss.shrinkwrap:shrinkwrap-spi updated from version 1.2.3 to 1.2.6
  * org.reflections:reflections updated from version 0.9.8 to 0.9.10
* **[Java]** Proxy methods can now be passed an optional `io.joynr.messaging.MessagingQos` parameter.
  This allows to overwrite the `MessagingQos` which was specified during proxy building
  for each proxy method call separately.

## Other changes
* **[Java,C++,JS]** Introduced Franca 0.13.0, joynr continues to support
  Franca features that were already supported in previous joynr versions.
* **[Java]** Orphaned routing entries containing addresses for proxy participantIds
  related to no longer referenced proxy instances are now removed by the Routing Table cleanup
  background job, provided the related proxy instances have already been collected by the Java
  garbage collector.
  See also [Java Configuration Reference](JavaSettings.md) for more details about property
  `PROPERTY_ROUTING_TABLE_CLEANUP_INTERVAL_MS`.
  Note that the application is responsible for keeping a reference to the proxy instance until
  method calls have ended with either success or error and broadcasts / attribute subscriptions
  have been terminated since otherwise a potential reply or publication cannot be routed anymore
  once the routing entry has been removed.
* **[JS]** Replaced the joynr dependency smrf-native with smrf, which is a javascript only implementation
  of joynr's secure messaging format. This offers the following benefits.
    * simpler usage of joynr, as no native dependencies are remaining
    * improved performance for serialization and deserialization of messages.
    * prepares future browser support. Rewriting of the websocket related browser part still necessary.
* **[Java]**  Use `/` instead of `:` in shared subscription topic
* **[C++]** Added setting 'messaging/discard-unroutable-replies-and-publications'.
  See default-messaging.settings for more details. Do not enable this setting before all local joynr
  environments have been updated to joynr 1.5.0 or later.

## Configuration property changes
None.

# joynr 1.4.0

## API relevant changes
* **[JS]** Registration of global providers can be made waiting until registration has been
  propagated to GlobalCapabilitiesDirectory by passing an optional boolean flag `awaitGlobalRegistration`
  with value `true` to `registerProvider` or `settings.awaitGlobalRegistration` to `register` APIs of
  joynr.registration.

* **[Java]** Registration of global providers can be made waiting until registration has been
  propagated to GlobalCapabilitiesDirectory by passing a boolean flag `awaitGlobalRegistration`
  with value `true` to overloaded `registerProvider`. The `registerProvider` without the flag
  parameter will still trigger but no longer wait for registration at GlobalCapabilitiesDirectory.
  The default timeout for calls to the GlobalCapabilitiesDirectory has been shortened to
  60 seconds in order to be able to return result / timeout to the caller of `registerProvider`,
  automatically internally undo the local registration as well and allow for a later retry by
  the application.
  The JEE case where `registerProvider` is called internally based on annotations continues
  to use a very long default timeout for the call to GlobalCapabilitiesDirectory as before.

## Other changes
* **[C++,Generator]** Deleted InProcess bypass. Every message has to be now routed
  through message router.
* **[C++]** The application thread will not return immediately if persistency is ON. Persistency of subscriptions
  is being loaded in the same thread as registerProvider.

## Configuration property changes
* **[Java]** Introduced `PROPERTY_KEY_MQTT_SEPARATE_CONNECTIONS` to use separate MQTT connections.
  See [Java Configuration Reference](JavaSettings.md) for more details.

# joynr 1.3.2

## API relevant changes
None.

## Configuration property changes
None.

## Other changes
* **[C++]** Additional fix for wildcard storage structure.
* **[C++]** Use cluster-controller ID instead of receiverID in mqttClientID
* **[C++]** Allow local communication before initializing global communication

# joynr 1.3.1

## API relevant changes
None.

## Configuration property changes
None.

## Other changes
* **[C++]** Reduce lookups of subscriptionRequest via subscriptionId.
* **[C++]** Fixed race condition on parentResolveMutex in LibJoynrMessageRouter.
* **[C++]** Fix initialization sequence of libjoynr by calling addRequestCaller before addNextHop.
* **[C++]** Access control: build wildcard storage tree correctly and always return entire branch for lookups.

# joynr 1.3.0

## API relevant changes
* **[C++]** Registration of global providers can be made waiting until registration has been
  propagated to GlobalCapabilitiesDirectory by passing an optional bool flag `awaitGlobalRegistration`
  to `registerProvider` and `registerProviderAsync`.

## Configuration property changes
* **[Java]** Introduced `PROPERTY_KEY_MQTT_KEYSTORE_TYPE` and `PROPERTY_KEY_MQTT_TRUSTSTORE_TYPE` for
specifying the keystore/truststore type. See [Java Configuration Reference](JavaSettings.md)for more details.

## Other changes
* **[JS]** Removed the dependency to wscpp. Joynr uses the ws npm module for websocket
  communication instead.
* **[JS]** The minimum required node version changes to 8.0.0. to allow the usage of
  async await and util.promisify.

* **[C++]** Added a CMake flag `USE_PLATFORM_MOCOCRW` to download mococrw at build time.

# joynr 1.2.0

## API relevant changes
* **[Java]** Renamed property keys defining key- and truststore paths and passwords
used for secure MQTT connections.
See [Java Configuration Reference](JavaSettings.md)for more details.

## Other changes
* **[Generator]** Introduced a new flag `addVersionTo` to append version information at filesystem level
  (package or interface). See [Generator Documentation](generator.md) for additional information.

## Configuration property changes
* **[Java]** Introduced `PROPERTY_MESSAGING_COMPRESS_REPLIES` for compressing all outgoing replies by
  default. See [Java Configuration Reference](JavaSettings.md)for more details.

# joynr 1.1.2

## API relevant changes
None.

## Other changes
* **[JS]** fix issue with missing Object.prototype.hasOwnProperty builtin due to Object.create(null).

# joynr 1.1.1

## API relevant changes
None.

## Other changes
* **[C++]** Fixed race condition for subscriptions / publications.
* **[C++]** Fixed race condition in ParticipantIdStorage.
* **[JS]** fix browserify issue with missing GenerationUtil File.

# joynr 1.1.0

## API relevant changes
* **[C++]** Proxy methods can now be passed an optional `joynr::MessagingQos` parameter.
  This allows to overwrite the `MessagingQos` which was specified during proxy building
  for each proxy method call separately.
* **[C++]** Persistence of participantIds of providers can be disabled upon registration
  by passing an optional parameter to `registerProvider` and `registerProviderAsync`.
* **[Java]** The String constants `PROPERTY_BACKPRESSURE_ENABLED` and
  `PROPERTY_MAX_INCOMING_MQTT_REQUESTS` are moved from class ConfigurableMessagingSettings
  to LimitAndBackpressureSettings. Please adapt the import statements in case you
  use these constants directly.

## Javascript Memory and Performance Changes
* **[Generator]** Generated JS code will support only module.exports as default when exporting.
  This reduces the size of the generated code.
  There is a new generator option requireJSSupport, which will restore the old behavior.
  See the [joynr code Generator Reference](generator.md) for details.
* **[Generator]** Joynr Compound Types and Joynr Enums won't generate their own equals implementation,
  but use a more general implementation provided by libjoynr.
  Extracted some additional functionality to libjoynr by using mixins.
  This further reduces the size of the generated code.
  This change renders the generated code incompatible with previous joynr versions.
* **[JS]** Removed Object.freeze at several API relevant locations and thus allowing libjoynr to
  manipulate those objects freely. This allows joynr the usage of prototypes and thus saving many
  function allocations.
* **[JS]** Fixed a bug where all joynr Runtimes were required. Added a description how to avoid the
  same Problem when using browserify. See [Javascript Configuration Reference](JavaScriptTutorial.md)
  for the detailed explanation.
* **[JS]** Replaced log4javascript with a simplified implementation. The same configuration interface
  is still supported apart from some advanced options.
  See [Javascript Configuration Reference](JavaScriptTutorial.md) for the detailed explanation.
* **[JS]** Many other internal optimizations which avoid function allocations and thus unnecessary
  GC cycles.

## Configuration property changes
* **[Java]** Introduced `PROPERTY_BACKPRESSURE_INCOMING_MQTT_REQUESTS_UPPER_THRESHOLD`
  and `PROPERTY_BACKPRESSURE_INCOMING_MQTT_REQUESTS_LOWER_THRESHOLD` for controlling
  the backpressure mechanism. See [Java Configuration Reference](JavaSettings.md)
  for more details.
* **[Java]** Property `PROPERTY_BACKPRESSURE_MAX_INCOMING_MQTT_MESSAGES_IN_QUEUE`
  was renamed to `PROPERTY_MAX_INCOMING_MQTT_REQUESTS`. The new identifier is
  `joynr.messaging.maxincomingmqttrequests`. This change indicates that the property
  is not more related to a backpressure mechanism but is rather an independent
  self-protection mechanism of the instance from too heavy MQTT requests inflow.
  Furthermore, the default value of the property was changed from 20 to 0 (off).
  Hence, at default the mechanism is off and only the user can configure an appropriate
  value according to his application. See [Java Configuration Reference](JavaSettings.md)
  for more details.
* **[Java]** Removed property `PROPERTY_REPEATED_MQTT_MESSAGE_IGNORE_PERIOD_MS`.
  The behavior of the MqttMessagingSkeleton changes to immediate mqtt message acknowledgment
  and this should eliminate receiving repeated messages from the mqtt broker.
* **[C++]** newly added TLS properties `cluster-controller/mqtt-tls-version` and
  `cluster-controller/mqtt-tls-ciphers` can be used to fine tune the MQTT TLS connection
* **[JS]** changed default value of shutdownSettings.clearSubscriptionsEnabled to true.
  As default behavior Joynr will try to terminate active subscriptions when shut down.

## Other changes
* **[C++]** moved settings `local-capabilities-directory-persistence-file` and
  `local-capabilities-directory-persistency-enabled` from section [lib-joynr] to [cluster-controller].
* **[C++]** added setting 'cluster-controller/global-capabilities-directory-compressed-messages-enabled'
  which specifies whether messages to GlobalCapabilitiesDirectory shall be compressed.
  By default they will be sent uncompressed.
* **[Java]** Fixed a bug that was blocking shutdown if disconnected from MQTT at the same time.
* **[C++]** Upgrade muesli to version 1.0.1.
* **[Java]** joynr exposes status metrics which can be used to monitor instances. See
  [JEE Documentation](jee.md#status_monitoring) for more information on how to use this
  information for JEE and [Java Documentation](java.md#status_monitoring) for plain Java.

# joynr 1.0.5

## API relevant changes
None.

## Other changes
* **[Java]** Reduced cpu load and memory usage by reusing joynr internal proxies instead of
  building a new proxy for every proxy operation.
* **[Java, C++]** Enhanced log output to allow easier tracing of proxy calls: message ID and
  relevant payload are now logged when a joynr message is created to be able to relate later log
  output which only contains the message ID to the corresponding proxy call.
* **[Java]** use SMRF 0.2.3

## Configuration property changes
* **[Java]** Moved property PROPERTY_CAPABILITIES_FRESHNESS_UPDATE_INTERVAL_MS
  from LocalCapabilitiesDirectoryImpl.java to SystemServicesSettings.java.
* **[JS]** Default of `persistency.capabilities` changed to `true`

# joynr 1.0.4

## API relevant changes
None.

## Other changes
* **[C++]** The queue sizes for messages can now additionally be limited by setting the properties
  'cluster-controller/message-queue-limit-bytes' and / or
  'cluster-controller/transport-not-available-queue-limit-bytes' which specify
  the limit in bytes rather than number of messages. By default no queue limit is enforced.

# joynr 1.0.3

## API relevant changes
None.

## Other changes
* **[C++]** Fixed Mosquitto Connection start/stop handling
  Mosquitto background thread got not always joined correctly resulting in memory leak.
* **[C++]** JoynrRuntime::createRuntime APIs now internally catch all exceptions to
  avoid crashes; exceptions will be logged and distributed as JoynrRuntimeException
  to onError() callback, if provided

# joynr 1.0.2

## API relevant changes
None.

## Other changes
* **[Java]** joynr performs an explicit disconnect when the MQTT connection is lost in order to make
  a reconnect more robust.

# joynr 1.0.1

## Other changes

## Configuration property changes
* **[C++]** The queue size for messages, which can not be transmitted because the global transport
  is not available, can be limited by setting the `cluster-controller/transport-not-available-queue-limit`
  property. By default no queue limit is enforced.

# joynr 1.0.0
API Stable

## API relevant changes
None.

## Other changes
* **[C++]** It is now possible to add a limit to the message queue. When this limit
  is reached, the message with the smallest TTL will be removed. By default
  the limit is disabled and can be enabled with the property:
  * `cluster-controller/message-queue-limit`
* **[C++]** The message queue can also be limited per participant id (message's recipient).
  If the limit for a certain recipient is reached, the message with the smallest TTL
  for this recipient will be removed. By default the limit is disabled. In order to
  enable it, set following property: `cluster-controller/per-participantid-message-queue-limit`.
  The same limit value is used for all participant ids. This mechanism will only be enabled, if
  `cluster-controller/message-queue-limit` is set to a value greater than 0.
* **[JS]** Updated wscpp version to 1.0.0
* **[JS]** Verify arrays with Array.isArray() built-in function instead of
  "object.constructor === Array".
* **[Java]** Discovery entries returned by the discovery service will update the routing table.

## Configuration property changes
* **[JS]** See the [Javascript Configuration Reference](JavaScriptTutorial.md) for
  details about the newly introduced properties:
  * `persistency`
    * `routingTable`
    * `capabilities`
    * `publications`

# joynr 0.33.1

## API relevant changes
None.

## Other changes
* **[C++]** fixed crash that could occur during shutdown of joynr runtime

# joynr 0.33.0

## API relevant changes
None.

## Configuration property changes
* **[Java]** See the [Java Configuration Reference](JavaSettings.md) for
  details about the newly introduced property:
  * `PROPERTY_DISCOVERY_GLOBAL_ADD_AND_REMOVE_TTL_MS`

## Other changes
* **[C++,Generator]** Fixed a problem with the generator when empty structures
  with extends were specified in the FIDL files.
* **[C++, JAVA, JS]** Removed DBUS and CommonAPI support
* **[Java,Generator]** Allow disabling of null checks in complex type member setters
  See the [joynr code Generator Reference](generator.md) for details.
  Note: Using types containing null values is incompatible with joynr C++.

# joynr 0.32.2

## API relevant changes
None.

## Other changes
* **[C++]** use correct uid in AccessControlListEditor provider

# joynr 0.32.1

## API relevant changes
None.

## Other changes
* **[C++]** Fixed routing of multicast publications when access controller is enabled:
  route message to all recipients instead of routing it to first found address only

# joynr 0.32.0

## API relevant changes
None.

## Configuration property changes
* **[Java]** See the [Java Configuration Reference](JavaSettings.md) for
  details about the newly introduced property:
  * `PROPERTY_KEY_MQTT_CLEAN_SESSION`
  * `PROPERTY_KEY_MQTT_KEYSTORE_PATH`
  * `PROPERTY_KEY_MQTT_TRUSTSTORE_PATH`
  * `PROPERTY_KEY_MQTT_KEYSTORE_PWD`
  * `PROPERTY_KEY_MQTT_TRUSTSTORE_PWD`
* **[JS]** See the [Javascript Configuration Reference](JavaScriptTutorial.md) for
  details about the newly introduced properties:
  * `shutdownSettings`
    * `clearSubscriptionsEnabled`
    * `clearSubscriptionsTimeoutMs`

## Other changes
* **[Java]** added support for MQTT via TLS
* **[C++]** Disabled persistency for the routing table, local discovery cache and multicast
  receiver directory by default. Persistency for subscriptions is still enabled. The
  corresponding properties are called `lib-joynr/message-router-persistency`,
  `lib-joynr/local-capabilities-directory-persistency-enabled`,
  `cluster-controller/multicast-receiver-directory-persistency-enabled` and
  `lib-joynr/subscription-persistency`.
* **[C++]** Update spdlog to interim version >> 0.14.0
  [Git commit 799ba2a57bb16b921099bd9ab64a513e4ebe4217]

# joynr 0.31.1

## API relevant changes
None.

## Other changes
* **[C++]** Fixed provider reregistration trigger call

# joynr 0.29.3

## API relevant changes
None.

## Other changes
* **[C++]** Fixed provider reregistration trigger call

# joynr 0.31.0

## API relevant changes
* **[JS]** Joynr now uses node native Promise if available, otherwise it falls
  back to bluebird as before. Please make sure to use only Promise APIs available
  in the node standard.

## Configuration property changes
* **[C++]** allow to load multiple ACL/RCL Json files for the cluster-controller.
  * `cluster-controller/acl-entries-directory`

* **[C++]** make the delay of the attempt to reconnect in mosquitto loop exponential until the connection succeeds.
     By default this property is not enabled mqtt-exponential-backoff-enabled = false.
  * `messaging/mqtt-reconnect-max-delay`
  * `messaging/mqtt-exponential-backoff-enabled`

## Other changes
None.

# joynr 0.30.1

## API relevant changes
None.

## Configuration property changes
* **[Java]** PROPERTY_MAX_INCOMING_MQTT_MESSAGES_IN_QUEUE and PROPERTY_REPEATED_MQTT_MESSAGE_IGNORE_PERIOD_MS
 were renamed in order to reflect that they are related to the backpressure
 mechanism. PROPERTY_MAX_INCOMING_MQTT_MESSAGES_IN_QUEUE is now called
 PROPERTY_BACKPRESSURE_MAX_INCOMING_MQTT_MESSAGES_IN_QUEUE and its identifier is
 `joynr.messaging.backpressure.maxincomingmqttmessagesinqueue`.
 PROPERTY_REPEATED_MQTT_MESSAGE_IGNORE_PERIOD_MS is now called
 PROPERTY_BACKPRESSURE_REPEATED_MQTT_MESSAGE_IGNORE_PERIOD_MS and its identifier
 is `joynr.messaging.backpressure.repeatedmqttmessageignoreperiodms`.
* **[Java]** Introduced `PROPERTY_BACKPRESSURE_ENABLED`. See [Java Configuration Reference](JavaSettings.md) for
   details about the new property. The backpressure mechanism is disabled by default.

## Other changes
* **[Java]** If a joynr instance receives a reply for which no receiver exists,
  it will be dropped immediately.
* **[JS]** Once loaded, joynr automatically calls joynr.shutdown() when
  process.exit(...) is called; a loaded joynr thus no longer prevents the
  application from terminating.
* **[JS]** Enhanced tracing output; log level 'debug' now logs messages with
  full details, log level 'info' logs with reduced details (w/o parameters,
  response values, publication details)
* **[JS]** Handle uncaught errors from MessageRouter.route to prevent crashes
  when an incoming message cannot be processed
* **[JS]** Members of top level struct method parameters are now checked for
  existance.
* **[C++]** Do not block main thread for asynchronous provider registration.
* **[C++]** implemented ACL audit mode, which allows to audit whether ACL/RCL
  is configured correctly. By default, it is turned off and can be activated
  via `access-control/audit`.
* **[C++]** Not possible to remove access control from C++ build. At runtime is
   disabled by default and can be enabled via setting the configuration property `access-control/enable`
   in the cluster controller settings.

# joynr 0.30.0

## API relevant changes
* **[Java]** Setters for class members of Java classes
  representing Franca structs no longer accept null
  values. An InvalidArgumentException will be thrown
  in case a setter is called with null.

  The reason is that null values cause incomplete JSON
  objects to be serialized which cannot be deserialized
  on C++ side.

## Configuration property changes
* **[C++]** Made the following properties configurable. See
  default-messaging.settings for more details.
  * `routing-table-grace-period-ms`
  * `routing-table-cleanup-interval-ms`

## Other changes
* **[C++]** The internal routing table can now be cleaned up.
  Routing entries which have been created for handling a request from
  global can be removed when the ttl + grace period has passed.
* **[C++]** TLS client certificates for secure websocket connections with empty common name (CN)
  field are not accepted any longer.
* **[C++]** If a LibJoynr instance was configured to use SSL but no keychain
 was provided to the JoynrRuntime::create method, it will report a fatal error
 and throw a JoynrRuntimeException.
* **[C++]** Access control is included in the c++ build by default. It still must be enabled
 by setting the configuration property `access-control/enable`.

# joynr 0.29.2

## API relevant changes
None.

## Other changes
* **[C++]** The class `Url` now accepts IPv6 addresses in hexadecimal format.
  * If the constructor is called with a single URL string then the IPv6 hex part
  must be enclosed by square brackets as follows:
  ```
  Url("https://user:password@[abcd:dcba:0123:3210:4567:7654:3456:6543]:4040/script?query=somequery#fragment")
  ```
  Please note: Symbolic hostnames of hosts reachable via IPv6 must be specified
  as usual without square brackets.
  * If the constructor is called with multiple parameters, only the address is
  to be used without square brackets, example:
  ```
  Url("https", "user", "password", "abcd:dcba:0123:3210:4567:7654:3456:6543", ...)
  ```
* **[C++]** Properties whose value is of URL format (e.g. `broker-url`) can now be
  configured with URL strings containing IPv6 addresses in hexadecimal format as
  accepted by the `Url` class.

# joynr 0.29.1

## API relevant changes
None.

## Other changes
* **[C++]** Introduced ProviderReregistrationController interface which is implemented
 by the cluster-controller and can be accessed by creating the corresponding proxy.
 It allows to trigger the re-registration of globally visible providers which are
 registered at the corresponding cluster-controller instance.
* **[JS]** Use require instead of requirejs.

# joynr 0.29.0

## API relevant changes
* **[C++]** JoynrRuntime::createRuntimeAsync and JoynrRuntime::createRuntime now accept an
  optional IKeychain argument. See the [C++ Documentation](cplusplus.md) for more information.

## Configuration property changes
* **[Java]** See the [Java Configuration Reference](JavaSettings.md) for
  details about these newly introduced properties:
  * `PROPERTY_DISCOVERY_DEFAULT_TIMEOUT_MS`
  * `PROPERTY_DISCOVERY_RETRY_INTERVAL_MS`
  * `PROPERTY_KEY_MQTT_MAX_MESSAGE_SIZE_BYTES`
  * `PROPERTY_MAX_DELAY_WITH_EXPONENTIAL_BACKOFF_MS`
  * `PROPERTY_REPEATED_MQTT_MESSAGE_IGNORE_PERIOD_MS`
  * `PROPERTY_ROUTING_MAX_RETRY_COUNT`
* **[Java]** Renamed property `PROPERTY_MAX_MESSAGES_INQUEUE` to
  `PROPERTY_MAX_INCOMING_MQTT_MESSAGES_IN_QUEUE`. Please note that
  joynr will ignore messages if the MQTT queue is full by not sending an PUBACK
  for the message (QOS 1). joynr requires that the message is resend by the MQTT
  broker at a later point in time. If the resend time intervall of the broker is
  too high, an additional delay will be introduced. Please make sure to set the
  resend intervall of your MQTT broker appropriately.
* **[JS]** Made default discoveryQos configurable via provisioning. See the
  [Javascript Configuration Reference](JavaScriptTutorial.md) for more details.
* **[C++]** Made the following properties configurable. See
  default-messaging.settings for more details.
  * `discovery-default-retry-interval-ms`
  * `discovery-default-timeout-ms`
  * `mqtt-max-message-size-bytes`
* **[C++, Java, JS]** Changed default values for the following properties:
  * Discovery expiry interval set to 6 weeks
  * Discovery timeout interval set to 10 minutes
  * Discovery retry interval set to 10 seconds

## Other changes
None.

# joynr 0.28.1

## API relevant changes
None.

## Other changes
* **[JS]** Changed node node-localstorage to node-persist to avoid too long filenames
* **[C++]** LocalCapabilitiesDirectory does not store multiple entries for a single participantId

# joynr 0.28.0

## API relevant changes
* **[C++, API]** Ease implementation of SubscriptionListener for empty broadcasts.
* **[C++, API]** createJoynrRuntime*(...) APIs now return shared_ptr instead of unique_ptr
* **[C++, API]** createProxyBuilder*(...) APIs now return shared_ptr instead of unique_ptr
* **[C++, API]** proxyBuilder->build*(...) APIs now return shared_ptr instead of unique_ptr

## Other changes
* **[C++]** joynr accepts files which have size at most 2 GB.
* **[Java, Properties]** Changed default values of joynr.messaging.mqtt.keepalivetimersec (new value: 30s) and
 joynr.messaging.mqtt.connectiontimeoutsec (new value: 60s)
* **[JS]** Updated wscpp version to 0.2.4
* **[C++, Java, JS]** Updated smrf version ot 0.2.1
* **[C++]** Add cluster-controller property for MQTT CA certificate folder path.
* **[C++, Java]** Always log MQTT client ID.

# joynr 0.27.4

## API relevant changes
None.

## Other changes
* **[C++]** Fixed crash which can occur when a queued message cannot be routed due to expired timeout.

# joynr 0.27.3

## API relevant changes
None.

## Other changes
* **[C++]** Fixed crash which occurs when a LibJoynrRuntime is destroyed before the init method was called.

# joynr 0.27.2

## API relevant changes
None.

## Other changes
* **[JEE]** Applications can inject a MqttClientIdProvider to generate an id for the mqtt client.
  The producer method must be annotated with JoynrMqttClientIdProvider.
* **[Java,C++,JS]** updated SMRF dependency to 0.2.0 which introduces an incompatibility with any previous version
* **[C++]** Fixed potential crash when a proxy is used after a joynr runtime was deleted.

# joynr 0.27.1

## API relevant changes
None.

## Other changes
* **[JEE]** Fixed cleanup of thread pool when application is undeployed
* **[C++]** Mosquitto Connection uses now internal Mosquitto Loop thread handling.
* **[C++]** Cleaned up MessagingSettings. All settings which correspond to `seconds` time unit,
  have now `seconds` suffix.

# joynr 0.27.0

## API relevant changes
* **[C++]** virtual methods (such as `clone()`) are only generated for polymorphic datatypes
* **[C++]** floating point members of generated datatypes are now compared w.r.t. a specific precision;
  `operator==` uses a fixed precision of `4` ULPs (Units in the Last Place); the `equals()` method can be used to perform
  comparison with a custom precision

## Other changes
* **[C++]** The cluster controller can be configured in such a way that access control checks are performed
  only with locally provisioned or cached data. The configuration is done by using the
  `access-control/use-ldas-only` property in the cluster controller settings.
* **[Java]** Introduced property joynr.messaging.maxmessagesinqueue to restrict number of messages being processed
  at a time. See the [Java Configuration Reference](JavaSettings.md) for more details.
* **[Java]** Introduced property joynr.messaging.routingtablegraceperiodms.
  See the [Java Configuration Reference](JavaSettings.md) for more details.
* **[Java]** Introduced property joynr.messaging.routingtablecleanupintervalms.
  See the [Java Configuration Reference](JavaSettings.md) for more details.
* **[Java]** RawMessagingPreprocessor will be injected in JeeMqttMessagingSkeletonProvider correctly

# joynr 0.26.0

## API relevant changes
* **[JavaScript]** It is now possible to register a provider with a preconfigured
  participantId. The application is responsible to ensure that the participantId is
  unique, globally or locally depending on the provider's scope. See the JSDoc for more
  information.
* **[Java, JEE]** RawMessagingPreprocessor now accepts a byte array as an input parameter and returns
  a byte array instead of a string.
* **[Java]** JoynrMessageProcessor uses the new SMRF message types: MutableMessage for outgoing messages
  and ImmutableMessage for incoming messages.

## Other changes
* **[Java,C++,JS]** HTTP communication is not supported at the moment
* **[JS]** Browser based environments, e.g. radio-js, are not supported at the moment
* **[JS]** Direct MQTT based communication is not supported at the moment.
  Please use the WebSocketLibjoynrRuntime to connect to external cluster controller handling
  the MQTT connection to the backend.
* **[JS]** Introduced mandatory dependency to the 'wscpp' module (https://github.com/bmwcarit/wscpp)
  for the node environment.
* **[Java]** Global Discovery and Global Domain Access Controller via Jetty using HTTP based
  communication are no longer supported, please use the JEE implementations based
  on MQTT communication instead
* **[Java]** Updated to use of Jackson 2.8.8 in order to improve compatibility with Payara.

## Backward compatibility
This version of joynr is NOT compatible with previous versions due to internal changes:
* **[cluster-controller]** cluster-controller expects libjoynr to signal globally visible providers
* **[messaging layer]** Switched to SMRF messaging format.

# joynr 0.25.3

## API relevant changes
None.

## Other changes
* **[C++]** setting "discovery-entry-expiry-interval-ms" can now store values up to 2^63-1

# joynr 0.25.2

## API relevant changes
None.

## Other changes
* **[C++]** libCommon has been moved to libJoynr. This fixes issues with static linking with libjoynr.
* **[JEE]** Shutdown MQTT client when undeploying WebApp.

# joynr 0.25.1

## API relevant changes
None.

## Other changes
* **[C++]** Fixed a race condition in DelayedScheduler potentially leading to an assertion.
* **[JEE]** Fixed Mqtt reconnect bug by updating the mqtt-client

# joynr 0.25.0

## API relevant changes
* **[JEE]** Applications can inject a RawMessagingPreprocessor to modify or inspect messages arriving
  via MQTT
* **[JAVA/JEE]** JoynrMessageProcessor.process was divided into a processOutgoing and processIncoming
  method. The processOutgoing method is called right after a message was created that will be sent
  to another Joynr instance. The processIncoming method is called for messages which were received
  from another Joynr instance.

## Other changes
* **[C++]** Added POSIX signal handling which can control starting/stopping external communication
in cluster-controller process. It can also trigger termination of the cluster-controller process.
See [Joynr C++ configuration reference](CppConfigurationReference.md) for more information.

# joynr 0.24.1

## API relevant changes
None.

## Other changes
* **[Java]** Fixed a bug where enumeration parameters in fire and forget method calls
  were improperly deserialized on provider side, leading to an exception.

# joynr 0.24.0

## API relevant changes
* **[All]** Added 'encrypt' to MessagingQos (incl. additional constructors, getter/setter),
  existing MessagingQos APIs remain working
* **[C++]** Providers can be (un)registered asynchronously through `(un)registerProviderAsync`
* **[All]** The 'GlobalDomainAccessController' interface has been split up into 3 interfaces:
  'GlobalDomainRoleController' (contains the 'role' based APIs),
  'GlobalDomainAccessController' (contains the read-only getter & broadcast APIs for
  master / mediator / owner access and registration control entries) and
  'GlobalDomainAccessControlListEditor' (contains the modification related APIs for
  master / mediator / owner access and registration control entries)
  See `basemodel/src/main/franca/joynr/*.fidl` for details.
* **[Java]** Moved and changed property `JeeIntegrationPropertyKeys.
  JEE_ENABLE_SHARED_SUBSCRIPTIONS="joynr.jeeintegration.enable.sharedsubscriptions"` to `MqttModule.
  PROPERTY_KEY_MQTT_ENABLE_SHARED_SUBSCRIPTIONS="joynr.messaging.mqtt.enable.sharedsubscriptions"`
* **[Java]** MQTT shared subscriptions are not restricted to JEE any longer
* **[All]** Added 'compress' to MessagingQos (available with Java/C++ solely via
  getter/setter, in JS also via constructor), existing MessagingQos APIs remain working
* **[All]** Multiple global transports cannot be used in parallel any longer, either Mqtt
  or Http has to be used
* **[All]** Mqtt / Jee joynr backend services are used by default now (set in default settings).
  * To use the http backend in **Java**, set DISCOVERYDIRECTORYURL and DOMAINACCESSCONTROLLERURL
    as explained in the [Java Configuration Reference](JavaSettings.md).
  * To use the http backend in **C++**, change the cluster controller's messaging settings:
    set "broker-url" to the bounceproxy's url (e.g. "http://localhost:8080/bounceproxy/"),
    set "capabilities-directory-url" to the capabilities directory's channel url (e.g.
    "http://localhost:8080/discovery/channels/discoverydirectory_channelid/"),
    set "capabilities-directory-channelid" to "discoverydirectory_channelid" (default is the
    serialized Mqtt address of the global discovery directory)
  * To use the http backend in **JS**, start a C++/Java cluster controller configured to use
    the http backend (see above)
* **[C++]** Removed messaging setting bounceproxy-url since it is not possible to use http
  (bounceproxy) in parallel with mqtt (broker)

## Other changes
* **[C++]** Access control can be activated in the cluster-controller. Default: OFF.
  Refer to [cluster controller settings](ClusterControllerSettings.md) for more info.
* **[Java]** Added properties (`PROPERTY_KEY_MQTT_KEEP_ALIVE_TIMER_SEC`,
  `PROPERTY_KEY_MQTT_CONNECTION_TIMEOUT_SEC` and `PROPERTY_KEY_MQTT_TIME_TO_WAIT_MS`) to
  configure the MQTT connection. See [JavaSettings](JavaSettings.md) for more information.
* **[C++]** Moved to muesli 0.3.1 for serialization of boost::multi_index containers
* **[Java]** Allow to set prefixes of Mqtt topics, see [JavaSettings](JavaSettings.md).
* **[C++]** Allow to set prefixes of Mqtt topics in cluster-controller settings:
  `mqtt-multicast-topic-prefix` and `mqtt-unicast-topic-prefix`
* **[Java]** Added property (`PROPERTY_ACCESSCONTROL_ENABLE`) to enable access control checks.
  See [JavaSettings](JavaSettings.md) for more information.

# joynr 0.23.2

## API relevant changes
None.

## Other changes
* **[JEE]** Fixed issue that caused joynr not to start correctly with debug logging enabled
* **[Java]** Do not send customHeaders as their own json object
* **[Java]** Made MQTT reconnect behavior more robust

# joynr 0.23.1

## API relevant changes
* **[C++]** createRuntimeAsync returns runtime directly instead of via a callback;
  the runtime must not be used until the onSuccess callback is called
* **[C++]** ProxyBuilder::buildAsync will not block if arbitration is not possible

## Other changes
* **[C++, Java, JS]** Fix bugs in code generation for typedef.

# joynr 0.23.0

## API relevant changes
* **[JEE]** Providers are no longer deregistered automatically when the application is shutdown.
* **[C++]** Proxy builder returns a std::unique_ptr to the created proxy instead of a raw pointer.
* **[C++]** Joynr runtime returns a std::unique_ptr to a created proxy builder instead of a raw pointer.
* **[C++]** Created joynr runtime is returned as a std::unique_ptr.
* **[All]** Introduce MulticastSubscriptionQos for non selective broadcasts.
* **[All]** Removed deprecated time related APIs from `SubscriptionQos`, `PeriodicSubscriptionQos`,
  `OnChangeSubscriptionQos`, `OnChangeWithKeepAliveSubscriptionQos`,
  `HeartbeatSubscriptionInformation`, `DiscoveryQos`
* **[JS]** Removed deprecated `capabilities` member from runtimes
* **[JS]** Removed deprecated `registerCapability`, `unregisterCapability` methods from
  `CapabilitiesRegistrar`
* **[C++, Java]** Removed deprecated `providerQos` attribute from provider and related
  `registerProvider` API (without `providerQos` parameter) from `JoynrRuntime`
* **[Java]** Removed deprecated `CAPABILITYDIRECTORYURL` from provisioning
* **[All]** Removed deprecated `outputHeaderPath` member from AbstractJoynGeneratorMojo
* **[C++]** createRuntimeAsync error callback exception parameter is now a const reference.
* **[C++]** Removed method `setCached()` from ProxyBuilder
* **[C++]** Removed protected member `cache` from ProxyBase, ProxyFactory

## Other changes
* **[C++]** fix lifetime issue in JoynrMessagingConnector

# joynr 0.22.4

## API relevant changes
None.

## Other changes
* **[C++, JS, Java]** Apply configurable Time To Live (TTL) Uplift to each outgoing message and to
  the expiry date of subscriptions

# joynr 0.22.3

## API relevant changes
None.

## Other changes
* **[C++]** fix MQTT connection to broker blocked after first message was sent
* **[JS]** fix typing issues with maps of structs
* **[JS]** fix receiving too many multicast publications when provider and proxy are in same
  libjoynr
* **[C++]** Bugfix: Provider and consumers do not crash after reconnect to cluster-controller

# joynr 0.22.2

## API relevant changes
None.

## Other changes
* **[C++]** Bugfix: MQTT sender blocks message router thread in case of connection to broker not
  established.

# joynr 0.22.1

## API relevant changes
None.

## Other changes
* **[JS]** Bugfix: For non-selective broadcast subscriptions the listeners could be called too
  often if multiple matching listeners were found.

# joynr 0.21.4

## API relevant changes
None.

## Other changes
* **[C++]** Fix bug in generated data types if base and derived classes have different
  package names.

# joynr 0.22.0

## API relevant changes
* **[Java]** constant PROPERTY_MESSAGING_PRIMARYGLOBALTRANSPORT has been moved to
  io.joynr.messaging.MessagingPropertyKeys
* **[C++]** During a provider call a call context can be queried which provides the creator user id
  field from the joynr message. Please delete the broadcastsubscriptionrequest-persistence-file and
  subscriptionrequest-persistence-file because the file format changed.
* **[C++]** Introduced async proxy creation. ProxyBuilder now provides a buildAsync method which
  accepts a success and an error callback as parameters.
* **[C++]** Introduced async joynr runtime creation. See JoynrRuntime::createRuntimeAsync for more
  information.
* **[C++]** joynr can now be built with a static and a dynamic log level. The corresponding cmake
  properties are called JOYNR_MAX_LOG_LEVEL and JOYNR_DEFAULT_RUNTIME_LOG_LEVEL. In order to change
  the dynamic log level at runtime a environment variable, which is called "JOYNR_LOG_LEVEL", must
  be exported before any joynr component starts. The runtime log levels are called "TRACE", "DEBUG",
  "INFO", "WARNING", "ERROR" and "FATAL".
* Non-selective broadcasts work only with MQTT until further notice.
  HTTP is currently not supported.
* Non-selective broadcasts support partitions to control broadcast delivery to subscribers.
  * **[C++]** On provider side the fire broadcast method has now an optional partitions argument;
    see [C++ documentation for firing a broadcast](cplusplus.md#firing-a-broadcast). On consumer
    side the subscribe method has now an optional partitions argument; see [C++ documentation for
    subscribing to a broadcast](cplusplus.md#subscribing-to-a-%28non-selective%29-broadcast). The
    subscription ID parameter of the subscribe method for updating an existing subscription moved
    from the last to the first position in the argument list. In addition, it also has now an
    optional partitions argument; see [C++ documentation for updating an existing subscription]
    (cplusplus.md#updating-a-%28non-selective%29-broadcast-subscription).
  * **[Java]** On provider side the fire broadcast method has now an optional varargs argument to
    provide partitions; see [Java documentation for firing a broadcast](java.md#firing-a-broadcast).
    On consumer side the subscribe method has now an optional varargs argument to provide
    partitions; see [Java documentation for subscribing to a broadcast]
    (java.md#subscribing-to-a-%28non-selective%29-broadcast). The subscription ID parameter of the
    subscribe method for updating an existing subscription moved from the last to the first position
    in the argument list. In addition, it has now an optional varargs argument to provide
    partitions; see [Java documentation for updating an existing subscription]
    (java.md#updating-a-%28non-selective%29-broadcast-subscription).
  * **[JS]** On provider side the fire broadcast method has now an optional partitions argument; see
    [JavaScript documentation for firing a broadcast](javascript.md#sending-a-broadcast). On
    consumer side the subscribe method has now an optional partitions entry in the subscription
    settings object; see [JavaScript documentation for subscribing to a broadcast]
    (javascript.md#subscribing-to-a-%28non-selective%29-broadcast). The subscription settings object
    of the subscribe method for updating an existing subscription has also an optional partitions
    entry; see [JavaScript documentation for updating an existing subscription]
    (javascript.md#updating-a-%28non-selective%29-broadcast-subscription).

## Other changes
* **[JS]** Introduced mqtt messaging layer, allowing javascript runtimes including
  cluster controller functionality to connect to a mqtt broker.
* On top of MQTT messaging, joynr uses now a multicast approach to send non-selective broadcast
  publications instead of sending an unicast message to each subscriber. See the [Multicast Concept
  Documentation](../docs/multicast.md) for more details. This change breaks the compatibility on the
  messaging layer to joynr version 0.21.x.

# joynr 0.21.3

## API relevant changes
None.

## Other changes
* **[JS]** Fix bug which prevents successful restore of persisted broadcast subscription
  requests

# joynr 0.21.2

## API relevant changes
None.

## Other changes
* **[C++]** Fix cluster controller crash if many persisted discovery entries are present

# joynr 0.21.1

## API relevant changes
None.

## Other changes
* **[C++]** Catch websocket exception if connection is not valid anymore. This caused
  the cluster-controller to crash.
* **[C++]** Fixed installation path of system integration tests.

# joynr 0.21.0

## API relevant changes
* **[JEE]** Ability to specify individual domains for providers via new
  `@ProviderDomain` annotation. See
  [JEE Documentation / Customising the registration domain](jee.md#provider_domain).
* **[Java, JS, C++]** Introduce LastSeen arbitration strategy and set it as default arbitration.
* **[JEE]** Ability to publish multicast messages by injecting the
  subscription publisher. See [JEE Documentation / Publishing Multicasts](jee.md#publishing_multicasts).

## Other changes
* **[Java, C++]** The local capabilities directory will periodically be checked for
  expired discovery entries, and any which have expired will be purged from the
  caches.
  In Java, the interval at which the entries are checked can be configured using
  the `joynr.cc.discovery.entry.cache.cleanup.interval` property (See also the
  [Java Configuration Guide](JavaSettings.md#ExpiredDiscoveryEntryCacheCleaner)).
  In C++ the interval can be configured using the
  `messaging/purge-expired-discovery-entries-interval-ms` key in the messaging
  settings.
* **[C++]** Build variable `USE_PLATFORM_GTEST_GMOCK` now defaults to ON so that
  it is consistent with the other `USE_PLATFORM_*` variables.
* **[C++]** Reduced the number of threads which are used by a cluster controller instance
* **[C++]** The dependency to Qt is now fully removed.

# joynr 0.20.4

## API relevant changes
None.

## Other changes
* **[C++]** Fixed an issue which caused a high CPU load when a client disconnected from a
  cluster controller.

# joynr 0.20.3

## API relevant changes
None.

## Other changes
* **[JS]** Fix bug which resulted in improper shutdown of joynr.

# joynr 0.20.2

## API relevant changes
None.

## Other changes
* **[JS]** Fixed bug which caused exception when loading persisted
  subscriptions during startup.

# joynr 0.20.1

## API relevant changes
* **[Java]** The BroadcastSubscriptionListener is now able to get informed about succeeded
  subscription requests. For this purpose, it implements a callback having
  the following signature: public void onSubscribed(String subscriptionId).
  In case of failure the onError callback can be invoked with a SubscriptionException.

## Other changes
* **[Java]** the MQTT client now performs a manual re-connect and re-subscribe if the
  connection is lost, because the Paho auto reconnect and persistent subscriptions
  are buggy in the version we're using.
* moved to muesli 0.1.2 to get its bugfix

# joynr 0.20.0

## API relevant changes
* **[JS]** The SubscriptionListener is now able to get informed about succeeded
  subscription requests. For this purpose, he can implement a callback having
  the following signature: void onSubscribed(subscriptionId). In case of
  failure the onError callback can be invoked with a SubscriptionException.
* **[JS]** The consumer is able to synchronize to subscription requests.
  The promise returned by <Interface>Proxy.subscribeTo<Attribute|Broadcast> is
  resolved, once the subscription request has been successfully delivered to the
  interface provider. In case of failure, it can be rejected with a
  SubscriptionException.
* **[Java]** The AttributeSubscriptionAdapter is now able to get informed about succeeded
  subscription requests. For this purpose, it implements a callback having
  the following signature: public void onSubscribed(String subscriptionId).
  In case of failure the onError callback can be invoked with a SubscriptionException.
* **[Java]** The consumer is able to synchronize to subscription requests.
  The subscribeTo<BroadcastName> and subscribeTo<AttributeName> methods
  now return a Future that is resolved once the subscription request has been
  successfully delivered to the interface provider. The get() method of the
  Future returns the subscriptionId on successful execution or can throw
  a SubscriptionException in case of failure.
* **[C++]** The ISubscriptionListener interface is now able to get informed about succeeded
  subscription requests. For this purpose, it can implement a callback having
  the following signature: virtual void onSubscribed(const std::string& subscriptionId).
  In case of failure the onError callback can be invoked with a SubscriptionException.
* **[C++]** The consumer is able to synchronize to subscription requests.
  The subscribeTo<BroadcastName> and subscribeTo<AttributeName> methods
  now return a Future that is resolved once the subscription request has been
  successfully delivered to the interface provider. The get() method of the
  Future returns the subscriptionId on successful execution or can throw
  a SubscriptionException in case of failure.
* **[Java]** Static capabilities provisioning can now be specified as a URI.
  See the [Java Configuration Guide](JavaSettings.md) for details.
* **[Java]** the domain access controller now has it's own property with which one can set its
  URI rather than it using the discovery directory URI. See the documentation to
  `DOMAINACCESSCONTROLLERURL` in the [Java Configuration Guide](JavaSettings.md) for details.
* **[Java]** when specifying the discovery directory or domain access controller URIs via
  configuration properties, it is now __not__ necessary to specify the participant IDs as well.
* **[JS]** Optional expiryDateMs (mills since epoch) can be passed to registerProvider. Default
  value is one day from now.
* **[JEE]** Added ability to specifiy message processors which can be used to, e.g., add custom
  headers to outgoing joynr messages. See the [JEE Documentation](jee.md) for details.
* **[Java]** the container classes for multi-out return values are now marked with an interface:
  `MultiReturnValuesContainer`.
* **[C++]** the QoS parameter has to be passed as std::shared_ptr to the `subscribeTo...` methods
* **[C++]** Joynr runtime object can be created with a settings object as well as with a path
  to a settings file.

## Other changes
* **[JEE]** a JEE version of the discovery service was added which can be deployed to EE
  containers like, e.g., Payara.
* **[JEE]** corrected configuration of Radio App JEE and System Integration Tests sit-jee-app
  to match the new capabilities provisioning and some other minor fixes.
* **[Java, JS, C++, JEE]** Ability to specify effort to be expent on ensuring delivery of
  messages. When set to `best effort` and using MQTT as transport, this results in a QoS 0
  MQTT message being sent (fire-and-forget). See `MessagingQosEffort` classes in each language.
* **[C++]** muesli is now used as serializer; it can be found at https://github.com/bmwcarit/muesli

# joynr 0.19.5

## API relevant changes
None.

## Other changes
* **[C++]** Fix multi-threading issue in LocalCapabilitiesDirectory.

# joynr 0.19.4

## API relevant changes
None.

## Other changes
* **[C++]** Correctly load persisted routing table in the LibJoynrRuntime.

# joynr 0.19.3

## API relevant changes
* **[C++]** Add new API to create joynr runtime with settings object.

## Other changes
* **[JS]** Support attributes starting with capital letters.

# joynr 0.19.2

## API relevant changes
None.

## Other changes
* **[C++]** Do not crash joynr runtime if writing persistency files fails.

# joynr 0.19.1

## API relevant changes
None.

## Other changes
* **[C++]** Fix issue in the generated JoynrTargets-release.cmake in relation with boost::thread

# joynr 0.19.0

## API relevant changes
* **[Java]** Added ability to pass a callback to the proxyBuilder.build() method to be notified on
  completion (or failure) of the discovery process.

## Other changes
* **[C++, Java, JS]** Enriched the system integration tests to have test from c++/node apps towards
  java jee apps
* **[C++]** Removed option `USE_PLATFORM_DEPENDENCIES` from CMake. By default all dependencies are
  resolved from system installation paths. However, joynr offers options
  (`USE_PLATFORM_<DEPENDENCY>=OFF`) to turn system resolution off. In this case, joynr downloads
  and builds individual dependencies during the joynr build using CMake's ExternalProject_Add
  mechanism.
* **[JS]** The unit-, integration-, system-integration- and intertab-tests are now using the
  [Jasmine](http://jasmine.github.io) 2.4.1 test framework.
  [Karma](https://karma-runner.github.io) is now used as test runner.
* **[Java]** The way in which the global capabilities and domain access control directories are
  provisioned has changed. See `StaticCapabilitiesProvisioning` as well as its entry in the
  [Java Settings documentation](JavaSettings.md) for details.
* **[JEE]** You can now inject the calling principal in providers in order to see who performed
  the call currently being executed.
* **[JEE]** Support for HiveMQ shared subscriptions, which enables clustering using only
  MQTT for communication.

# joynr 0.18.5

## API relevant changes
None.

## Other changes
* **[JEE]** Fixed bug with multi-out return values not being translated
  between container classes and multi-valued deferred instances in the
  `ProviderWrapper`.

# joynr 0.18.4

## API relevant changes
None.

## Other changes
* **[C++]** Fixed high cpu load which occurs when the system time is changed
* **[C++]** Fixed persistency of local capability entries
* **[C++]** Stability fixes for proxy arbitration
* **[JS]** Added reconnect after connection loss for websockets
* **[JS]** Support to clear local storage when loading joynr library

# joynr 0.18.3

## API relevant changes
None.

## Other changes
* **[Java]** Enabled Discovery and ACL addresses to use MQTT
* **[JEE]** Introduced example radio JEE app

# joynr 0.18.2

## API relevant changes
None.

## Other changes
* **[JS]** Fixed bug when using joynr with node version >= 6

# joynr 0.18.1

## API relevant changes
None.

## Other changes
* **[JS]** Include README in joynr node package

# joynr 0.18.0

## API relevant changes
* **[C++, Java, JS]** The communication protocol between local directories on the cluster controller
  and global directories in the backend changed. Please make sure that clients and backend use
  compatible versions.
* **[C++, Java, JS]** Support for fire and forget methods. Methods modelled with
  the franca keyword "fireAndForget" are now supported in the intended way, i.e. no
  reply is expected and allowed for the calling provider.
* **[Java]** Support for multi-addressed proxies. This way, a single proxy can communicate with
  multiple providers at the same time. The consumer can share a number of domains with the proxy
  builder, and depending on the arbitration strategy, multiple providers are connected with the
  returning proxy. In this case, the communication with the proxy is limited to fire and forget
  methods and subscriptions (attributes and broadcasts).
* **[JEE]** MQTT is now used for incoming and outgoing messages by default. The HTTP Bridge
  functionality is still available, but must be explicitely activated by setting the
  `joynr.jeeintegration.enable.httpbridge` property to `true`.
  See
  `io.joynr.jeeintegration.api.JeeIntegrationPropertyKeys.JEE_ENABLE_HTTP_BRIDGE_CONFIGURATION_KEY`
  for details.

## Other changes
* **[Tools]** Refactored joynr generator framework to simplify the maintenance,
   revised its required dependencies.

# joynr 0.17.2

## API relevant changes
None.

## Other changes
* **[JS]** Updated dependency for atmoshpere.js to version 2.3.2. This ensures that
  joynr has no native dependencies in its npm package.

# joynr 0.17.1

## API relevant changes
None.

## Other changes
* Updated disclaimers, added README for npm

# joynr 0.17.0

## API relevant changes
* **[JEE]** Backend JEE applications are now supported natively with new joynr annotations
  @ServiceProvider and @ServiceLocator, allowing applications to focus solely on business logic.
  See [the JEE documentation](JEE.md) for more information.
* **[C++, Java, JS]** Added suffix "Ms" to timing related discoveryQos parameters:
  _discoveryTimeoutMs_, _cacheMaxAgeMs_, and _retryIntervalMs_. The original getters and setters
  are now deprecated and will be removed by the end of 2016.
* **[C++, Java, JS]** Provider and proxy interfaces as well as generated types (structs, enums and
  maps) contain version constants (`MAJOR_VERSION` and `MINOR_VERSION`) that reflect the version set
  in the Franca interface or type collection. Setters for provider version have been removed
  from the API of the ProviderQos.
* **[Java]** Restructured the class hierarchy of the generated providers. The application provider
  now implements an interface free of joynr-internal details. <Interface>AbstractProvider has been
  kept to maintain backwards compatibility, but implementations derived directly from
  <Interace>Provider must change to the new API. Please have a look at the class diagram
  in docs/diagrams for further details about the restructured class hierarchy.
* **[C++, Java, JS]** The communication protocol between local directories on the cluster controller
  and global directories in the backend changed. Please make sure that clients and backend use
  the same versions.
* **[Java]** Renamed setting _joynr.messaging.capabilitiesdirectoryurl_ to
  _joynr.messaging.discoverydirectoryurl_. The older setting will continue to work until the end of
  2016.
* **[JS, C++, Java]** The provider version can no longer be set programmatically in ProviderQos.
  Instead the value as modeled in Franca is generated into the provider interface.
* **[C++, Java, JS]** Support for empty broadcast. Broadcast with no output parameter is now
  supported in all three languages.

## Other changes
* **[C++]** The content of the message router and the local capabilities directory is now persisted
  by default and automatically loaded at cluster-controller startup. Entries are being saved (in
  JSON format) respectively to _MessageRouter.persist_ and to _LocalCapabilitiesDirectory.persist_.
* **[C++, Java, JS]** The backend service ChannelUrlDirectory has been eliminated. Addressing is
  now saved in the Discovery Directory.
* **[JS]** Small fixes in the jsdoc of generated proxies and providers.

# joynr 0.16.0

## API relevant changes
* **[JS, C++, Java]** Unified subscription QoS API among all programming languages.
 * Add suffix "Ms" to timing related subscription QoS parameters such as
   _expiryDateMs_, _publicationTtlMs_, _periodMs_, _alertAfterIntervalMs_, _minIntervalMs_ and
   _maxIntervalMs_. Getters, setters and constants are renamed accordingly.
 * Subscription QoS allows to specify the validity (relative from current time) instead of
   an absolute expiry date. The clearExpiryDate() function removes a previously set expiry date.
 * The clearAlertAfterInterval function removes a previously set alert after interval.
 * Add suffix "_Ms_" to timing related subscription QoS constants (default, min and max values).
 * Add missing default values and min/max limits for the QoS parameters.
 * The old interface is deprecated but still available for backward compatibility reasons and might
   be removed by end of 2016.
* **[C++, Java]** Provider QoS are passed in at provider registration on the joynr runtime. Storing
  the provider QoS in the provider object itself is deprecated and will be removed by the end of
  2016.
* **[JS]** "joynr.capabilities.registerCapabilitiy" is deprecated. Use
  "joynr.registration.registerProvider" instead. "registerCapability" is deprecated and will be
  removed by the end of 2016.
* **[JS]** registerProvider does not take an auth token. When renaming registerCapability to
  registerProvider, make sure also to delete the authToken parameter.
* **[C++, Java, JS]** The maximum messaging TTL is now configurable via messaging settings and
  enforced. The default value is set to 30 days.
 * C++: default-messaging.settings

   ```
   [messaging]
   # The maximum allowed TTL value for joynr messages.
   # 2592000000 = 30 days in milliseconds
   max-ttl-ms=2592000000
   ```
 * Java: defaultMessaging.properties

   ```
   joynr.messaging.maxTtlMs=2592000000
   ```
 * JS: defaultMessagingSettings.js

   ```
   // 30 days
   MAX_MESSAGING_TTL_MS : 2592000000
   ```
* **[C++]** libjoynr uses websocketpp (https://github.com/zaphoyd/websocketpp) to communicate with
  the cluster-controller.
* **[C++]** Use `CMAKE_CXX_STANDARD` to specify the C++ standard. This feature was introduced by
  CMake 3.1. See [\<RADIO_HOME\>/CMakeLists.txt](/examples/radio-app/CMakeLists.txt) on how to use
  it.

## Other changes
* **[C++, Java]** Fix bug in code generation for typedef.
* **[C++]** CMake integration of the joynr generator now available. See
  [\<RADIO_HOME\>/CMakeLists.txt](/examples/radio-app/CMakeLists.txt) on how to use it.

# joynr 0.15.1

## API relevant changes
None.

## Other changes
* **[C++]** Fix segmentation fault in cluster-controller when a libjoynr disconnects.
* **[C++]** Define proper import targets for Mosquitto in the joynr package configuration.
* **[Java]** Use correct MQTT topics to fix incompatibilities with joynr C++.
* **[Java]** Improved stability in websocket implementation.

# joynr 0.15.0

## Notes
* **[Java,C++]** Java and C++ cluster controllers are now able to communciate to an MQTT broker as
  a replacement, or in addition to, the original bounceproxy. Java uses the Eclipse Paho client,
  while C++ uses mosquitto as an MQTT client.
* **[C++]** There is a new build and runtime dependency for the clustercontroller to mosquitto 1.4.7
* **[Java]** Handling of different transport middlewares has been refactored to be much more
  extensible. Using Guice Multibinders, it is now possible for external projects to add transport
  middleware implementations and inject these into the runtime. See the ```joynr-mqtt-client```
  project for an example of how this can be done.
* **[C++]** libjoynr uses libwebsockets of the libwebsockets project (http://libwebsockets.org)
  to communicate with the cluster-controller. Due to an incompatibility with Mac OS X,
  the C++-Websocket-Runtime currently does not work on Mac OS X.

## API relevant changes
* **[C++]** Removed the RequestStatus object returned by joynr::Future::getStatus().
  Instead, an enum named "StatusCode::Enum" is returned.
* **[C++]** joynr code now requires C++14

## Other changes
* **[JS]** Updated the versions of joynr dependencies log4js (0.6.29), requirejs (2.1.22),
  bluebird (3.1.1) and promise (7.1.1). No API impact.
* **[JS]** The several joynr runtimes (e.g. WebSocketLibjoynrRuntime or InProcessRuntime)
  now bring their own default values for joynr internal settings. Thus, joynr
  applications no longer need to provide this information via the provisioning
  object when loading the library.

# joynr 0.14.3

## API relevant changes
None.

## Other changes
* **[C++]** Removed absolute paths from export targets for the install tree.
* **[C++]** Fix segmentation fault in cluster-controller checkServerTime function.
* **[C++]** Added /etc/joynr to settings search path. This is a workaround for builds with
  incorrect CMAKE_INSTALL_PREFIX.

# joynr 0.14.2

## API relevant changes
None.

## Other changes
* **[C++]** Fix dependency resolution in the CMake package config file for joynr.

# joynr 0.14.1

## API relevant changes
None.

## Other changes
* **[JS]** Fixed bug in generated proxies with broadcast subscription requests
  having no filters.

# joynr 0.14.0

## Notes
* **[Java,JS,C++]** Franca `ByteBuffer` is supported.
* **[Java,JS,C++]** Franca `typedef` is supported. For Java and JS, typedefs
  are ignored and the target datatypes are used instead.
* **[C++]** libjoynr does not depend on Qt anymore.
* **[C++]** libjoynr uses libwebsockets of the libwebsockets project (http://libwebsockets.org)
  to communicate with the cluster-controller. Due to an incompatibility with Mac OS X,
  the C++-Websocket-Runtime currently does not work on Mac OS X.

## API relevant changes
* **[C++]** The minimum required version of `gcc` is 4.9.
* **[C++]** The CMake variables when linking against libjoynr have been renamed :
  * `Joynr_LIB_COMMON_*` contains only generic stuff needed to build generated code.
  * `Joynr_LIB_INPROCESS_*` contains stuff needed to build in-process including cluster controller.
* **[C++]** The `onError` callback for async method calls is changed:
  * The error callback has been renamed to `onRuntimeError`.
    Its signature expects a `JoynrRuntimeException`.
  * If the method has an error modeled in Franca, a separate `onApplicationError` callback is
     generated. The signature of this callback expects the generated error `enum` .
* **[Java]** Modify async proxy API for error callbacks. If an error enum is defined
  for methods in Franca, onFailure callback is split into two methods, one for
  modeled Franca errors (called ApplicationExceptison) and one for joynr runtime
  exceptions.

## Other changes
* **[C++]** The logging syntax is changed to the following format:
  `JOYNR_LOG_DEBUG(logger, "this {}: {}", "is", "a message");`
* **[C++]** Fixed bug in filters for broadcast having arrays as output parameters.
* **[JS]** Set version for node dependency module "ws" to 1.0.1.

# joynr 0.13.0

## Notes
* **[Java]** Uint types are not supported in Java: Unsigned values are thus read as
  signed values, meaning for example that 255 is represented as -1 in a Java Byte. The
  Java application is responsible for converting from signed to unsigned values as
  required. Note that this is only an issue if values exceed the largest possible
  values that can be represented by the signed Java values.
* **[C++]** Removing QT dependencies from libjoynr stack is almost done. Final cleanup
  is performed in upcoming releases.
* **[Java,JS,C++]** The JSON serializer in all three languages escapes already escaped
  quotas in strings incorrectly.
* **[Java, Android]** The Android runtime now contains all necessary transitive dependencies in an
  uber jar. The total size has been reduced so that a minimal app with joynr capability is
  now ca. 2.5 MB large, and multi-dexing is no longer necessary.
* **[Java]** The stand-alone cluster controller in Java is in Beta, and is not yet stable.
  Reconnects from clients are not being handled correctly. It is configured statically to
  disallow backend communication, so all discovery / registration requests must be set to
  LOCAL_ONLY / LOCAL.

## API relevant changes
* **[JS]** Async loading of libjoynr (libjoynr.load()) returns a Promise object instead
  expecting a callback function as input parameter. See the
  [JavaScript Tutorial](JavaScriptTutorial.md) for more details.
* **[Java,JS,C++]** Support Franca type Map
* **[JS]** Support Franca type Bytebuffer
* **[C++]** ApplicationException.getError<T>() now expects a template parameter T
  to get access to the real enum value
* **[Java]** It is no longer necessary to cast error enums retrieved from modelled
  application exceptions.

## Other changes
* **[Android]** The Android runtime has been modified to use an external cluster
  controller using WebSockets, and no longer can communicate itself via HTTP.
* **[Java, Android]** The following configuration properties must now be set when configuring
  the joynr runtime:
  * WebsocketModule.PROPERTY_WEBSOCKET_MESSAGING_HOST
  * WebsocketModule.PROPERTY_WEBSOCKET_MESSAGING_PORT

  Optionally the following can also be set:

  * WebsocketModule.PROPERTY_WEBSOCKET_MESSAGING_PROTOCOL
  * WebsocketModule.PROPERTY_WEBSOCKET_MESSAGING_PATH
* **[Java]** Clear separation between libjoynr and cluster controller functionality.
  Java applications do not need to be deployed with their own cluster controller anymore,
  but can instead communicate with one provided by the environment.
* **[Java]** Libjoynr client is now able to communicate with a cluster controller
  via Websocket communication.
* **[Java]** Cluster controller supports Websocket communication
* **[C++]** Replaced QJson-based serializer with a custom implementation, thus increasing
  speed ca 3x.
* **[C++]** Replace Qt functionality and data types (QThreadPool,
  QSemaphore, QMutex, QThread, QHash, QSet, QMap, QList, ...) by custom or std
  implementations.

# joynr 0.12.3

## API relevant changes
None.

## Other changes
* **[C++]** Selective broadcasts of basic types generate compilable code.

# joynr 0.12.2

## API relevant changes
None.

## Other changes
* **[C++]** Generated enum throws exception in the getLiteral method in case of an
  unresolved value.

# joynr 0.12.1

## API relevant changes
None.

## Other changes
* **[C++]** Fixed bug during deserialization of joynr messages caused by
  incorrect meta type registration of nested structs.

# joynr 0.12.0

## Notes
* **[Java]** Uint types are not supported in Java: Unsigned values are thus read as
  signed values, meaning for example that 255 is represented as -1 in a Java Byte. The
  Java application is responsible for converting from signed to unsigned values as
  required. Note that this is only an issue if values exceed the largest possible
  values that can be represented by the signed Java values.
* **[Java]** The previously mentioned issue with handling of "number" types and enums in Lists
  has now been repaired.

## API relevant changes
* **[Java]** Java datatype java.util.List has been replaced with Array in the joynr API.
* **[Java]** The onError callback of subscriptions now passes a JoynrRuntimeException as
  input parameter instead of a JoynrException, as application-level exceptions cannot be defined
  for subcription errors.
* **[Java]** The method "getReply" of Future object was renamed to "get".
* **[Java]** The Java Short datatype has been introduced for Franca types UInt16 and Int16, as is
  Java Float now used for the Franca type Float.
* **[C++]** Support of exceptions for methods/attributes. Exceptions at provider side are now
  communicated via joynr to the consumer, informing it about unexpected application-level and
  communication behavior. joynr providers are able to reject method calls by using error enum values
  as modelled in the Franca model.
* **[JS]** Method input/output parameters and broadcast parameters are now consistently
  passed as key-value pairs.
* **[Java,JS,C++]** Harmonized the handling of minimum interval for subscriptions with
  OnChangeSubscriptionQos. Set the MIN value to 0 ms.
* **[Java,JS,C++]** Harmonized the handling of subscription qos parameters for broadcast
  subscriptions. If two subsequent broadcasts occur within the minimum interval, the
  latter broadcast will not be sent to the subscribing entity.

## Other changes
* **[C++]** Fixed bug causing a consumer to crash when subscribing to attributes of type
  enumeration
* **[JS]** Support of methods with multiple output parameters
* **[Java,C++]** Fixed bug with arrays as return parameter types of methods and
  broadcasts and as attribute types of subscriptions
* **[Tooling]** The joynr generator ignores invalid Franca models, and outputs a list of errors to
  the console.

# joynr 0.11.1

## API relevant changes
None.

## Other changes
* **[JS]** Minimum minInterval for subscriptions is 0ms
* **[JS]** The PublicationManager checks if the delay
  between two subsequent broadcasts is below the minInterval of the
  subscription. If yes, the broadcast is not communicated to the
  subscribing entity.
* **[JS]** Allow to load generated datatypes prior to invoking joynr.load
  in the node environment
* **[JS]** Smaller bug fixes in PublicationManager

# joynr 0.11.0

## Notes
* **[Java]** Uint types are not supported in Java: Unsigned values are thus read as
  signed values, meaning for example that 255 is represented as -1 in a Java Byte. The
  Java application is responsible for converting from signed to unsigned values as
  required. Note that this is only an issue if values exceed the largest possible
  values that can be represented by the signed java values.

## Known issues
* **[Java]** Handling of "number" types and enums in Lists is not implemented
  correctly. Accessing these values individually can result in ClassCastExceptions
  being thrown.
* **[Java]** uint16 and int16 declarations in Franca are currently being represented
  as Integer in Java.Though this is not associated with any functional problem, in
  the future int16 types will be generated to Short.
* **[C++]** Missing support of exceptions for methods/attributes. While the
  exception handling is already implemented for Java + JS, required extensions for C++
  are currently under development and planned for the upcoming major release
  0.12.0 mid November 2015.

## API relevant changes
* **[Java]** The onError callback of subscriptions expects now a JoynrException as input parameter
  instead of an empty parameter list. In addition, exceptions received from subscription publication
  are now forwarded to the onError callback.
* **[Java,JS]** Support of exceptions for methods/attributes. Exceptions at provider side are now
  communicated via joynr to the consumer, informing him about unexpected behavior. joynr providers
  are able to reject method calls by using error enum values as associated with the method in the
  Franca model.
* **[JS]** The callback provided at broadcast subscription is now called with key value pairs for
  the broadcast parameters. Previously, the callback has been invoked with individual function
  arguments for each broadcast parameter.
* **]Java,JS,C++]** Harmonized the handling of expiry dates in SubscriptionQos

## Other changes
* **[C++]** Replaced QSharedPointer with std::shared_ptr
* **[C++]** Replaced QDatetime with std counterpart "chrono"
* **[C++]** Replaced log4qt with spdlog
* **[C++]** Fixed bug which prevented the onError callback of async method calls to be called in
  case of unexpected behavior (e.g. timeouts)
* **[Java,JS,C++]** Fixed bug which caused joynr message loss due to wrong time interpreation in
  case of very high expiry dates.
* **[Java,JS]** Enriched the radio example with exception handling

# joynr 0.10.2

## API relevant changes
None.

## Other changes
* **[JS]** Reworked the handling of enums defined in Franca models.
  This resolves issues when using enums as input/output parameter of
  methods in JavaScript.

# joynr 0.10.1

## API relevant changes
None.

## Other changes
* **[Java]** Correct exception handling when messages are not routable
* **[JS]** Integrate JavaScript markdown in general documentation
* **[JS]** Fix bug in documentation regarding the Maven group ID of the joynr
  generators

# joynr 0.10.0

joynr JavaScript is now also officially open source. JavaScript can be run in Chrome or node.js.
Have a look in the [JavaScript Tutorial](JavaScriptTutorial.js) to get started with joynr
JavaScript, and try out the radio app examples to see it all in action.

## Known issues
* **[Java]** Handling of “number” types and enums in Lists is not implemented correctly. Accessing
  these values individually can result in ClassCastExceptions being thrown.
* **[Java]** Uint types not handled correctly: Unsigned values from C++ are read as signed values
  in Java. Workaround: the Java application must convert from signed to unsigned values itself.
  Note that this is only an issue if values exceed the largest possible values that can be
  represented by the signed java values.

## API relevant changes
* **[Java, C++, JS]** In order to fix compatibility in all supported languages with types using
  type collections, the generators now use the spelling of Franca element names as-is for packages,
  type collections, interfaces, etc., meaning that they no longer perform upper/lower case
  conversions on Franca element names. Models that contain elements with identical spelling other
  than case may cause unexpected behavior depending on which operating system is used. Files in
  Windows will be overwritten, for example, while files in Linux will co-exist.
* **[Java, C++, JS]** Franca's error enums are currently supported in Java, but not yet complete in
  JavaScript or C++. We recommend not using FIDLs with Error Enums until 0.11 is released.

## Other changes
* **[Java]** Logging can now be focused on message flow. Set log4j.rootLogger=error and then use a
  single logger to view messages: log4j.logger.io.joynr.messaging.routing.MessageRouterImpl=info
  shows only the flow, =debug shows the body as well.
* **[C++]** Now using Qt 5.5
* **[JS]** Fix radio example made for node, to be compatible with the radio example
  in C++, Java and the browser-based JavaScript application.
* **[Tooling]** Minor fixes in build scripts.
* **[Tooling]** Move java-generator, cpp-generator and js-generator into the tools folder.
  All generator modules have the Maven group ID "io.joynr.tools.generator".
* **[Tooling]** The joynr-generator-standalone supports JavaScript code generation
  language.
* **[Tooling, JS]** The joynr JavaScript build is part of the profile "javascript" of the
  root joynr Maven POM.

# joynr 0.9.4

## API relevant changes
* **[Java, C++, JS]** Use spelling of Franca element names (packages, type collections,
  interfaces, ...) as defined in the model (.fidl files) in generated code. I.e. perform
  no upper/lower case conversions on Franca element names.

## Other changes
* **[C++]** Param datatypes in a joynr request message includes type collection names
* **[JS]** Fix radio example made for node, to be compatible with the radio example
  in C++, Java and the browser-based JavaScript application.
* **[Tooling]** Minor fixes in build scripts.
* **[Tooling]** Move java-generator, cpp-generator and js-generator into the tools folder.
  All generator modules have the Maven group ID "io.joynr.tools.generator".
* **[Tooling]** The joynr-generator-standalone supports JavaScript code generation
  language.
* **[Tooling, JS]** The joynr JavaScript build is part of the profile "javascript" of the
  root joynr Maven POM.

# joynr 0.9.3

This is a minor bug fix release. It includes a preview version of the **joynr JavaScript** language
binding. Have a look in the [JavaScript Tutorial](JavaScriptTutorial.js) to get started with joynr
JavaScript.

## API relevant changes
* **[Java, C++, JS]** Using American English in radio.fidl (renaming favourite into favorite).

## Other changes
None.

# joynr 0.9.2

## API relevant changes
None.

## Other changes
* **[C++]** Problems with receiving messages in libjoynr via WebSockets have been resolved.
* **[Java, C++]** Default domain for backend services is now "io.joynr".

# joynr 0.9.1

## API relevant changes
None.

## Other changes
* **[Android]** callback onProxyCreationError is now called correctly when an error occurs creating
  a proxy. onProxyCreation is no longer called with null.
* **[Java]** problems with multiple calls to register and deregister the same provider have been
  resolved.
* logging settings in the examples have been reduced to focus on the sent and received messages.

# joynr 0.9.0

## API relevant changes
* **[Java, C++]** The provider class hierarchy has been simplified. A class diagram is at
  docs/diagram/ClassDiagram-JavaProvider.png. To implement a provider from scratch, extend
  <Interface>AbstractProvider. To implement a provider based on the default implementation extend
  Default<Interface>Provider.
* **[C++]** Qt-related datatypes have been removed from the API, both in generated classes and in
  runtime classes used for proxy creation, provider registration etc. Std types are now used
  instead.
* **[C++]** Future no longer accepts a callback as well; in order to synchronously retrieve values
  from the future, call Future::getValues.
* **[C++]** getProxyBuilder() has been renamed to createProxyBuilder()
* **[C++]** ProxyBuilder::RuntimeQos has been renamed to MessagingQos (as in Java)
* **[C++]** setProxyQos() has been removed from the ProxyBuilder. Messaging timeouts are set using
  the MessagingQos, while qos attributes related to discovery are set in setDiscoveryQos()
* **[C++]** The async API of proxies for method calls and attribute setters/getters allows
  to provide onSuccess and onError callback functions. OnSuccess is invoked by the joynr runtime
  in case of a successful call, onError in all other cases (e.g. joynr internal errors like
  timeouts).
* **[C++]** The sync API of proxies for method calls and attribute setters/getters now always
  provides a RequestStatus object as return value. This object informs the caller upon successful or
  erroneous execution of the respective call.
* **[Java]** Access control has been activated, meaning that all Java-based providers will not be
  accessible unless the request message passes an access control check. As development of access
  control is ongoing (there is not yet official support for entering access control information in
  the global access control directory), currently providers can be made accessible by using a
  statically-injected access control property. The MyRadioProviderApplication class in
  examples/radio-app provides an example of how this can be done.
* **[Java, C++]** registerCapability has been renamed to registerProvider and no longer takes an
  "auth token", which was a placeholder that is no longer needed.
* **[Java, C++]** Providers may now only be implemented using the asynchronous interface. The
  sychronous provider API has been removed. Providers return by calling onSuccess callback function.
* **[Java, C++]** Franca's multiple output parameters are now supported.
* **[Build]** Added Dockerfiles for building Java and C++ builds, with included scripts. These
  scripts are also used by the joynr project itself in its own CI (Jenkins-based) environment.
* **[Java]** Capability Directory entries on the global directory are now persisted using JPA.

## Other changes
None.

# joynr 0.8.0

## API relevant changes
* **[Java, C++]** Support of broadcast: it is now possible to subscribe to broadcasts on proxy side.
  Providers are able to fire broadcast events, which are then forwarded to subscribed proxies. See
  the [Broadcast Tutorial](Broadcast-Tutorial.md) for more information.
* **[Java, C++]** Support to stop/update an existing subscription: the creation of a new
  subscription returns a unique subscription ID. Supplying this id to the proxy API allows to stop
  or update an existing subscription.
* **[Java, C++]** Generate proxy API according to modifier flags in Franca model: only generate
  setters/getters/subscribeTo methods on proxy side, if respective flags are defined in the Franca
  model (e.g. readOnly implies no setters)
* **[Java, C++]** Names defined in Franca are taken 1:1 into code: the joynr generator framework
  reuses the upper and lower case as defined in the Franca model where possible
* **[Java]** Add copy constructor to complex types of Franca model: for each complex data structure
  in the Franca model, a copy constructor is created in the respective Java class
* **[Java, C++]** Rename subscription listener methods
  * onReceive: Gets called on every received publication
  * onError: Gets called on every error that is detected on the subscription

## Other changes
* **[Tooling]** Enable cleanup capability of joynr generator framework: it is now possible to
  trigger the joynr generator with the "clean" goal, meaning that previously generated files are
  deleted
* **[Tooling]** Create standalone joynr generator: joynr provides now a standalone joynr generator,
  which can be used independent of maven as build environment
* **[Tooling]** The joynr generator framework migrates to xtend 2.7.2
* **[Tooling]** Update Java version from 1.6 to 1.7
* **[Java, C++]** Added ability to radio-app example to apply geocast broadcast filters: the example
  shows how broadcasts can be used to implement a geocast
* **[C++]** Update to CommonAPI version 2.1.4
* **[C++]** C++ cluster controller offers WebSocket messaging interface: the C++ cluster controller
  provides now a WebSocket API to be accessed by joynr applications. The C++ libjoynr version
  supports WebSocket communication with the cluster controller
* **[C++]** Implement message queue: in case the destination address of the joynr message cannot be
  resolved, the message router is now able to queue messages for later delivery
* **[Android]**	Now supporting platform version 19.
* **[Android]**	AsyncTask from the Android SDK went from being executed in parallel in API 10, to
  sequential handling in later Android versions. Since there is no clean way to support the old
  and new semantics without wrapping the class, we are now bumping up support API 19. Prior versions
  are no longer supported.

# joynr 0.7.0

## API relevant changes
* **[Java]** SubscriptionListener is now called AttributeSubscriptionListener, and
  unregisterSubscription renamed unregisterAttributeSubcription (change required to differentiate
  from broadcasts)
* **[Java]** The hostPath property can now be set as joynr.servlet.hostPath.
* **[Java, C++]** SSL support for C++ and Java

## Other changes
* **[C++]** libjoynr and cluster-controller now communicate over a single DBus interface
* **[C++]** introduce MessageRouter on libjoynr and cluster-controller side to resolve next hop for
  messages
* **[C++]** remove EndpointAddress term and use simply Address
* **[Java]** use URL rewriting to implement load balancing on bounce proxy cluster
* **[Java]** enable bounce proxy controller to run in clustered mode
* **[Java]** refactor bounce proxy modules:
  * use Guice injection to configure servlets
  * use RESTful service adapters for messaging related components

# joynr 0.6.0

## API relevant changes
* **[Java]** exceptions: removed checked exceptions from ProxyBuilder
* **[Java]** Check for correct usage of SubscriptionQos
* **[Java]** ChannelUrlDirectoryImpl correctly implements unregisterChannelUrl
* **[Java]** Changes to GlobalCapabilitiesDirectory API causes this version to be incompatible with
  older server installations.
* **[C++]** joynr is now compatible with Qt 5.2
* **[C++]** read default messaging settings from file
  Default messaging settings are now read from file "resources/default-messaging.settings". When
  using the find_package command to resolve joynr, it will set the JOYNR_RESOURCES_DIR variable.
  You can copy the default resources to your bin dir using cmake's file command:

  ```bash
  file(
      COPY ${JOYNR_RESOURCES_DIR}
      DESTINATION ${CMAKE_RUNTIME_OUTPUT_DIRECTORY}
  )
  ```

## Other changes
* **[C++]** cleaning up joynr libraries used in cmake find_package
* **[Java]** refactored messaging project structure for scalability-related components
* **[Java]** definition of RESTful service adapters for messaging related components
* **[Java]** implementation of lifecycle management and performance monitoring for controlled bounce
  proxy
* **[Java]** scalability extensions for channel setup at bounce proxy
* **[Java]** scalability extensions for messaging in non-exceptional situations
* **[Java]** backend: improved shutdown responsiveness
* **[Java]** discovery directory servlet: mvn commands to start for local testing
* **[Java]** logging: preparations to allow logging to logstash (distributed logging)
* **[Java]** binary archives (WAR format) of backend components are available on Maven Central
* **[Java]** Enable backend module "MessagingService" to work with joynr messages of unknown content
  type
* **[Java]** Joynr provides rudimentary embedded database capabilities
* **[Tooling]** Augment features of joynr C++ code generator
* **[Tooling]** Write common util for all generation templates to resolve names of methods, types,
  interaces, arguments, …<|MERGE_RESOLUTION|>--- conflicted
+++ resolved
@@ -2,7 +2,6 @@
 All relevant changes are documented in this file. You can find more information about
 the versioning scheme [here](JoynrVersioning.md).
 
-<<<<<<< HEAD
 # joynr 1.7.0
 
 ## API relevant changes
@@ -18,15 +17,15 @@
   ParticipantIdStorage now also stores major versions of providers.
 * **[Java, JEE]** Provided an example for the usage of the message persistence feature. Check the
   `examples/message-persistence/` folder.
-* **[Java]** Update jackson to version 2.9.7
-* **[C++]** MQTT connection will not be attempted if MQTT TLS is enabled, but TLS certificates
-  do not exist or are inaccessible or TLS options cannot be set.
 * **[JS]** Fixed an issue where joynr.shutdown would not wait for clearSubscriptions before shutting
   down.
 * **[Java]** Eliminated declared but unneeded dependcies in some of the sub-projects. Also avoided
   defining versions inside the dependencyManagement for transitive dependencies not being directly
   used in joynr.
-=======
+
+## Configuration property changes
+  None.
+
 # joynr 1.6.5
 
 ## API relevant changes
@@ -34,7 +33,6 @@
 
 ## Other changes
 * **[Java]** Update jackson to version 2.9.8
->>>>>>> 59e8b524
 
 ## Configuration property changes
 None.
