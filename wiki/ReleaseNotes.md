# joynr 0.33.0

<<<<<<< HEAD
## API relevant change
None.

## Other changes
* **[[C++,Generator]** Fixed a problem with the generator when empty structures
  with extends were specified in the FIDL files.

# joynr 0.32.2

## API relevant changes
None.

## Other changes
* **[C++]** use correct uid in AccessControlListEditor provider

# joynr 0.32.1

## API relevant changes
None.

## Other changes
* **[C++]** Fixed routing of multicast publications when access controller is enabled:
  route message to all recipients instead of routing it to first found address only
=======
## API relevant changes
None.

## Configuration property changes
None.

## Other changes
* **[C++, JAVA, JS]** Removed DBUS and CommonAPI support
>>>>>>> b94be7fa

# joynr 0.32.0

## API relevant changes
None.

## Configuration property changes
* **[Java]** See the [Java Configuration Reference](JavaSettings.md) for
  details about the newly introduced property:
  * `PROPERTY_KEY_MQTT_CLEAN_SESSION`
  * `PROPERTY_KEY_MQTT_KEYSTORE_PATH`
  * `PROPERTY_KEY_MQTT_TRUSTSTORE_PATH`
  * `PROPERTY_KEY_MQTT_KEYSTORE_PWD`
  * `PROPERTY_KEY_MQTT_TRUSTSTORE_PWD`
* **[JS]** See the [Javascript Configuration Reference](JavaScriptTutorial.md) for
  details about the newly introduced properties:
  * `shutdownSettings`
    * `clearSubscriptionsEnabled`
    * `clearSubscriptionsTimeoutMs`

## Other changes
* **[Java]** added support for MQTT via TLS
* **[C++]** Disabled persistency for the routing table, local discovery cache and multicast
  receiver directory by default. Persistency for subscriptions is still enabled. The
  corresponding properties are called `lib-joynr/message-router-persistency`,
  `lib-joynr/local-capabilities-directory-persistency-enabled`,
  `cluster-controller/multicast-receiver-directory-persistency-enabled` and
  `lib-joynr/subscription-persistency`.
* **[C++]** Update spdlog to interim version >> 0.14.0
  [Git commit 799ba2a57bb16b921099bd9ab64a513e4ebe4217]

# joynr 0.31.1

## API relevant changes
None.

## Other changes
* **[C++]** Fixed provider reregistration trigger call

# joynr 0.29.3

## API relevant changes
None.

## Other changes
* **[C++]** Fixed provider reregistration trigger call

# joynr 0.31.0

## API relevant changes
* **[JS]** Joynr now uses node native Promise if available, otherwise it falls
  back to bluebird as before. Please make sure to use only Promise APIs available
  in the node standard.

## Configuration property changes
* **[C++]** allow to load multiple ACL/RCL Json files for the cluster-controller.
  * `cluster-controller/acl-entries-directory`

* **[C++]** make the delay of the attempt to reconnect in mosquitto loop exponential until the connection succeeds.
     By default this property is not enabled mqtt-exponential-backoff-enabled = false.
  * `messaging/mqtt-reconnect-max-delay`
  * `messaging/mqtt-exponential-backoff-enabled`

## Other changes
None.

# joynr 0.30.1

## API relevant changes
None.

## Configuration property changes
* **[Java]** PROPERTY_MAX_INCOMING_MQTT_MESSAGES_IN_QUEUE and PROPERTY_REPEATED_MQTT_MESSAGE_IGNORE_PERIOD_MS
 were renamed in order to reflect that they are related to the backpressure
 mechanism. PROPERTY_MAX_INCOMING_MQTT_MESSAGES_IN_QUEUE is now called
 PROPERTY_BACKPRESSURE_MAX_INCOMING_MQTT_MESSAGES_IN_QUEUE and its identifier is
 `joynr.messaging.backpressure.maxincomingmqttmessagesinqueue`.
 PROPERTY_REPEATED_MQTT_MESSAGE_IGNORE_PERIOD_MS is now called
 PROPERTY_BACKPRESSURE_REPEATED_MQTT_MESSAGE_IGNORE_PERIOD_MS and its identifier
 is `joynr.messaging.backpressure.repeatedmqttmessageignoreperiodms`.
* **[Java]** Introduced `PROPERTY_BACKPRESSURE_ENABLED`. See [Java Configuration Reference](JavaSettings.md) for
   details about the new property. The backpressure mechanism is disabled by default.

## Other changes
* **[Java]** If a joynr instance receives a reply for which no receiver exists,
  it will be dropped immediately.
* **[JS]** Once loaded, joynr automatically calls joynr.shutdown() when
  process.exit(...) is called; a loaded joynr thus no longer prevents the
  application from terminating.
* **[JS]** Enhanced tracing output; log level 'debug' now logs messages with
  full details, log level 'info' logs with reduced details (w/o parameters,
  response values, publication details)
* **[JS]** Handle uncaught errors from MessageRouter.route to prevent crashes
  when an incoming message cannot be processed
* **[JS]** Members of top level struct method parameters are now checked for
  existance.
* **[C++]** Do not block main thread for asynchronous provider registration.
* **[C++]** implemented ACL audit mode, which allows to audit whether ACL/RCL
  is configured correctly. By default, it is turned off and can be activated
  via `access-control/audit`.
* **[C++]** Not possible to remove access control from C++ build. At runtime is
   disabled by default and can be enabled via setting the configuration property `access-control/enable`
   in the cluster controller settings.

# joynr 0.30.0

## API relevant changes
* **[Java]** Setters for class members of Java classes
  representing Franca structs no longer accept null
  values. An InvalidArgumentException will be thrown
  in case a setter is called with null.

  The reason is that null values cause incomplete JSON
  objects to be serialized which cannot be deserialized
  on C++ side.

## Configuration property changes
* **[C++]** Made the following properties configurable. See
  default-messaging.settings for more details.
  * `routing-table-grace-period-ms`
  * `routing-table-cleanup-interval-ms`

## Other changes
* **[C++]** The internal routing table can now be cleaned up.
  Routing entries which have been created for handling a request from
  global can be removed when the ttl + grace period has passed.
* **[C++]** TLS client certificates for secure websocket connections with empty common name (CN)
  field are not accepted any longer.
* **[C++]** If a LibJoynr instance was configured to use SSL but no keychain
 was provided to the JoynrRuntime::create method, it will report a fatal error
 and throw a JoynrRuntimeException.
* **[C++]** Access control is included in the c++ build by default. It still must be enabled
 by setting the configuration property `access-control/enable`.

# joynr 0.29.2

## API relevant changes
None.

## Other changes
* **[C++]** The class `Url` now accepts IPv6 addresses in hexadecimal format.
  * If the constructor is called with a single URL string then the IPv6 hex part
  must be enclosed by square brackets as follows:
  ```
  Url("https://user:password@[abcd:dcba:0123:3210:4567:7654:3456:6543]:4040/script?query=somequery#fragment")
  ```
  Please note: Symbolic hostnames of hosts reachable via IPv6 must be specified
  as usual without square brackets.
  * If the constructor is called with multiple parameters, only the address is
  to be used without square brackets, example:
  ```
  Url("https", "user", "password", "abcd:dcba:0123:3210:4567:7654:3456:6543", ...)
  ```
* **[C++]** Properties whose value is of URL format (e.g. `broker-url`) can now be
  configured with URL strings containing IPv6 addresses in hexadecimal format as
  accepted by the `Url` class.

# joynr 0.29.1

## API relevant changes
None.

## Other changes
* **[C++]** Introduced ProviderReregistrationController interface which is implemented
 by the cluster-controller and can be accessed by creating the corresponding proxy.
 It allows to trigger the re-registration of globally visible providers which are
 registered at the corresponding cluster-controller instance.
* **[JS]** Use require instead of requirejs.

# joynr 0.29.0

## API relevant changes
* **[C++]** JoynrRuntime::createRuntimeAsync and JoynrRuntime::createRuntime now accept an
  optional IKeychain argument. See the [C++ Documentation](cplusplus.md) for more information.

## Configuration property changes
* **[Java]** See the [Java Configuration Reference](JavaSettings.md) for
  details about these newly introduced properties:
  * `PROPERTY_DISCOVERY_DEFAULT_TIMEOUT_MS`
  * `PROPERTY_DISCOVERY_RETRY_INTERVAL_MS`
  * `PROPERTY_KEY_MQTT_MAX_MESSAGE_SIZE_BYTES`
  * `PROPERTY_MAX_DELAY_WITH_EXPONENTIAL_BACKOFF_MS`
  * `PROPERTY_REPEATED_MQTT_MESSAGE_IGNORE_PERIOD_MS`
  * `PROPERTY_ROUTING_MAX_RETRY_COUNT`
* **[Java]** Renamed property `PROPERTY_MAX_MESSAGES_INQUEUE` to
  `PROPERTY_MAX_INCOMING_MQTT_MESSAGES_IN_QUEUE`. Please note that
  joynr will ignore messages if the MQTT queue is full by not sending an PUBACK
  for the message (QOS 1). joynr requires that the message is resend by the MQTT
  broker at a later point in time. If the resend time intervall of the broker is
  too high, an additional delay will be introduced. Please make sure to set the
  resend intervall of your MQTT broker appropriately.
* **[JS]** Made default discoveryQos configurable via provisioning. See the
  [Javascript Configuration Reference](JavaScriptTutorial.md) for more details.
* **[C++]** Made the following properties configurable. See
  default-messaging.settings for more details.
  * `discovery-default-retry-interval-ms`
  * `discovery-default-timeout-ms`
  * `mqtt-max-message-size-bytes`
* **[C++, Java, JS]** Changed default values for the following properties:
  * Discovery expiry interval set to 6 weeks
  * Discovery timeout interval set to 10 minutes
  * Discovery retry interval set to 10 seconds

## Other changes
None.

# joynr 0.28.1

## API relevant changes
None.

## Other changes
* **[JS]** Changed node node-localstorage to node-persist to avoid too long filenames
* **[C++]** LocalCapabilitiesDirectory does not store multiple entries for a single participantId

# joynr 0.28.0

## API relevant changes
* **[C++, API]** Ease implementation of SubscriptionListener for empty broadcasts.
* **[C++, API]** createJoynrRuntime*(...) APIs now return shared_ptr instead of unique_ptr
* **[C++, API]** createProxyBuilder*(...) APIs now return shared_ptr instead of unique_ptr
* **[C++, API]** proxyBuilder->build*(...) APIs now return shared_ptr instead of unique_ptr

## Other changes
* **[C++]** joynr accepts files which have size at most 2 GB.
* **[Java, Properties]** Changed default values of joynr.messaging.mqtt.keepalivetimersec (new value: 30s) and
 joynr.messaging.mqtt.connectiontimeoutsec (new value: 60s)
* **[JS]** Updated wscpp version to 0.2.4
* **[C++, Java, JS]** Updated smrf version ot 0.2.1
* **[C++]** Add cluster-controller property for MQTT CA certificate folder path.
* **[C++, Java]** Always log MQTT client ID.

# joynr 0.27.4

## API relevant changes
None.

## Other changes
* **[C++]** Fixed crash which can occur when a queued message cannot be routed due to expired timeout.

# joynr 0.27.3

## API relevant changes
None.

## Other changes
* **[C++]** Fixed crash which occurs when a LibJoynrRuntime is destroyed before the init method was called.

# joynr 0.27.2

## API relevant changes
None.

## Other changes
* **[JEE]** Applications can inject a MqttClientIdProvider to generate an id for the mqtt client.
  The producer method must be annotated with JoynrMqttClientIdProvider.
* **[Java,C++,JS]** updated SMRF dependency to 0.2.0 which introduces an incompatibility with any previous version
* **[C++]** Fixed potential crash when a proxy is used after a joynr runtime was deleted.

# joynr 0.27.1

## API relevant changes
None.

## Other changes
* **[JEE]** Fixed cleanup of thread pool when application is undeployed
* **[C++]** Mosquitto Connection uses now internal Mosquitto Loop thread handling.
* **[C++]** Cleaned up MessagingSettings. All settings which correspond to `seconds` time unit,
  have now `seconds` suffix.

# joynr 0.27.0

## API relevant changes
* **[C++]** virtual methods (such as `clone()`) are only generated for polymorphic datatypes
* **[C++]** floating point members of generated datatypes are now compared w.r.t. a specific precision;
  `operator==` uses a fixed precision of `4` ULPs (Units in the Last Place); the `equals()` method can be used to perform
  comparison with a custom precision

## Other changes
* **[C++]** The cluster controller can be configured in such a way that access control checks are performed
  only with locally provisioned or cached data. The configuration is done by using the
  `access-control/use-ldas-only` property in the cluster controller settings.
* **[Java]** Introduced property joynr.messaging.maxmessagesinqueue to restrict number of messages being processed
  at a time. See the [Java Configuration Reference](JavaSettings.md) for more details.
* **[Java]** Introduced property joynr.messaging.routingtablegraceperiodms.
  See the [Java Configuration Reference](JavaSettings.md) for more details.
* **[Java]** Introduced property joynr.messaging.routingtablecleanupintervalms.
  See the [Java Configuration Reference](JavaSettings.md) for more details.
* **[Java]** RawMessagingPreprocessor will be injected in JeeMqttMessagingSkeletonProvider correctly

# joynr 0.26.0

## API relevant changes
* **[JavaScript]** It is now possible to register a provider with a preconfigured
  participantId. The application is responsible to ensure that the participantId is
  unique, globally or locally depending on the provider's scope. See the JSDoc for more
  information.
* **[Java, JEE]** RawMessagingPreprocessor now accepts a byte array as an input parameter and returns
  a byte array instead of a string.
* **[Java]** JoynrMessageProcessor uses the new SMRF message types: MutableMessage for outgoing messages
  and ImmutableMessage for incoming messages.

## Other changes
* **[Java,C++,JS]** HTTP communication is not supported at the moment
* **[JS]** Browser based environments, e.g. radio-js, are not supported at the moment
* **[JS]** Direct MQTT based communication is not supported at the moment.
  Please use the WebSocketLibjoynrRuntime to connect to external cluster controller handling
  the MQTT connection to the backend.
* **[JS]** Introduced mandatory dependency to the 'wscpp' module (https://github.com/bmwcarit/wscpp)
  for the node environment.
* **[Java]** Global Discovery and Global Domain Access Controller via Jetty using HTTP based
  communication are no longer supported, please use the JEE implementations based
  on MQTT communication instead
* **[Java]** Updated to use of Jackson 2.8.8 in order to improve compatibility with Payara.

## Backward compatibility
This version of joynr is NOT compatible with previous versions due to internal changes:
* **[cluster-controller]** cluster-controller expects libjoynr to signal globally visible providers
* **[messaging layer]** Switched to SMRF messaging format.

# joynr 0.25.3

## API relevant changes
None.

## Other changes
* **[C++]** setting "discovery-entry-expiry-interval-ms" can now store values up to 2^63-1

# joynr 0.25.2

## API relevant changes
None.

## Other changes
* **[C++]** libCommon has been moved to libJoynr. This fixes issues with static linking with libjoynr.
* **[JEE]** Shutdown MQTT client when undeploying WebApp.

# joynr 0.25.1

## API relevant changes
None.

## Other changes
* **[C++]** Fixed a race condition in DelayedScheduler potentially leading to an assertion.
* **[JEE]** Fixed Mqtt reconnect bug by updating the mqtt-client

# joynr 0.25.0

## API relevant changes
* **[JEE]** Applications can inject a RawMessagingPreprocessor to modify or inspect messages arriving
  via MQTT
* **[JAVA/JEE]** JoynrMessageProcessor.process was divided into a processOutgoing and processIncoming
  method. The processOutgoing method is called right after a message was created that will be sent
  to another Joynr instance. The processIncoming method is called for messages which were received
  from another Joynr instance.

## Other changes
* **[C++]** Added POSIX signal handling which can control starting/stopping external communication
in cluster-controller process. It can also trigger termination of the cluster-controller process.
See [Joynr C++ configuration reference](CppConfigurationReference.md) for more information.

# joynr 0.24.1

## API relevant changes
None.

## Other changes
* **[Java]** Fixed a bug where enumeration parameters in fire and forget method calls
  were improperly deserialized on provider side, leading to an exception.

# joynr 0.24.0

## API relevant changes
* **[All]** Added 'encrypt' to MessagingQos (incl. additional constructors, getter/setter),
  existing MessagingQos APIs remain working
* **[C++]** Providers can be (un)registered asynchronously through `(un)registerProviderAsync`
* **[All]** The 'GlobalDomainAccessController' interface has been split up into 3 interfaces:
  'GlobalDomainRoleController' (contains the 'role' based APIs),
  'GlobalDomainAccessController' (contains the read-only getter & broadcast APIs for
  master / mediator / owner access and registration control entries) and
  'GlobalDomainAccessControlListEditor' (contains the modification related APIs for
  master / mediator / owner access and registration control entries)
  See `basemodel/src/main/franca/joynr/*.fidl` for details.
* **[Java]** Moved and changed property `JeeIntegrationPropertyKeys.
  JEE_ENABLE_SHARED_SUBSCRIPTIONS="joynr.jeeintegration.enable.sharedsubscriptions"` to `MqttModule.
  PROPERTY_KEY_MQTT_ENABLE_SHARED_SUBSCRIPTIONS="joynr.messaging.mqtt.enable.sharedsubscriptions"`
* **[Java]** MQTT shared subscriptions are not restricted to JEE any longer
* **[All]** Added 'compress' to MessagingQos (available with Java/C++ solely via
  getter/setter, in JS also via constructor), existing MessagingQos APIs remain working
* **[All]** Multiple global transports cannot be used in parallel any longer, either Mqtt
  or Http has to be used
* **[All]** Mqtt / Jee joynr backend services are used by default now (set in default settings).
  * To use the http backend in **Java**, set DISCOVERYDIRECTORYURL and DOMAINACCESSCONTROLLERURL
    as explained in the [Java Configuration Reference](JavaSettings.md).
  * To use the http backend in **C++**, change the cluster controller's messaging settings:
    set "broker-url" to the bounceproxy's url (e.g. "http://localhost:8080/bounceproxy/"),
    set "capabilities-directory-url" to the capabilities directory's channel url (e.g.
    "http://localhost:8080/discovery/channels/discoverydirectory_channelid/"),
    set "capabilities-directory-channelid" to "discoverydirectory_channelid" (default is the
    serialized Mqtt address of the global discovery directory)
  * To use the http backend in **JS**, start a C++/Java cluster controller configured to use
    the http backend (see above)
* **[C++]** Removed messaging setting bounceproxy-url since it is not possible to use http
  (bounceproxy) in parallel with mqtt (broker)

## Other changes
* **[C++]** Access control can be activated in the cluster-controller. Default: OFF.
  Refer to [cluster controller settings](ClusterControllerSettings.md) for more info.
* **[Java]** Added properties (`PROPERTY_KEY_MQTT_KEEP_ALIVE_TIMER_SEC`,
  `PROPERTY_KEY_MQTT_CONNECTION_TIMEOUT_SEC` and `PROPERTY_KEY_MQTT_TIME_TO_WAIT_MS`) to
  configure the MQTT connection. See [JavaSettings](JavaSettings.md) for more information.
* **[C++]** Moved to muesli 0.3.1 for serialization of boost::multi_index containers
* **[Java]** Allow to set prefixes of Mqtt topics, see [JavaSettings](JavaSettings.md).
* **[C++]** Allow to set prefixes of Mqtt topics in cluster-controller settings:
  `mqtt-multicast-topic-prefix` and `mqtt-unicast-topic-prefix`
* **[Java]** Added property (`PROPERTY_ACCESSCONTROL_ENABLE`) to enable access control checks.
  See [JavaSettings](JavaSettings.md) for more information.

# joynr 0.23.2

## API relevant changes
None.

## Other changes
* **[JEE]** Fixed issue that caused joynr not to start correctly with debug logging enabled
* **[Java]** Do not send customHeaders as their own json object
* **[Java]** Made MQTT reconnect behavior more robust

# joynr 0.23.1

## API relevant changes
* **[C++]** createRuntimeAsync returns runtime directly instead of via a callback;
  the runtime must not be used until the onSuccess callback is called
* **[C++]** ProxyBuilder::buildAsync will not block if arbitration is not possible

## Other changes
* **[C++, Java, JS]** Fix bugs in code generation for typedef.

# joynr 0.23.0

## API relevant changes
* **[JEE]** Providers are no longer deregistered automatically when the application is shutdown.
* **[C++]** Proxy builder returns a std::unique_ptr to the created proxy instead of a raw pointer.
* **[C++]** Joynr runtime returns a std::unique_ptr to a created proxy builder instead of a raw pointer.
* **[C++]** Created joynr runtime is returned as a std::unique_ptr.
* **[All]** Introduce MulticastSubscriptionQos for non selective broadcasts.
* **[All]** Removed deprecated time related APIs from `SubscriptionQos`, `PeriodicSubscriptionQos`,
  `OnChangeSubscriptionQos`, `OnChangeWithKeepAliveSubscriptionQos`,
  `HeartbeatSubscriptionInformation`, `DiscoveryQos`
* **[JS]** Removed deprecated `capabilities` member from runtimes
* **[JS]** Removed deprecated `registerCapability`, `unregisterCapability` methods from
  `CapabilitiesRegistrar`
* **[C++, Java]** Removed deprecated `providerQos` attribute from provider and related
  `registerProvider` API (without `providerQos` parameter) from `JoynrRuntime`
* **[Java]** Removed deprecated `CAPABILITYDIRECTORYURL` from provisioning
* **[All]** Removed deprecated `outputHeaderPath` member from AbstractJoynGeneratorMojo
* **[C++]** createRuntimeAsync error callback exception parameter is now a const reference.
* **[C++]** Removed method `setCached()` from ProxyBuilder
* **[C++]** Removed protected member `cache` from ProxyBase, ProxyFactory

## Other changes
* **[C++]** fix lifetime issue in JoynrMessagingConnector

# joynr 0.22.4

## API relevant changes
None.

## Other changes
* **[C++, JS, Java]** Apply configurable Time To Live (TTL) Uplift to each outgoing message and to
  the expiry date of subscriptions

# joynr 0.22.3

## API relevant changes
None.

## Other changes
* **[C++]** fix MQTT connection to broker blocked after first message was sent
* **[JS]** fix typing issues with maps of structs
* **[JS]** fix receiving too many multicast publications when provider and proxy are in same
  libjoynr
* **[C++]** Bugfix: Provider and consumers do not crash after reconnect to cluster-controller

# joynr 0.22.2

## API relevant changes
None.

## Other changes
* **[C++]** Bugfix: MQTT sender blocks message router thread in case of connection to broker not
  established.

# joynr 0.22.1

## API relevant changes
None.

## Other changes
* **[JS]** Bugfix: For non-selective broadcast subscriptions the listeners could be called too
  often if multiple matching listeners were found.

# joynr 0.21.4

## API relevant changes
None.

## Other changes
* **[C++]** Fix bug in generated data types if base and derived classes have different
  package names.

# joynr 0.22.0

## API relevant changes
* **[Java]** constant PROPERTY_MESSAGING_PRIMARYGLOBALTRANSPORT has been moved to
  io.joynr.messaging.MessagingPropertyKeys
* **[C++]** During a provider call a call context can be queried which provides the creator user id
  field from the joynr message. Please delete the broadcastsubscriptionrequest-persistence-file and
  subscriptionrequest-persistence-file because the file format changed.
* **[C++]** Introduced async proxy creation. ProxyBuilder now provides a buildAsync method which
  accepts a success and an error callback as parameters.
* **[C++]** Introduced async joynr runtime creation. See JoynrRuntime::createRuntimeAsync for more
  information.
* **[C++]** joynr can now be built with a static and a dynamic log level. The corresponding cmake
  properties are called JOYNR_MAX_LOG_LEVEL and JOYNR_DEFAULT_RUNTIME_LOG_LEVEL. In order to change
  the dynamic log level at runtime a environment variable, which is called "JOYNR_LOG_LEVEL", must
  be exported before any joynr component starts. The runtime log levels are called "TRACE", "DEBUG",
  "INFO", "WARNING", "ERROR" and "FATAL".
* Non-selective broadcasts work only with MQTT until further notice.
  HTTP is currently not supported.
* Non-selective broadcasts support partitions to control broadcast delivery to subscribers.
  * **[C++]** On provider side the fire broadcast method has now an optional partitions argument;
    see [C++ documentation for firing a broadcast](cplusplus.md#firing-a-broadcast). On consumer
    side the subscribe method has now an optional partitions argument; see [C++ documentation for
    subscribing to a broadcast](cplusplus.md#subscribing-to-a-%28non-selective%29-broadcast). The
    subscription ID parameter of the subscribe method for updating an existing subscription moved
    from the last to the first position in the argument list. In addition, it also has now an
    optional partitions argument; see [C++ documentation for updating an existing subscription]
    (cplusplus.md#updating-a-%28non-selective%29-broadcast-subscription).
  * **[Java]** On provider side the fire broadcast method has now an optional varargs argument to
    provide partitions; see [Java documentation for firing a broadcast](java.md#firing-a-broadcast).
    On consumer side the subscribe method has now an optional varargs argument to provide
    partitions; see [Java documentation for subscribing to a broadcast]
    (java.md#subscribing-to-a-%28non-selective%29-broadcast). The subscription ID parameter of the
    subscribe method for updating an existing subscription moved from the last to the first position
    in the argument list. In addition, it has now an optional varargs argument to provide
    partitions; see [Java documentation for updating an existing subscription]
    (java.md#updating-a-%28non-selective%29-broadcast-subscription).
  * **[JS]** On provider side the fire broadcast method has now an optional partitions argument; see
    [JavaScript documentation for firing a broadcast](javascript.md#sending-a-broadcast). On
    consumer side the subscribe method has now an optional partitions entry in the subscription
    settings object; see [JavaScript documentation for subscribing to a broadcast]
    (javascript.md#subscribing-to-a-%28non-selective%29-broadcast). The subscription settings object
    of the subscribe method for updating an existing subscription has also an optional partitions
    entry; see [JavaScript documentation for updating an existing subscription]
    (javascript.md#updating-a-%28non-selective%29-broadcast-subscription).

## Other changes
* **[JS]** Introduced mqtt messaging layer, allowing javascript runtimes including
  cluster controller functionality to connect to a mqtt broker.
* On top of MQTT messaging, joynr uses now a multicast approach to send non-selective broadcast
  publications instead of sending an unicast message to each subscriber. See the [Multicast Concept
  Documentation](../docs/multicast.md) for more details. This change breaks the compatibility on the
  messaging layer to joynr version 0.21.x.

# joynr 0.21.3

## API relevant changes
None.

## Other changes
* **[JS]** Fix bug which prevents successful restore of persisted broadcast subscription
  requests

# joynr 0.21.2

## API relevant changes
None.

## Other changes
* **[C++]** Fix cluster controller crash if many persisted discovery entries are present

# joynr 0.21.1

## API relevant changes
None.

## Other changes
* **[C++]** Catch websocket exception if connection is not valid anymore. This caused
  the cluster-controller to crash.
* **[C++]** Fixed installation path of system integration tests.

# joynr 0.21.0

## API relevant changes
* **[JEE]** Ability to specify individual domains for providers via new
  `@ProviderDomain` annotation. See
  [JEE Documentation / Customising the registration domain](jee.md#provider_domain).
* **[Java, JS, C++]** Introduce LastSeen arbitration strategy and set it as default arbitration.
* **[JEE]** Ability to publish multicast messages by injecting the
  subscription publisher. See [JEE Documentation / Publishing Multicasts](jee.md#publishing_multicasts).

## Other changes
* **[Java, C++]** The local capabilities directory will periodically be checked for
  expired discovery entries, and any which have expired will be purged from the
  caches.
  In Java, the interval at which the entries are checked can be configured using
  the `joynr.cc.discovery.entry.cache.cleanup.interval` property (See also the
  [Java Configuration Guide](JavaSettings.md#ExpiredDiscoveryEntryCacheCleaner)).
  In C++ the interval can be configured using the
  `messaging/purge-expired-discovery-entries-interval-ms` key in the messaging
  settings.
* **[C++]** Build variable `USE_PLATFORM_GTEST_GMOCK` now defaults to ON so that
  it is consistent with the other `USE_PLATFORM_*` variables.
* **[C++]** Reduced the number of threads which are used by a cluster controller instance
* **[C++]** The dependency to Qt is now fully removed.

# joynr 0.20.4

## API relevant changes
None.

## Other changes
* **[C++]** Fixed an issue which caused a high CPU load when a client disconnected from a
  cluster controller.

# joynr 0.20.3

## API relevant changes
None.

## Other changes
* **[JS]** Fix bug which resulted in improper shutdown of joynr.

# joynr 0.20.2

## API relevant changes
None.

## Other changes
* **[JS]** Fixed bug which caused exception when loading persisted
  subscriptions during startup.

# joynr 0.20.1

## API relevant changes
* **[Java]** The BroadcastSubscriptionListener is now able to get informed about succeeded
  subscription requests. For this purpose, it implements a callback having
  the following signature: public void onSubscribed(String subscriptionId).
  In case of failure the onError callback can be invoked with a SubscriptionException.

## Other changes
* **[Java]** the MQTT client now performs a manual re-connect and re-subscribe if the
  connection is lost, because the Paho auto reconnect and persistent subscriptions
  are buggy in the version we're using.
* moved to muesli 0.1.2 to get its bugfix

# joynr 0.20.0

## API relevant changes
* **[JS]** The SubscriptionListener is now able to get informed about succeeded
  subscription requests. For this purpose, he can implement a callback having
  the following signature: void onSubscribed(subscriptionId). In case of
  failure the onError callback can be invoked with a SubscriptionException.
* **[JS]** The consumer is able to synchronize to subscription requests.
  The promise returned by <Interface>Proxy.subscribeTo<Attribute|Broadcast> is
  resolved, once the subscription request has been successfully delivered to the
  interface provider. In case of failure, it can be rejected with a
  SubscriptionException.
* **[Java]** The AttributeSubscriptionAdapter is now able to get informed about succeeded
  subscription requests. For this purpose, it implements a callback having
  the following signature: public void onSubscribed(String subscriptionId).
  In case of failure the onError callback can be invoked with a SubscriptionException.
* **[Java]** The consumer is able to synchronize to subscription requests.
  The subscribeTo<BroadcastName> and subscribeTo<AttributeName> methods
  now return a Future that is resolved once the subscription request has been
  successfully delivered to the interface provider. The get() method of the
  Future returns the subscriptionId on successful execution or can throw
  a SubscriptionException in case of failure.
* **[C++]** The ISubscriptionListener interface is now able to get informed about succeeded
  subscription requests. For this purpose, it can implement a callback having
  the following signature: virtual void onSubscribed(const std::string& subscriptionId).
  In case of failure the onError callback can be invoked with a SubscriptionException.
* **[C++]** The consumer is able to synchronize to subscription requests.
  The subscribeTo<BroadcastName> and subscribeTo<AttributeName> methods
  now return a Future that is resolved once the subscription request has been
  successfully delivered to the interface provider. The get() method of the
  Future returns the subscriptionId on successful execution or can throw
  a SubscriptionException in case of failure.
* **[Java]** Static capabilities provisioning can now be specified as a URI.
  See the [Java Configuration Guide](JavaSettings.md) for details.
* **[Java]** the domain access controller now has it's own property with which one can set its
  URI rather than it using the discovery directory URI. See the documentation to
  `DOMAINACCESSCONTROLLERURL` in the [Java Configuration Guide](JavaSettings.md) for details.
* **[Java]** when specifying the discovery directory or domain access controller URIs via
  configuration properties, it is now __not__ necessary to specify the participant IDs as well.
* **[JS]** Optional expiryDateMs (mills since epoch) can be passed to registerProvider. Default
  value is one day from now.
* **[JEE]** Added ability to specifiy message processors which can be used to, e.g., add custom
  headers to outgoing joynr messages. See the [JEE Documentation](jee.md) for details.
* **[Java]** the container classes for multi-out return values are now marked with an interface:
  `MultiReturnValuesContainer`.
* **[C++]** the QoS parameter has to be passed as std::shared_ptr to the `subscribeTo...` methods
* **[C++]** Joynr runtime object can be created with a settings object as well as with a path
  to a settings file.

## Other changes
* **[JEE]** a JEE version of the discovery service was added which can be deployed to EE
  containers like, e.g., Payara.
* **[JEE]** corrected configuration of Radio App JEE and System Integration Tests sit-jee-app
  to match the new capabilities provisioning and some other minor fixes.
* **[Java, JS, C++, JEE]** Ability to specify effort to be expent on ensuring delivery of
  messages. When set to `best effort` and using MQTT as transport, this results in a QoS 0
  MQTT message being sent (fire-and-forget). See `MessagingQosEffort` classes in each language.
* **[C++]** muesli is now used as serializer; it can be found at https://github.com/bmwcarit/muesli

# joynr 0.19.5

## API relevant changes
None.

## Other changes
* **[C++]** Fix multi-threading issue in LocalCapabilitiesDirectory.

# joynr 0.19.4

## API relevant changes
None.

## Other changes
* **[C++]** Correctly load persisted routing table in the LibJoynrRuntime.

# joynr 0.19.3

## API relevant changes
* **[C++]** Add new API to create joynr runtime with settings object.

## Other changes
* **[JS]** Support attributes starting with capital letters.

# joynr 0.19.2

## API relevant changes
None.

## Other changes
* **[C++]** Do not crash joynr runtime if writing persistency files fails.

# joynr 0.19.1

## API relevant changes
None.

## Other changes
* **[C++]** Fix issue in the generated JoynrTargets-release.cmake in relation with boost::thread

# joynr 0.19.0

## API relevant changes
* **[Java]** Added ability to pass a callback to the proxyBuilder.build() method to be notified on
  completion (or failure) of the discovery process.

## Other changes
* **[C++, Java, JS]** Enriched the system integration tests to have test from c++/node apps towards
  java jee apps
* **[C++]** Removed option `USE_PLATFORM_DEPENDENCIES` from CMake. By default all dependencies are
  resolved from system installation paths. However, joynr offers options
  (`USE_PLATFORM_<DEPENDENCY>=OFF`) to turn system resolution off. In this case, joynr downloads
  and builds individual dependencies during the joynr build using CMake's ExternalProject_Add
  mechanism.
* **[JS]** The unit-, integration-, system-integration- and intertab-tests are now using the
  [Jasmine](http://jasmine.github.io) 2.4.1 test framework.
  [Karma](https://karma-runner.github.io) is now used as test runner.
* **[Java]** The way in which the global capabilities and domain access control directories are
  provisioned has changed. See `StaticCapabilitiesProvisioning` as well as its entry in the
  [Java Settings documentation](JavaSettings.md) for details.
* **[JEE]** You can now inject the calling principal in providers in order to see who performed
  the call currently being executed.
* **[JEE]** Support for HiveMQ shared subscriptions, which enables clustering using only
  MQTT for communication.

# joynr 0.18.5

## API relevant changes
None.

## Other changes
* **[JEE]** Fixed bug with multi-out return values not being translated
  between container classes and multi-valued deferred instances in the
  `ProviderWrapper`.

# joynr 0.18.4

## API relevant changes
None.

## Other changes
* **[C++]** Fixed high cpu load which occurs when the system time is changed
* **[C++]** Fixed persistency of local capability entries
* **[C++]** Stability fixes for proxy arbitration
* **[JS]** Added reconnect after connection loss for websockets
* **[JS]** Support to clear local storage when loading joynr library

# joynr 0.18.3

## API relevant changes
None.

## Other changes
* **[Java]** Enabled Discovery and ACL addresses to use MQTT
* **[JEE]** Introduced example radio JEE app

# joynr 0.18.2

## API relevant changes
None.

## Other changes
* **[JS]** Fixed bug when using joynr with node version >= 6

# joynr 0.18.1

## API relevant changes
None.

## Other changes
* **[JS]** Include README in joynr node package

# joynr 0.18.0

## API relevant changes
* **[C++, Java, JS]** The communication protocol between local directories on the cluster controller
  and global directories in the backend changed. Please make sure that clients and backend use
  compatible versions.
* **[C++, Java, JS]** Support for fire and forget methods. Methods modelled with
  the franca keyword "fireAndForget" are now supported in the intended way, i.e. no
  reply is expected and allowed for the calling provider.
* **[Java]** Support for multi-addressed proxies. This way, a single proxy can communicate with
  multiple providers at the same time. The consumer can share a number of domains with the proxy
  builder, and depending on the arbitration strategy, multiple providers are connected with the
  returning proxy. In this case, the communication with the proxy is limited to fire and forget
  methods and subscriptions (attributes and broadcasts).
* **[JEE]** MQTT is now used for incoming and outgoing messages by default. The HTTP Bridge
  functionality is still available, but must be explicitely activated by setting the
  `joynr.jeeintegration.enable.httpbridge` property to `true`.
  See
  `io.joynr.jeeintegration.api.JeeIntegrationPropertyKeys.JEE_ENABLE_HTTP_BRIDGE_CONFIGURATION_KEY`
  for details.

## Other changes
* **[Tools]** Refactored joynr generator framework to simplify the maintenance,
   revised its required dependencies.

# joynr 0.17.2

## API relevant changes
None.

## Other changes
* **[JS]** Updated dependency for atmoshpere.js to version 2.3.2. This ensures that
  joynr has no native dependencies in its npm package.

# joynr 0.17.1

## API relevant changes
None.

## Other changes
* Updated disclaimers, added README for npm

# joynr 0.17.0

## API relevant changes
* **[JEE]** Backend JEE applications are now supported natively with new joynr annotations
  @ServiceProvider and @ServiceLocator, allowing applications to focus solely on business logic.
  See [the JEE documentation](JEE.md) for more information.
* **[C++, Java, JS]** Added suffix "Ms" to timing related discoveryQos parameters:
  _discoveryTimeoutMs_, _cacheMaxAgeMs_, and _retryIntervalMs_. The original getters and setters
  are now deprecated and will be removed by the end of 2016.
* **[C++, Java, JS]** Provider and proxy interfaces as well as generated types (structs, enums and
  maps) contain version constants (`MAJOR_VERSION` and `MINOR_VERSION`) that reflect the version set
  in the Franca interface or type collection. Setters for provider version have been removed
  from the API of the ProviderQos.
* **[Java]** Restructured the class hierarchy of the generated providers. The application provider
  now implements an interface free of joynr-internal details. <Interface>AbstractProvider has been
  kept to maintain backwards compatibility, but implementations derived directly from
  <Interace>Provider must change to the new API. Please have a look at the class diagram
  in docs/diagrams for further details about the restructured class hierarchy.
* **[C++, Java, JS]** The communication protocol between local directories on the cluster controller
  and global directories in the backend changed. Please make sure that clients and backend use
  the same versions.
* **[Java]** Renamed setting _joynr.messaging.capabilitiesdirectoryurl_ to
  _joynr.messaging.discoverydirectoryurl_. The older setting will continue to work until the end of
  2016.
* **[JS, C++, Java]** The provider version can no longer be set programmatically in ProviderQos.
  Instead the value as modeled in Franca is generated into the provider interface.
* **[C++, Java, JS]** Support for empty broadcast. Broadcast with no output parameter is now
  supported in all three languages.

## Other changes
* **[C++]** The content of the message router and the local capabilities directory is now persisted
  by default and automatically loaded at cluster-controller startup. Entries are being saved (in
  JSON format) respectively to _MessageRouter.persist_ and to _LocalCapabilitiesDirectory.persist_.
* **[C++, Java, JS]** The backend service ChannelUrlDirectory has been eliminated. Addressing is
  now saved in the Discovery Directory.
* **[JS]** Small fixes in the jsdoc of generated proxies and providers.

# joynr 0.16.0

## API relevant changes
* **[JS, C++, Java]** Unified subscription QoS API among all programming languages.
 * Add suffix "Ms" to timing related subscription QoS parameters such as
   _expiryDateMs_, _publicationTtlMs_, _periodMs_, _alertAfterIntervalMs_, _minIntervalMs_ and
   _maxIntervalMs_. Getters, setters and constants are renamed accordingly.
 * Subscription QoS allows to specify the validity (relative from current time) instead of
   an absolute expiry date. The clearExpiryDate() function removes a previously set expiry date.
 * The clearAlertAfterInterval function removes a previously set alert after interval.
 * Add suffix "_Ms_" to timing related subscription QoS constants (default, min and max values).
 * Add missing default values and min/max limits for the QoS parameters.
 * The old interface is deprecated but still available for backward compatibility reasons and might
   be removed by end of 2016.
* **[C++, Java]** Provider QoS are passed in at provider registration on the joynr runtime. Storing
  the provider QoS in the provider object itself is deprecated and will be removed by the end of
  2016.
* **[JS]** "joynr.capabilities.registerCapabilitiy" is deprecated. Use
  "joynr.registration.registerProvider" instead. "registerCapability" is deprecated and will be
  removed by the end of 2016.
* **[JS]** registerProvider does not take an auth token. When renaming registerCapability to
  registerProvider, make sure also to delete the authToken parameter.
* **[C++, Java, JS]** The maximum messaging TTL is now configurable via messaging settings and
  enforced. The default value is set to 30 days.
 * C++: default-messaging.settings

   ```
   [messaging]
   # The maximum allowed TTL value for joynr messages.
   # 2592000000 = 30 days in milliseconds
   max-ttl-ms=2592000000
   ```
 * Java: defaultMessaging.properties

   ```
   joynr.messaging.maxTtlMs=2592000000
   ```
 * JS: defaultMessagingSettings.js

   ```
   // 30 days
   MAX_MESSAGING_TTL_MS : 2592000000
   ```
* **[C++]** libjoynr uses websocketpp (https://github.com/zaphoyd/websocketpp) to communicate with
  the cluster-controller.
* **[C++]** Use `CMAKE_CXX_STANDARD` to specify the C++ standard. This feature was introduced by
  CMake 3.1. See [\<RADIO_HOME\>/CMakeLists.txt](/examples/radio-app/CMakeLists.txt) on how to use
  it.

## Other changes
* **[C++, Java]** Fix bug in code generation for typedef.
* **[C++]** CMake integration of the joynr generator now available. See
  [\<RADIO_HOME\>/CMakeLists.txt](/examples/radio-app/CMakeLists.txt) on how to use it.

# joynr 0.15.1

## API relevant changes
None.

## Other changes
* **[C++]** Fix segmentation fault in cluster-controller when a libjoynr disconnects.
* **[C++]** Define proper import targets for Mosquitto in the joynr package configuration.
* **[Java]** Use correct MQTT topics to fix incompatibilities with joynr C++.
* **[Java]** Improved stability in websocket implementation.

# joynr 0.15.0

## Notes
* **[Java,C++]** Java and C++ cluster controllers are now able to communciate to an MQTT broker as
  a replacement, or in addition to, the original bounceproxy. Java uses the Eclipse Paho client,
  while C++ uses mosquitto as an MQTT client.
* **[C++]** There is a new build and runtime dependency for the clustercontroller to mosquitto 1.4.7
* **[Java]** Handling of different transport middlewares has been refactored to be much more
  extensible. Using Guice Multibinders, it is now possible for external projects to add transport
  middleware implementations and inject these into the runtime. See the ```joynr-mqtt-client```
  project for an example of how this can be done.
* **[C++]** libjoynr uses libwebsockets of the libwebsockets project (http://libwebsockets.org)
  to communicate with the cluster-controller. Due to an incompatibility with Mac OS X,
  the C++-Websocket-Runtime currently does not work on Mac OS X.

## API relevant changes
* **[C++]** Removed the RequestStatus object returned by joynr::Future::getStatus().
  Instead, an enum named "StatusCode::Enum" is returned.
* **[C++]** joynr code now requires C++14

## Other changes
* **[JS]** Updated the versions of joynr dependencies log4js (0.6.29), requirejs (2.1.22),
  bluebird (3.1.1) and promise (7.1.1). No API impact.
* **[JS]** The several joynr runtimes (e.g. WebSocketLibjoynrRuntime or InProcessRuntime)
  now bring their own default values for joynr internal settings. Thus, joynr
  applications no longer need to provide this information via the provisioning
  object when loading the library.

# joynr 0.14.3

## API relevant changes
None.

## Other changes
* **[C++]** Removed absolute paths from export targets for the install tree.
* **[C++]** Fix segmentation fault in cluster-controller checkServerTime function.
* **[C++]** Added /etc/joynr to settings search path. This is a workaround for builds with
  incorrect CMAKE_INSTALL_PREFIX.

# joynr 0.14.2

## API relevant changes
None.

## Other changes
* **[C++]** Fix dependency resolution in the CMake package config file for joynr.

# joynr 0.14.1

## API relevant changes
None.

## Other changes
* **[JS]** Fixed bug in generated proxies with broadcast subscription requests
  having no filters.

# joynr 0.14.0

## Notes
* **[Java,JS,C++]** Franca `ByteBuffer` is supported.
* **[Java,JS,C++]** Franca `typedef` is supported. For Java and JS, typedefs
  are ignored and the target datatypes are used instead.
* **[C++]** libjoynr does not depend on Qt anymore.
* **[C++]** libjoynr uses libwebsockets of the libwebsockets project (http://libwebsockets.org)
  to communicate with the cluster-controller. Due to an incompatibility with Mac OS X,
  the C++-Websocket-Runtime currently does not work on Mac OS X.

## API relevant changes
* **[C++]** The minimum required version of `gcc` is 4.9.
* **[C++]** The CMake variables when linking against libjoynr have been renamed :
  * `Joynr_LIB_COMMON_*` contains only generic stuff needed to build generated code.
  * `Joynr_LIB_INPROCESS_*` contains stuff needed to build in-process including cluster controller.
* **[C++]** The `onError` callback for async method calls is changed:
  * The error callback has been renamed to `onRuntimeError`.
    Its signature expects a `JoynrRuntimeException`.
  * If the method has an error modeled in Franca, a separate `onApplicationError` callback is
     generated. The signature of this callback expects the generated error `enum` .
* **[Java]** Modify async proxy API for error callbacks. If an error enum is defined
  for methods in Franca, onFailure callback is split into two methods, one for
  modeled Franca errors (called ApplicationExceptison) and one for joynr runtime
  exceptions.

## Other changes
* **[C++]** The logging syntax is changed to the following format:
  `JOYNR_LOG_DEBUG(logger, "this {}: {}", "is", "a message");`
* **[C++]** Fixed bug in filters for broadcast having arrays as output parameters.
* **[JS]** Set version for node dependency module "ws" to 1.0.1.

# joynr 0.13.0

## Notes
* **[Java]** Uint types are not supported in Java: Unsigned values are thus read as
  signed values, meaning for example that 255 is represented as -1 in a Java Byte. The
  Java application is responsible for converting from signed to unsigned values as
  required. Note that this is only an issue if values exceed the largest possible
  values that can be represented by the signed Java values.
* **[C++]** Removing QT dependencies from libjoynr stack is almost done. Final cleanup
  is performed in upcoming releases.
* **[Java,JS,C++]** The JSON serializer in all three languages escapes already escaped
  quotas in strings incorrectly.
* **[Java, Android]** The Android runtime now contains all necessary transitive dependencies in an
  uber jar. The total size has been reduced so that a minimal app with joynr capability is
  now ca. 2.5 MB large, and multi-dexing is no longer necessary.
* **[Java]** The stand-alone cluster controller in Java is in Beta, and is not yet stable.
  Reconnects from clients are not being handled correctly. It is configured statically to
  disallow backend communication, so all discovery / registration requests must be set to
  LOCAL_ONLY / LOCAL.

## API relevant changes
* **[JS]** Async loading of libjoynr (libjoynr.load()) returns a Promise object instead
  expecting a callback function as input parameter. See the
  [JavaScript Tutorial](JavaScriptTutorial.md) for more details.
* **[Java,JS,C++]** Support Franca type Map
* **[JS]** Support Franca type Bytebuffer
* **[C++]** ApplicationException.getError<T>() now expects a template parameter T
  to get access to the real enum value
* **[Java]** It is no longer necessary to cast error enums retrieved from modelled
  application exceptions.

## Other changes
* **[Android]** The Android runtime has been modified to use an external cluster
  controller using WebSockets, and no longer can communicate itself via HTTP.
* **[Java, Android]** The following configuration properties must now be set when configuring
  the joynr runtime:
  * WebsocketModule.PROPERTY_WEBSOCKET_MESSAGING_HOST
  * WebsocketModule.PROPERTY_WEBSOCKET_MESSAGING_PORT

  Optionally the following can also be set:

  * WebsocketModule.PROPERTY_WEBSOCKET_MESSAGING_PROTOCOL
  * WebsocketModule.PROPERTY_WEBSOCKET_MESSAGING_PATH
* **[Java]** Clear separation between libjoynr and cluster controller functionality.
  Java applications do not need to be deployed with their own cluster controller anymore,
  but can instead communicate with one provided by the environment.
* **[Java]** Libjoynr client is now able to communicate with a cluster controller
  via Websocket communication.
* **[Java]** Cluster controller supports Websocket communication
* **[C++]** Replaced QJson-based serializer with a custom implementation, thus increasing
  speed ca 3x.
* **[C++]** Replace Qt functionality and data types (QThreadPool,
  QSemaphore, QMutex, QThread, QHash, QSet, QMap, QList, ...) by custom or std
  implementations.

# joynr 0.12.3

## API relevant changes
None.

## Other changes
* **[C++]** Selective broadcasts of basic types generate compilable code.

# joynr 0.12.2

## API relevant changes
None.

## Other changes
* **[C++]** Generated enum throws exception in the getLiteral method in case of an
  unresolved value.

# joynr 0.12.1

## API relevant changes
None.

## Other changes
* **[C++]** Fixed bug during deserialization of joynr messages caused by
  incorrect meta type registration of nested structs.

# joynr 0.12.0

## Notes
* **[Java]** Uint types are not supported in Java: Unsigned values are thus read as
  signed values, meaning for example that 255 is represented as -1 in a Java Byte. The
  Java application is responsible for converting from signed to unsigned values as
  required. Note that this is only an issue if values exceed the largest possible
  values that can be represented by the signed Java values.
* **[Java]** The previously mentioned issue with handling of "number" types and enums in Lists
  has now been repaired.

## API relevant changes
* **[Java]** Java datatype java.util.List has been replaced with Array in the joynr API.
* **[Java]** The onError callback of subscriptions now passes a JoynrRuntimeException as
  input parameter instead of a JoynrException, as application-level exceptions cannot be defined
  for subcription errors.
* **[Java]** The method "getReply" of Future object was renamed to "get".
* **[Java]** The Java Short datatype has been introduced for Franca types UInt16 and Int16, as is
  Java Float now used for the Franca type Float.
* **[C++]** Support of exceptions for methods/attributes. Exceptions at provider side are now
  communicated via joynr to the consumer, informing it about unexpected application-level and
  communication behavior. joynr providers are able to reject method calls by using error enum values
  as modelled in the Franca model.
* **[JS]** Method input/output parameters and broadcast parameters are now consistently
  passed as key-value pairs.
* **[Java,JS,C++]** Harmonized the handling of minimum interval for subscriptions with
  OnChangeSubscriptionQos. Set the MIN value to 0 ms.
* **[Java,JS,C++]** Harmonized the handling of subscription qos parameters for broadcast
  subscriptions. If two subsequent broadcasts occur within the minimum interval, the
  latter broadcast will not be sent to the subscribing entity.

## Other changes
* **[C++]** Fixed bug causing a consumer to crash when subscribing to attributes of type
  enumeration
* **[JS]** Support of methods with multiple output parameters
* **[Java,C++]** Fixed bug with arrays as return parameter types of methods and
  broadcasts and as attribute types of subscriptions
* **[Tooling]** The joynr generator ignores invalid Franca models, and outputs a list of errors to
  the console.

# joynr 0.11.1

## API relevant changes
None.

## Other changes
* **[JS]** Minimum minInterval for subscriptions is 0ms
* **[JS]** The PublicationManager checks if the delay
  between two subsequent broadcasts is below the minInterval of the
  subscription. If yes, the broadcast is not communicated to the
  subscribing entity.
* **[JS]** Allow to load generated datatypes prior to invoking joynr.load
  in the node environment
* **[JS]** Smaller bug fixes in PublicationManager

# joynr 0.11.0

## Notes
* **[Java]** Uint types are not supported in Java: Unsigned values are thus read as
  signed values, meaning for example that 255 is represented as -1 in a Java Byte. The
  Java application is responsible for converting from signed to unsigned values as
  required. Note that this is only an issue if values exceed the largest possible
  values that can be represented by the signed java values.

## Known issues
* **[Java]** Handling of "number" types and enums in Lists is not implemented
  correctly. Accessing these values individually can result in ClassCastExceptions
  being thrown.
* **[Java]** uint16 and int16 declarations in Franca are currently being represented
  as Integer in Java.Though this is not associated with any functional problem, in
  the future int16 types will be generated to Short.
* **[C++]** Missing support of exceptions for methods/attributes. While the
  exception handling is already implemented for Java + JS, required extensions for C++
  are currently under development and planned for the upcoming major release
  0.12.0 mid November 2015.

## API relevant changes
* **[Java]** The onError callback of subscriptions expects now a JoynrException as input parameter
  instead of an empty parameter list. In addition, exceptions received from subscription publication
  are now forwarded to the onError callback.
* **[Java,JS]** Support of exceptions for methods/attributes. Exceptions at provider side are now
  communicated via joynr to the consumer, informing him about unexpected behavior. joynr providers
  are able to reject method calls by using error enum values as associated with the method in the
  Franca model.
* **[JS]** The callback provided at broadcast subscription is now called with key value pairs for
  the broadcast parameters. Previously, the callback has been invoked with individual function
  arguments for each broadcast parameter.
* **]Java,JS,C++]** Harmonized the handling of expiry dates in SubscriptionQos

## Other changes
* **[C++]** Replaced QSharedPointer with std::shared_ptr
* **[C++]** Replaced QDatetime with std counterpart "chrono"
* **[C++]** Replaced log4qt with spdlog
* **[C++]** Fixed bug which prevented the onError callback of async method calls to be called in
  case of unexpected behavior (e.g. timeouts)
* **[Java,JS,C++]** Fixed bug which caused joynr message loss due to wrong time interpreation in
  case of very high expiry dates.
* **[Java,JS]** Enriched the radio example with exception handling

# joynr 0.10.2

## API relevant changes
None.

## Other changes
* **[JS]** Reworked the handling of enums defined in Franca models.
  This resolves issues when using enums as input/output parameter of
  methods in JavaScript.

# joynr 0.10.1

## API relevant changes
None.

## Other changes
* **[Java]** Correct exception handling when messages are not routable
* **[JS]** Integrate JavaScript markdown in general documentation
* **[JS]** Fix bug in documentation regarding the Maven group ID of the joynr
  generators

# joynr 0.10.0

joynr JavaScript is now also officially open source. JavaScript can be run in Chrome or node.js.
Have a look in the [JavaScript Tutorial](JavaScriptTutorial.js) to get started with joynr
JavaScript, and try out the radio app examples to see it all in action.

## Known issues
* **[Java]** Handling of “number” types and enums in Lists is not implemented correctly. Accessing
  these values individually can result in ClassCastExceptions being thrown.
* **[Java]** Uint types not handled correctly: Unsigned values from C++ are read as signed values
  in Java. Workaround: the Java application must convert from signed to unsigned values itself.
  Note that this is only an issue if values exceed the largest possible values that can be
  represented by the signed java values.

## API relevant changes
* **[Java, C++, JS]** In order to fix compatibility in all supported languages with types using
  type collections, the generators now use the spelling of Franca element names as-is for packages,
  type collections, interfaces, etc., meaning that they no longer perform upper/lower case
  conversions on Franca element names. Models that contain elements with identical spelling other
  than case may cause unexpected behavior depending on which operating system is used. Files in
  Windows will be overwritten, for example, while files in Linux will co-exist.
* **[Java, C++, JS]** Franca's error enums are currently supported in Java, but not yet complete in
  JavaScript or C++. We recommend not using FIDLs with Error Enums until 0.11 is released.

## Other changes
* **[Java]** Logging can now be focused on message flow. Set log4j.rootLogger=error and then use a
  single logger to view messages: log4j.logger.io.joynr.messaging.routing.MessageRouterImpl=info
  shows only the flow, =debug shows the body as well.
* **[C++]** Now using Qt 5.5
* **[JS]** Fix radio example made for node, to be compatible with the radio example
  in C++, Java and the browser-based JavaScript application.
* **[Tooling]** Minor fixes in build scripts.
* **[Tooling]** Move java-generator, cpp-generator and js-generator into the tools folder.
  All generator modules have the Maven group ID "io.joynr.tools.generator".
* **[Tooling]** The joynr-generator-standalone supports JavaScript code generation
  language.
* **[Tooling, JS]** The joynr JavaScript build is part of the profile "javascript" of the
  root joynr Maven POM.

# joynr 0.9.4

## API relevant changes
* **[Java, C++, JS]** Use spelling of Franca element names (packages, type collections,
  interfaces, ...) as defined in the model (.fidl files) in generated code. I.e. perform
  no upper/lower case conversions on Franca element names.

## Other changes
* **[C++]** Param datatypes in a joynr request message includes type collection names
* **[JS]** Fix radio example made for node, to be compatible with the radio example
  in C++, Java and the browser-based JavaScript application.
* **[Tooling]** Minor fixes in build scripts.
* **[Tooling]** Move java-generator, cpp-generator and js-generator into the tools folder.
  All generator modules have the Maven group ID "io.joynr.tools.generator".
* **[Tooling]** The joynr-generator-standalone supports JavaScript code generation
  language.
* **[Tooling, JS]** The joynr JavaScript build is part of the profile "javascript" of the
  root joynr Maven POM.

# joynr 0.9.3

This is a minor bug fix release. It includes a preview version of the **joynr JavaScript** language
binding. Have a look in the [JavaScript Tutorial](JavaScriptTutorial.js) to get started with joynr
JavaScript.

## API relevant changes
* **[Java, C++, JS]** Using American English in radio.fidl (renaming favourite into favorite).

## Other changes
None.

# joynr 0.9.2

## API relevant changes
None.

## Other changes
* **[C++]** Problems with receiving messages in libjoynr via WebSockets have been resolved.
* **[Java, C++]** Default domain for backend services is now "io.joynr".

# joynr 0.9.1

## API relevant changes
None.

## Other changes
* **[Android]** callback onProxyCreationError is now called correctly when an error occurs creating
  a proxy. onProxyCreation is no longer called with null.
* **[Java]** problems with multiple calls to register and deregister the same provider have been
  resolved.
* logging settings in the examples have been reduced to focus on the sent and received messages.

# joynr 0.9.0

## API relevant changes
* **[Java, C++]** The provider class hierarchy has been simplified. A class diagram is at
  docs/diagram/ClassDiagram-JavaProvider.png. To implement a provider from scratch, extend
  <Interface>AbstractProvider. To implement a provider based on the default implementation extend
  Default<Interface>Provider.
* **[C++]** Qt-related datatypes have been removed from the API, both in generated classes and in
  runtime classes used for proxy creation, provider registration etc. Std types are now used
  instead.
* **[C++]** Future no longer accepts a callback as well; in order to synchronously retrieve values
  from the future, call Future::getValues.
* **[C++]** getProxyBuilder() has been renamed to createProxyBuilder()
* **[C++]** ProxyBuilder::RuntimeQos has been renamed to MessagingQos (as in Java)
* **[C++]** setProxyQos() has been removed from the ProxyBuilder. Messaging timeouts are set using
  the MessagingQos, while qos attributes related to discovery are set in setDiscoveryQos()
* **[C++]** The async API of proxies for method calls and attribute setters/getters allows
  to provide onSuccess and onError callback functions. OnSuccess is invoked by the joynr runtime
  in case of a successful call, onError in all other cases (e.g. joynr internal errors like
  timeouts).
* **[C++]** The sync API of proxies for method calls and attribute setters/getters now always
  provides a RequestStatus object as return value. This object informs the caller upon successful or
  erroneous execution of the respective call.
* **[Java]** Access control has been activated, meaning that all Java-based providers will not be
  accessible unless the request message passes an access control check. As development of access
  control is ongoing (there is not yet official support for entering access control information in
  the global access control directory), currently providers can be made accessible by using a
  statically-injected access control property. The MyRadioProviderApplication class in
  examples/radio-app provides an example of how this can be done.
* **[Java, C++]** registerCapability has been renamed to registerProvider and no longer takes an
  "auth token", which was a placeholder that is no longer needed.
* **[Java, C++]** Providers may now only be implemented using the asynchronous interface. The
  sychronous provider API has been removed. Providers return by calling onSuccess callback function.
* **[Java, C++]** Franca's multiple output parameters are now supported.
* **[Build]** Added Dockerfiles for building Java and C++ builds, with included scripts. These
  scripts are also used by the joynr project itself in its own CI (Jenkins-based) environment.
* **[Java]** Capability Directory entries on the global directory are now persisted using JPA.

## Other changes
None.

# joynr 0.8.0

## API relevant changes
* **[Java, C++]** Support of broadcast: it is now possible to subscribe to broadcasts on proxy side.
  Providers are able to fire broadcast events, which are then forwarded to subscribed proxies. See
  the [Broadcast Tutorial](Broadcast-Tutorial.md) for more information.
* **[Java, C++]** Support to stop/update an existing subscription: the creation of a new
  subscription returns a unique subscription ID. Supplying this id to the proxy API allows to stop
  or update an existing subscription.
* **[Java, C++]** Generate proxy API according to modifier flags in Franca model: only generate
  setters/getters/subscribeTo methods on proxy side, if respective flags are defined in the Franca
  model (e.g. readOnly implies no setters)
* **[Java, C++]** Names defined in Franca are taken 1:1 into code: the joynr generator framework
  reuses the upper and lower case as defined in the Franca model where possible
* **[Java]** Add copy constructor to complex types of Franca model: for each complex data structure
  in the Franca model, a copy constructor is created in the respective Java class
* **[Java, C++]** Rename subscription listener methods
  * onReceive: Gets called on every received publication
  * onError: Gets called on every error that is detected on the subscription

## Other changes
* **[Tooling]** Enable cleanup capability of joynr generator framework: it is now possible to
  trigger the joynr generator with the "clean" goal, meaning that previously generated files are
  deleted
* **[Tooling]** Create standalone joynr generator: joynr provides now a standalone joynr generator,
  which can be used independent of maven as build environment
* **[Tooling]** The joynr generator framework migrates to xtend 2.7.2
* **[Tooling]** Update Java version from 1.6 to 1.7
* **[Java, C++]** Added ability to radio-app example to apply geocast broadcast filters: the example
  shows how broadcasts can be used to implement a geocast
* **[C++]** Update to CommonAPI version 2.1.4
* **[C++]** C++ cluster controller offers WebSocket messaging interface: the C++ cluster controller
  provides now a WebSocket API to be accessed by joynr applications. The C++ libjoynr version
  supports WebSocket communication with the cluster controller
* **[C++]** Implement message queue: in case the destination address of the joynr message cannot be
  resolved, the message router is now able to queue messages for later delivery
* **[Android]**	Now supporting platform version 19.
* **[Android]**	AsyncTask from the Android SDK went from being executed in parallel in API 10, to
  sequential handling in later Android versions. Since there is no clean way to support the old
  and new semantics without wrapping the class, we are now bumping up support API 19. Prior versions
  are no longer supported.

# joynr 0.7.0

## API relevant changes
* **[Java]** SubscriptionListener is now called AttributeSubscriptionListener, and
  unregisterSubscription renamed unregisterAttributeSubcription (change required to differentiate
  from broadcasts)
* **[Java]** The hostPath property can now be set as joynr.servlet.hostPath.
* **[Java, C++]** SSL support for C++ and Java

## Other changes
* **[C++]** libjoynr and cluster-controller now communicate over a single DBus interface
* **[C++]** introduce MessageRouter on libjoynr and cluster-controller side to resolve next hop for
  messages
* **[C++]** remove EndpointAddress term and use simply Address
* **[Java]** use URL rewriting to implement load balancing on bounce proxy cluster
* **[Java]** enable bounce proxy controller to run in clustered mode
* **[Java]** refactor bounce proxy modules:
  * use Guice injection to configure servlets
  * use RESTful service adapters for messaging related components

# joynr 0.6.0

## API relevant changes
* **[Java]** exceptions: removed checked exceptions from ProxyBuilder
* **[Java]** Check for correct usage of SubscriptionQos
* **[Java]** ChannelUrlDirectoryImpl correctly implements unregisterChannelUrl
* **[Java]** Changes to GlobalCapabilitiesDirectory API causes this version to be incompatible with
  older server installations.
* **[C++]** joynr is now compatible with Qt 5.2
* **[C++]** read default messaging settings from file
  Default messaging settings are now read from file "resources/default-messaging.settings". When
  using the find_package command to resolve joynr, it will set the JOYNR_RESOURCES_DIR variable.
  You can copy the default resources to your bin dir using cmake's file command:

  ```bash
  file(
      COPY ${JOYNR_RESOURCES_DIR}
      DESTINATION ${CMAKE_RUNTIME_OUTPUT_DIRECTORY}
  )
  ```

## Other changes
* **[C++]** cleaning up joynr libraries used in cmake find_package
* **[Java]** refactored messaging project structure for scalability-related components
* **[Java]** definition of RESTful service adapters for messaging related components
* **[Java]** implementation of lifecycle management and performance monitoring for controlled bounce
  proxy
* **[Java]** scalability extensions for channel setup at bounce proxy
* **[Java]** scalability extensions for messaging in non-exceptional situations
* **[Java]** backend: improved shutdown responsiveness
* **[Java]** discovery directory servlet: mvn commands to start for local testing
* **[Java]** logging: preparations to allow logging to logstash (distributed logging)
* **[Java]** binary archives (WAR format) of backend components are available on Maven Central
* **[Java]** Enable backend module "MessagingService" to work with joynr messages of unknown content
  type
* **[Java]** Joynr provides rudimentary embedded database capabilities
* **[Tooling]** Augment features of joynr C++ code generator
* **[Tooling]** Write common util for all generation templates to resolve names of methods, types,
  interaces, arguments, …<|MERGE_RESOLUTION|>--- conflicted
+++ resolved
@@ -1,12 +1,15 @@
 # joynr 0.33.0
 
-<<<<<<< HEAD
 ## API relevant change
+None.
+
+## Configuration property changes
 None.
 
 ## Other changes
 * **[[C++,Generator]** Fixed a problem with the generator when empty structures
   with extends were specified in the FIDL files.
+* **[C++, JAVA, JS]** Removed DBUS and CommonAPI support
 
 # joynr 0.32.2
 
@@ -24,16 +27,6 @@
 ## Other changes
 * **[C++]** Fixed routing of multicast publications when access controller is enabled:
   route message to all recipients instead of routing it to first found address only
-=======
-## API relevant changes
-None.
-
-## Configuration property changes
-None.
-
-## Other changes
-* **[C++, JAVA, JS]** Removed DBUS and CommonAPI support
->>>>>>> b94be7fa
 
 # joynr 0.32.0
 
