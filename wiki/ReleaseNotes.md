--- conflicted
+++ resolved
@@ -1,4 +1,3 @@
-<<<<<<< HEAD
 #joynr 0.19.0
 
 ##API relevant changes
@@ -13,7 +12,7 @@
   (`USE_PLATFORM_<DEPENDENCY>=OFF`) to turn system resolution off. In this case, joynr downloads
   and builds individual dependencies during the joynr build using CMake's ExternalProject_Add
   mechanism.
-=======
+
 #joynr 0.18.4
 This is a minor bug fix release.
 
@@ -26,7 +25,6 @@
 * **[C++]** Stability fixes for proxy arbitration
 * **[JS]** Added reconnect after connection loss for websockets
 * **[JS]** Support to clear local storage when loading joynr library
->>>>>>> 5c19c56f
 
 #joynr 0.18.2
 This is a minor bug fix release.
