<<<<<<< HEAD
# joynr 0.31.0

## API relevant changes
* **[JS]** Joynr now uses node native Promise if available, otherwise it falls
  back to bluebird as before. Please make sure to use only Promise APIs available
  in the node standard.

## Configuration property changes
* **[C++]** allow to load multiple ACL/RCL Json files for the cluster-controller.
  * `cluster-controller/acl-entries-directory`

* **[C++]** make the delay of the attempt to reconnect in mosquitto loop exponential until the connection succeeds.
     By default this property is not enabled mqtt-exponential-backoff-enabled = false.
  * `messaging/mqtt-reconnect-max-delay`
  * `messaging/mqtt-exponential-backoff-enabled`

## Other changes
None.

# joynr 0.30.1
=======
# joynr 0.29.3
>>>>>>> 08b930c6

## API relevant changes
None.

<<<<<<< HEAD
## Configuration property changes
* **[Java]** PROPERTY_MAX_INCOMING_MQTT_MESSAGES_IN_QUEUE and PROPERTY_REPEATED_MQTT_MESSAGE_IGNORE_PERIOD_MS
 were renamed in order to reflect that they are related to the backpressure
 mechanism. PROPERTY_MAX_INCOMING_MQTT_MESSAGES_IN_QUEUE is now called
 PROPERTY_BACKPRESSURE_MAX_INCOMING_MQTT_MESSAGES_IN_QUEUE and its identifier is
 `joynr.messaging.backpressure.maxincomingmqttmessagesinqueue`.
 PROPERTY_REPEATED_MQTT_MESSAGE_IGNORE_PERIOD_MS is now called
 PROPERTY_BACKPRESSURE_REPEATED_MQTT_MESSAGE_IGNORE_PERIOD_MS and its identifier
 is `joynr.messaging.backpressure.repeatedmqttmessageignoreperiodms`.
* **[Java]** Introduced `PROPERTY_BACKPRESSURE_ENABLED`. See [Java Configuration Reference](JavaSettings.md) for
   details about the new property. The backpressure mechanism is disabled by default.

## Other changes
* **[Java]** If a joynr instance receives a reply for which no receiver exists,
  it will be dropped immediately.
* **[JS]** Once loaded, joynr automatically calls joynr.shutdown() when
  process.exit(...) is called; a loaded joynr thus no longer prevents the
  application from terminating.
* **[JS]** Enhanced tracing output; log level 'debug' now logs messages with
  full details, log level 'info' logs with reduced details (w/o parameters,
  response values, publication details)
* **[JS]** Handle uncaught errors from MessageRouter.route to prevent crashes
  when an incoming message cannot be processed
* **[JS]** Members of top level struct method parameters are now checked for
  existance.
* **[C++]** Do not block main thread for asynchronous provider registration.
* **[C++]** implemented ACL audit mode, which allows to audit whether ACL/RCL
  is configured correctly. By default, it is turned off and can be activated
  via `access-control/audit`.
* **[C++]** Not possible to remove access control from C++ build. At runtime is
   disabled by default and can be enabled via setting the configuration property `access-control/enable`
   in the cluster controller settings.

# joynr 0.30.0

## API relevant changes
* **[Java]** Setters for class members of Java classes
  representing Franca structs no longer accept null
  values. An InvalidArgumentException will be thrown
  in case a setter is called with null.

  The reason is that null values cause incomplete JSON
  objects to be serialized which cannot be deserialized
  on C++ side.

## Configuration property changes
* **[C++]** Made the following properties configurable. See
  default-messaging.settings for more details.
  * `routing-table-grace-period-ms`
  * `routing-table-cleanup-interval-ms`

## Other changes
* **[C++]** The internal routing table can now be cleaned up.
  Routing entries which have been created for handling a request from
  global can be removed when the ttl + grace period has passed.
* **[C++]** TLS client certificates for secure websocket connections with empty common name (CN)
  field are not accepted any longer.
* **[C++]** If a LibJoynr instance was configured to use SSL but no keychain
 was provided to the JoynrRuntime::create method, it will report a fatal error
 and throw a JoynrRuntimeException.
* **[C++]** Access control is included in the c++ build by default. It still must be enabled
 by setting the configuration property `access-control/enable`.
=======
## Other changes
* **[C++]** Fixed provider reregistration trigger call
>>>>>>> 08b930c6

# joynr 0.29.2

## API relevant changes
None.

## Other changes
* **[C++]** The class `Url` now accepts IPv6 addresses in hexadecimal format.
  * If the constructor is called with a single URL string then the IPv6 hex part
  must be enclosed by square brackets as follows:
  ```
  Url("https://user:password@[abcd:dcba:0123:3210:4567:7654:3456:6543]:4040/script?query=somequery#fragment")
  ```
  Please note: Symbolic hostnames of hosts reachable via IPv6 must be specified
  as usual without square brackets.
  * If the constructor is called with multiple parameters, only the address is
  to be used without square brackets, example:
  ```
  Url("https", "user", "password", "abcd:dcba:0123:3210:4567:7654:3456:6543", ...)
  ```
* **[C++]** Properties whose value is of URL format (e.g. `broker-url`) can now be
  configured with URL strings containing IPv6 addresses in hexadecimal format as
  accepted by the `Url` class.

# joynr 0.29.1

## API relevant changes
None.

## Other changes
* **[C++]** Introduced ProviderReregistrationController interface which is implemented
 by the cluster-controller and can be accessed by creating the corresponding proxy.
 It allows to trigger the re-registration of globally visible providers which are
 registered at the corresponding cluster-controller instance.
* **[JS]** Use require instead of requirejs.

# joynr 0.29.0

## API relevant changes
* **[C++]** JoynrRuntime::createRuntimeAsync and JoynrRuntime::createRuntime now accept an
  optional IKeychain argument. See the [C++ Documentation](cplusplus.md) for more information.

## Configuration property changes
* **[Java]** See the [Java Configuration Reference](JavaSettings.md) for
  details about these newly introduced properties:
  * `PROPERTY_DISCOVERY_DEFAULT_TIMEOUT_MS`
  * `PROPERTY_DISCOVERY_RETRY_INTERVAL_MS`
  * `PROPERTY_KEY_MQTT_MAX_MESSAGE_SIZE_BYTES`
  * `PROPERTY_MAX_DELAY_WITH_EXPONENTIAL_BACKOFF_MS`
  * `PROPERTY_REPEATED_MQTT_MESSAGE_IGNORE_PERIOD_MS`
  * `PROPERTY_ROUTING_MAX_RETRY_COUNT`
* **[Java]** Renamed property `PROPERTY_MAX_MESSAGES_INQUEUE` to
  `PROPERTY_MAX_INCOMING_MQTT_MESSAGES_IN_QUEUE`. Please note that
  joynr will ignore messages if the MQTT queue is full by not sending an PUBACK
  for the message (QOS 1). joynr requires that the message is resend by the MQTT
  broker at a later point in time. If the resend time intervall of the broker is
  too high, an additional delay will be introduced. Please make sure to set the
  resend intervall of your MQTT broker appropriately.
* **[JS]** Made default discoveryQos configurable via provisioning. See the
  [Javascript Configuration Reference](JavaScriptTutorial.md) for more details.
* **[C++]** Made the following properties configurable. See
  default-messaging.settings for more details.
  * `discovery-default-retry-interval-ms`
  * `discovery-default-timeout-ms`
  * `mqtt-max-message-size-bytes`
* **[C++, Java, JS]** Changed default values for the following properties:
  * Discovery expiry interval set to 6 weeks
  * Discovery timeout interval set to 10 minutes
  * Discovery retry interval set to 10 seconds

## Other changes
None.

# joynr 0.28.1

## API relevant changes
None.

## Other changes
* **[JS]** Changed node node-localstorage to node-persist to avoid too long filenames
* **[C++]** LocalCapabilitiesDirectory does not store multiple entries for a single participantId

# joynr 0.28.0

## API relevant changes
* **[C++, API]** Ease implementation of SubscriptionListener for empty broadcasts.
* **[C++, API]** createJoynrRuntime*(...) APIs now return shared_ptr instead of unique_ptr
* **[C++, API]** createProxyBuilder*(...) APIs now return shared_ptr instead of unique_ptr
* **[C++, API]** proxyBuilder->build*(...) APIs now return shared_ptr instead of unique_ptr

## Other changes
* **[C++]** joynr accepts files which have size at most 2 GB.
* **[Java, Properties]** Changed default values of joynr.messaging.mqtt.keepalivetimersec (new value: 30s) and
 joynr.messaging.mqtt.connectiontimeoutsec (new value: 60s)
* **[JS]** Updated wscpp version to 0.2.4
* **[C++, Java, JS]** Updated smrf version ot 0.2.1
* **[C++]** Add cluster-controller property for MQTT CA certificate folder path.
* **[C++, Java]** Always log MQTT client ID.

# joynr 0.27.4

## API relevant changes
None.

## Other changes
* **[C++]** Fixed crash which can occur when a queued message cannot be routed due to expired timeout.

# joynr 0.27.3

## API relevant changes
None.

## Other changes
* **[C++]** Fixed crash which occurs when a LibJoynrRuntime is destroyed before the init method was called.

# joynr 0.27.2

## API relevant changes
None.

## Other changes
* **[JEE]** Applications can inject a MqttClientIdProvider to generate an id for the mqtt client.
  The producer method must be annotated with JoynrMqttClientIdProvider.
* **[Java,C++,JS]** updated SMRF dependency to 0.2.0 which introduces an incompatibility with any previous version
* **[C++]** Fixed potential crash when a proxy is used after a joynr runtime was deleted.

# joynr 0.27.1

## API relevant changes
None.

## Other changes
* **[JEE]** Fixed cleanup of thread pool when application is undeployed
* **[C++]** Mosquitto Connection uses now internal Mosquitto Loop thread handling.
* **[C++]** Cleaned up MessagingSettings. All settings which correspond to `seconds` time unit,
  have now `seconds` suffix.

# joynr 0.27.0

## API relevant changes
* **[C++]** virtual methods (such as `clone()`) are only generated for polymorphic datatypes
* **[C++]** floating point members of generated datatypes are now compared w.r.t. a specific precision;
  `operator==` uses a fixed precision of `4` ULPs (Units in the Last Place); the `equals()` method can be used to perform
  comparison with a custom precision

## Other changes
* **[C++]** The cluster controller can be configured in such a way that access control checks are performed
  only with locally provisioned or cached data. The configuration is done by using the
  `access-control/use-ldas-only` property in the cluster controller settings.
* **[Java]** Introduced property joynr.messaging.maxmessagesinqueue to restrict number of messages being processed
  at a time. See the [Java Configuration Reference](JavaSettings.md) for more details.
* **[Java]** Introduced property joynr.messaging.routingtablegraceperiodms.
  See the [Java Configuration Reference](JavaSettings.md) for more details.
* **[Java]** Introduced property joynr.messaging.routingtablecleanupintervalms.
  See the [Java Configuration Reference](JavaSettings.md) for more details.
* **[Java]** RawMessagingPreprocessor will be injected in JeeMqttMessagingSkeletonProvider correctly

# joynr 0.26.0

## API relevant changes
* **[JavaScript]** It is now possible to register a provider with a preconfigured
  participantId. The application is responsible to ensure that the participantId is
  unique, globally or locally depending on the provider's scope. See the JSDoc for more
  information.
* **[Java, JEE]** RawMessagingPreprocessor now accepts a byte array as an input parameter and returns
  a byte array instead of a string.
* **[Java]** JoynrMessageProcessor uses the new SMRF message types: MutableMessage for outgoing messages
  and ImmutableMessage for incoming messages.

## Other changes
* **[Java,C++,JS]** HTTP communication is not supported at the moment
* **[JS]** Browser based environments, e.g. radio-js, are not supported at the moment
* **[JS]** Direct MQTT based communication is not supported at the moment.
  Please use the WebSocketLibjoynrRuntime to connect to external cluster controller handling
  the MQTT connection to the backend.
* **[JS]** Introduced mandatory dependency to the 'wscpp' module (https://github.com/bmwcarit/wscpp)
  for the node environment.
* **[Java]** Global Discovery and Global Domain Access Controller via Jetty using HTTP based
  communication are no longer supported, please use the JEE implementations based
  on MQTT communication instead
* **[Java]** Updated to use of Jackson 2.8.8 in order to improve compatibility with Payara.

## Backward compatibility
This version of joynr is NOT compatible with previous versions due to internal changes:
* **[cluster-controller]** cluster-controller expects libjoynr to signal globally visible providers
* **[messaging layer]** Switched to SMRF messaging format.

# joynr 0.25.3

## API relevant changes
None.

## Other changes
* **[C++]** setting "discovery-entry-expiry-interval-ms" can now store values up to 2^63-1

# joynr 0.25.2

## API relevant changes
None.

## Other changes
* **[C++]** libCommon has been moved to libJoynr. This fixes issues with static linking with libjoynr.
* **[JEE]** Shutdown MQTT client when undeploying WebApp.

# joynr 0.25.1

## API relevant changes
None.

## Other changes
* **[C++]** Fixed a race condition in DelayedScheduler potentially leading to an assertion.
* **[JEE]** Fixed Mqtt reconnect bug by updating the mqtt-client

# joynr 0.25.0

## API relevant changes
* **[JEE]** Applications can inject a RawMessagingPreprocessor to modify or inspect messages arriving
  via MQTT
* **[JAVA/JEE]** JoynrMessageProcessor.process was divided into a processOutgoing and processIncoming
  method. The processOutgoing method is called right after a message was created that will be sent
  to another Joynr instance. The processIncoming method is called for messages which were received
  from another Joynr instance.

## Other changes
* **[C++]** Added POSIX signal handling which can control starting/stopping external communication
in cluster-controller process. It can also trigger termination of the cluster-controller process.
See [Joynr C++ configuration reference](CppConfigurationReference.md) for more information.

# joynr 0.24.1

## API relevant changes
None.

## Other changes
* **[Java]** Fixed a bug where enumeration parameters in fire and forget method calls
  were improperly deserialized on provider side, leading to an exception.

# joynr 0.24.0

## API relevant changes
* **[All]** Added 'encrypt' to MessagingQos (incl. additional constructors, getter/setter),
  existing MessagingQos APIs remain working
* **[C++]** Providers can be (un)registered asynchronously through `(un)registerProviderAsync`
* **[All]** The 'GlobalDomainAccessController' interface has been split up into 3 interfaces:
  'GlobalDomainRoleController' (contains the 'role' based APIs),
  'GlobalDomainAccessController' (contains the read-only getter & broadcast APIs for
  master / mediator / owner access and registration control entries) and
  'GlobalDomainAccessControlListEditor' (contains the modification related APIs for
  master / mediator / owner access and registration control entries)
  See `basemodel/src/main/franca/joynr/*.fidl` for details.
* **[Java]** Moved and changed property `JeeIntegrationPropertyKeys.
  JEE_ENABLE_SHARED_SUBSCRIPTIONS="joynr.jeeintegration.enable.sharedsubscriptions"` to `MqttModule.
  PROPERTY_KEY_MQTT_ENABLE_SHARED_SUBSCRIPTIONS="joynr.messaging.mqtt.enable.sharedsubscriptions"`
* **[Java]** MQTT shared subscriptions are not restricted to JEE any longer
* **[All]** Added 'compress' to MessagingQos (available with Java/C++ solely via
  getter/setter, in JS also via constructor), existing MessagingQos APIs remain working
* **[All]** Multiple global transports cannot be used in parallel any longer, either Mqtt
  or Http has to be used
* **[All]** Mqtt / Jee joynr backend services are used by default now (set in default settings).
  * To use the http backend in **Java**, set DISCOVERYDIRECTORYURL and DOMAINACCESSCONTROLLERURL
    as explained in the [Java Configuration Reference](JavaSettings.md).
  * To use the http backend in **C++**, change the cluster controller's messaging settings:
    set "broker-url" to the bounceproxy's url (e.g. "http://localhost:8080/bounceproxy/"),
    set "capabilities-directory-url" to the capabilities directory's channel url (e.g.
    "http://localhost:8080/discovery/channels/discoverydirectory_channelid/"),
    set "capabilities-directory-channelid" to "discoverydirectory_channelid" (default is the
    serialized Mqtt address of the global discovery directory)
  * To use the http backend in **JS**, start a C++/Java cluster controller configured to use
    the http backend (see above)
* **[C++]** Removed messaging setting bounceproxy-url since it is not possible to use http
  (bounceproxy) in parallel with mqtt (broker)

## Other changes
* **[C++]** Access control can be activated in the cluster-controller. Default: OFF.
  Refer to [cluster controller settings](ClusterControllerSettings.md) for more info.
* **[Java]** Added properties (`PROPERTY_KEY_MQTT_KEEP_ALIVE_TIMER_SEC`,
  `PROPERTY_KEY_MQTT_CONNECTION_TIMEOUT_SEC` and `PROPERTY_KEY_MQTT_TIME_TO_WAIT_MS`) to
  configure the MQTT connection. See [JavaSettings](JavaSettings.md) for more information.
* **[C++]** Moved to muesli 0.3.1 for serialization of boost::multi_index containers
* **[Java]** Allow to set prefixes of Mqtt topics, see [JavaSettings](JavaSettings.md).
* **[C++]** Allow to set prefixes of Mqtt topics in cluster-controller settings:
  `mqtt-multicast-topic-prefix` and `mqtt-unicast-topic-prefix`
* **[Java]** Added property (`PROPERTY_ACCESSCONTROL_ENABLE`) to enable access control checks.
  See [JavaSettings](JavaSettings.md) for more information.

# joynr 0.23.2

## API relevant changes
None.

## Other changes
* **[JEE]** Fixed issue that caused joynr not to start correctly with debug logging enabled
* **[Java]** Do not send customHeaders as their own json object
* **[Java]** Made MQTT reconnect behavior more robust

# joynr 0.23.1

## API relevant changes
* **[C++]** createRuntimeAsync returns runtime directly instead of via a callback;
  the runtime must not be used until the onSuccess callback is called
* **[C++]** ProxyBuilder::buildAsync will not block if arbitration is not possible

## Other changes
* **[C++, Java, JS]** Fix bugs in code generation for typedef.

# joynr 0.23.0

## API relevant changes
* **[JEE]** Providers are no longer deregistered automatically when the application is shutdown.
* **[C++]** Proxy builder returns a std::unique_ptr to the created proxy instead of a raw pointer.
* **[C++]** Joynr runtime returns a std::unique_ptr to a created proxy builder instead of a raw pointer.
* **[C++]** Created joynr runtime is returned as a std::unique_ptr.
* **[All]** Introduce MulticastSubscriptionQos for non selective broadcasts.
* **[All]** Removed deprecated time related APIs from `SubscriptionQos`, `PeriodicSubscriptionQos`,
  `OnChangeSubscriptionQos`, `OnChangeWithKeepAliveSubscriptionQos`,
  `HeartbeatSubscriptionInformation`, `DiscoveryQos`
* **[JS]** Removed deprecated `capabilities` member from runtimes
* **[JS]** Removed deprecated `registerCapability`, `unregisterCapability` methods from
  `CapabilitiesRegistrar`
* **[C++, Java]** Removed deprecated `providerQos` attribute from provider and related
  `registerProvider` API (without `providerQos` parameter) from `JoynrRuntime`
* **[Java]** Removed deprecated `CAPABILITYDIRECTORYURL` from provisioning
* **[All]** Removed deprecated `outputHeaderPath` member from AbstractJoynGeneratorMojo
* **[C++]** createRuntimeAsync error callback exception parameter is now a const reference.
* **[C++]** Removed method `setCached()` from ProxyBuilder
* **[C++]** Removed protected member `cache` from ProxyBase, ProxyFactory

## Other changes
* **[C++]** fix lifetime issue in JoynrMessagingConnector

# joynr 0.22.4

## API relevant changes
None.

## Other changes
* **[C++, JS, Java]** Apply configurable Time To Live (TTL) Uplift to each outgoing message and to
  the expiry date of subscriptions

# joynr 0.22.3

## API relevant changes
None.

## Other changes
* **[C++]** fix MQTT connection to broker blocked after first message was sent
* **[JS]** fix typing issues with maps of structs
* **[JS]** fix receiving too many multicast publications when provider and proxy are in same
  libjoynr
* **[C++]** Bugfix: Provider and consumers do not crash after reconnect to cluster-controller

# joynr 0.22.2

## API relevant changes
None.

## Other changes
* **[C++]** Bugfix: MQTT sender blocks message router thread in case of connection to broker not
  established.

# joynr 0.22.1

## API relevant changes
None.

## Other changes
* **[JS]** Bugfix: For non-selective broadcast subscriptions the listeners could be called too
  often if multiple matching listeners were found.

# joynr 0.21.4

## API relevant changes
None.

## Other changes
* **[C++]** Fix bug in generated data types if base and derived classes have different
  package names.

# joynr 0.22.0

## API relevant changes
* **[Java]** constant PROPERTY_MESSAGING_PRIMARYGLOBALTRANSPORT has been moved to
  io.joynr.messaging.MessagingPropertyKeys
* **[C++]** During a provider call a call context can be queried which provides the creator user id
  field from the joynr message. Please delete the broadcastsubscriptionrequest-persistence-file and
  subscriptionrequest-persistence-file because the file format changed.
* **[C++]** Introduced async proxy creation. ProxyBuilder now provides a buildAsync method which
  accepts a success and an error callback as parameters.
* **[C++]** Introduced async joynr runtime creation. See JoynrRuntime::createRuntimeAsync for more
  information.
* **[C++]** joynr can now be built with a static and a dynamic log level. The corresponding cmake
  properties are called JOYNR_MAX_LOG_LEVEL and JOYNR_DEFAULT_RUNTIME_LOG_LEVEL. In order to change
  the dynamic log level at runtime a environment variable, which is called "JOYNR_LOG_LEVEL", must
  be exported before any joynr component starts. The runtime log levels are called "TRACE", "DEBUG",
  "INFO", "WARNING", "ERROR" and "FATAL".
* Non-selective broadcasts work only with MQTT until further notice.
  HTTP is currently not supported.
* Non-selective broadcasts support partitions to control broadcast delivery to subscribers.
  * **[C++]** On provider side the fire broadcast method has now an optional partitions argument;
    see [C++ documentation for firing a broadcast](cplusplus.md#firing-a-broadcast). On consumer
    side the subscribe method has now an optional partitions argument; see [C++ documentation for
    subscribing to a broadcast](cplusplus.md#subscribing-to-a-%28non-selective%29-broadcast). The
    subscription ID parameter of the subscribe method for updating an existing subscription moved
    from the last to the first position in the argument list. In addition, it also has now an
    optional partitions argument; see [C++ documentation for updating an existing subscription]
    (cplusplus.md#updating-a-%28non-selective%29-broadcast-subscription).
  * **[Java]** On provider side the fire broadcast method has now an optional varargs argument to
    provide partitions; see [Java documentation for firing a broadcast](java.md#firing-a-broadcast).
    On consumer side the subscribe method has now an optional varargs argument to provide
    partitions; see [Java documentation for subscribing to a broadcast]
    (java.md#subscribing-to-a-%28non-selective%29-broadcast). The subscription ID parameter of the
    subscribe method for updating an existing subscription moved from the last to the first position
    in the argument list. In addition, it has now an optional varargs argument to provide
    partitions; see [Java documentation for updating an existing subscription]
    (java.md#updating-a-%28non-selective%29-broadcast-subscription).
  * **[JS]** On provider side the fire broadcast method has now an optional partitions argument; see
    [JavaScript documentation for firing a broadcast](javascript.md#sending-a-broadcast). On
    consumer side the subscribe method has now an optional partitions entry in the subscription
    settings object; see [JavaScript documentation for subscribing to a broadcast]
    (javascript.md#subscribing-to-a-%28non-selective%29-broadcast). The subscription settings object
    of the subscribe method for updating an existing subscription has also an optional partitions
    entry; see [JavaScript documentation for updating an existing subscription]
    (javascript.md#updating-a-%28non-selective%29-broadcast-subscription).

## Other changes
* **[JS]** Introduced mqtt messaging layer, allowing javascript runtimes including
  cluster controller functionality to connect to a mqtt broker.
* On top of MQTT messaging, joynr uses now a multicast approach to send non-selective broadcast
  publications instead of sending an unicast message to each subscriber. See the [Multicast Concept
  Documentation](../docs/multicast.md) for more details. This change breaks the compatibility on the
  messaging layer to joynr version 0.21.x.

# joynr 0.21.3

## API relevant changes
None.

## Other changes
* **[JS]** Fix bug which prevents successful restore of persisted broadcast subscription
  requests

# joynr 0.21.2

## API relevant changes
None.

## Other changes
* **[C++]** Fix cluster controller crash if many persisted discovery entries are present

# joynr 0.21.1

## API relevant changes
None.

## Other changes
* **[C++]** Catch websocket exception if connection is not valid anymore. This caused
  the cluster-controller to crash.
* **[C++]** Fixed installation path of system integration tests.

# joynr 0.21.0

## API relevant changes
* **[JEE]** Ability to specify individual domains for providers via new
  `@ProviderDomain` annotation. See
  [JEE Documentation / Customising the registration domain](jee.md#provider_domain).
* **[Java, JS, C++]** Introduce LastSeen arbitration strategy and set it as default arbitration.
* **[JEE]** Ability to publish multicast messages by injecting the
  subscription publisher. See [JEE Documentation / Publishing Multicasts](jee.md#publishing_multicasts).

## Other changes
* **[Java, C++]** The local capabilities directory will periodically be checked for
  expired discovery entries, and any which have expired will be purged from the
  caches.
  In Java, the interval at which the entries are checked can be configured using
  the `joynr.cc.discovery.entry.cache.cleanup.interval` property (See also the
  [Java Configuration Guide](JavaSettings.md#ExpiredDiscoveryEntryCacheCleaner)).
  In C++ the interval can be configured using the
  `messaging/purge-expired-discovery-entries-interval-ms` key in the messaging
  settings.
* **[C++]** Build variable `USE_PLATFORM_GTEST_GMOCK` now defaults to ON so that
  it is consistent with the other `USE_PLATFORM_*` variables.
* **[C++]** Reduced the number of threads which are used by a cluster controller instance
* **[C++]** The dependency to Qt is now fully removed.

# joynr 0.20.4

## API relevant changes
None.

## Other changes
* **[C++]** Fixed an issue which caused a high CPU load when a client disconnected from a
  cluster controller.

# joynr 0.20.3

## API relevant changes
None.

## Other changes
* **[JS]** Fix bug which resulted in improper shutdown of joynr.

# joynr 0.20.2

## API relevant changes
None.

## Other changes
* **[JS]** Fixed bug which caused exception when loading persisted
  subscriptions during startup.

# joynr 0.20.1

## API relevant changes
* **[Java]** The BroadcastSubscriptionListener is now able to get informed about succeeded
  subscription requests. For this purpose, it implements a callback having
  the following signature: public void onSubscribed(String subscriptionId).
  In case of failure the onError callback can be invoked with a SubscriptionException.

## Other changes
* **[Java]** the MQTT client now performs a manual re-connect and re-subscribe if the
  connection is lost, because the Paho auto reconnect and persistent subscriptions
  are buggy in the version we're using.
* moved to muesli 0.1.2 to get its bugfix

# joynr 0.20.0

## API relevant changes
* **[JS]** The SubscriptionListener is now able to get informed about succeeded
  subscription requests. For this purpose, he can implement a callback having
  the following signature: void onSubscribed(subscriptionId). In case of
  failure the onError callback can be invoked with a SubscriptionException.
* **[JS]** The consumer is able to synchronize to subscription requests.
  The promise returned by <Interface>Proxy.subscribeTo<Attribute|Broadcast> is
  resolved, once the subscription request has been successfully delivered to the
  interface provider. In case of failure, it can be rejected with a
  SubscriptionException.
* **[Java]** The AttributeSubscriptionAdapter is now able to get informed about succeeded
  subscription requests. For this purpose, it implements a callback having
  the following signature: public void onSubscribed(String subscriptionId).
  In case of failure the onError callback can be invoked with a SubscriptionException.
* **[Java]** The consumer is able to synchronize to subscription requests.
  The subscribeTo<BroadcastName> and subscribeTo<AttributeName> methods
  now return a Future that is resolved once the subscription request has been
  successfully delivered to the interface provider. The get() method of the
  Future returns the subscriptionId on successful execution or can throw
  a SubscriptionException in case of failure.
* **[C++]** The ISubscriptionListener interface is now able to get informed about succeeded
  subscription requests. For this purpose, it can implement a callback having
  the following signature: virtual void onSubscribed(const std::string& subscriptionId).
  In case of failure the onError callback can be invoked with a SubscriptionException.
* **[C++]** The consumer is able to synchronize to subscription requests.
  The subscribeTo<BroadcastName> and subscribeTo<AttributeName> methods
  now return a Future that is resolved once the subscription request has been
  successfully delivered to the interface provider. The get() method of the
  Future returns the subscriptionId on successful execution or can throw
  a SubscriptionException in case of failure.
* **[Java]** Static capabilities provisioning can now be specified as a URI.
  See the [Java Configuration Guide](JavaSettings.md) for details.
* **[Java]** the domain access controller now has it's own property with which one can set its
  URI rather than it using the discovery directory URI. See the documentation to
  `DOMAINACCESSCONTROLLERURL` in the [Java Configuration Guide](JavaSettings.md) for details.
* **[Java]** when specifying the discovery directory or domain access controller URIs via
  configuration properties, it is now __not__ necessary to specify the participant IDs as well.
* **[JS]** Optional expiryDateMs (mills since epoch) can be passed to registerProvider. Default
  value is one day from now.
* **[JEE]** Added ability to specifiy message processors which can be used to, e.g., add custom
  headers to outgoing joynr messages. See the [JEE Documentation](jee.md) for details.
* **[Java]** the container classes for multi-out return values are now marked with an interface:
  `MultiReturnValuesContainer`.
* **[C++]** the QoS parameter has to be passed as std::shared_ptr to the `subscribeTo...` methods
* **[C++]** Joynr runtime object can be created with a settings object as well as with a path
  to a settings file.

## Other changes
* **[JEE]** a JEE version of the discovery service was added which can be deployed to EE
  containers like, e.g., Payara.
* **[JEE]** corrected configuration of Radio App JEE and System Integration Tests sit-jee-app
  to match the new capabilities provisioning and some other minor fixes.
* **[Java, JS, C++, JEE]** Ability to specify effort to be expent on ensuring delivery of
  messages. When set to `best effort` and using MQTT as transport, this results in a QoS 0
  MQTT message being sent (fire-and-forget). See `MessagingQosEffort` classes in each language.
* **[C++]** muesli is now used as serializer; it can be found at https://github.com/bmwcarit/muesli

# joynr 0.19.5

## API relevant changes
None.

## Other changes
* **[C++]** Fix multi-threading issue in LocalCapabilitiesDirectory.

# joynr 0.19.4

## API relevant changes
None.

## Other changes
* **[C++]** Correctly load persisted routing table in the LibJoynrRuntime.

# joynr 0.19.3

## API relevant changes
* **[C++]** Add new API to create joynr runtime with settings object.

## Other changes
* **[JS]** Support attributes starting with capital letters.

# joynr 0.19.2

## API relevant changes
None.

## Other changes
* **[C++]** Do not crash joynr runtime if writing persistency files fails.

# joynr 0.19.1

## API relevant changes
None.

## Other changes
* **[C++]** Fix issue in the generated JoynrTargets-release.cmake in relation with boost::thread

# joynr 0.19.0

## API relevant changes
* **[Java]** Added ability to pass a callback to the proxyBuilder.build() method to be notified on
  completion (or failure) of the discovery process.

## Other changes
* **[C++, Java, JS]** Enriched the system integration tests to have test from c++/node apps towards
  java jee apps
* **[C++]** Removed option `USE_PLATFORM_DEPENDENCIES` from CMake. By default all dependencies are
  resolved from system installation paths. However, joynr offers options
  (`USE_PLATFORM_<DEPENDENCY>=OFF`) to turn system resolution off. In this case, joynr downloads
  and builds individual dependencies during the joynr build using CMake's ExternalProject_Add
  mechanism.
* **[JS]** The unit-, integration-, system-integration- and intertab-tests are now using the
  [Jasmine](http://jasmine.github.io) 2.4.1 test framework.
  [Karma](https://karma-runner.github.io) is now used as test runner.
* **[Java]** The way in which the global capabilities and domain access control directories are
  provisioned has changed. See `StaticCapabilitiesProvisioning` as well as its entry in the
  [Java Settings documentation](JavaSettings.md) for details.
* **[JEE]** You can now inject the calling principal in providers in order to see who performed
  the call currently being executed.
* **[JEE]** Support for HiveMQ shared subscriptions, which enables clustering using only
  MQTT for communication.

# joynr 0.18.5

## API relevant changes
None.

## Other changes
* **[JEE]** Fixed bug with multi-out return values not being translated
  between container classes and multi-valued deferred instances in the
  `ProviderWrapper`.

# joynr 0.18.4

## API relevant changes
None.

## Other changes
* **[C++]** Fixed high cpu load which occurs when the system time is changed
* **[C++]** Fixed persistency of local capability entries
* **[C++]** Stability fixes for proxy arbitration
* **[JS]** Added reconnect after connection loss for websockets
* **[JS]** Support to clear local storage when loading joynr library

# joynr 0.18.3

## API relevant changes
None.

## Other changes
* **[Java]** Enabled Discovery and ACL addresses to use MQTT
* **[JEE]** Introduced example radio JEE app

# joynr 0.18.2

## API relevant changes
None.

## Other changes
* **[JS]** Fixed bug when using joynr with node version >= 6

# joynr 0.18.1

## API relevant changes
None.

## Other changes
* **[JS]** Include README in joynr node package

# joynr 0.18.0

## API relevant changes
* **[C++, Java, JS]** The communication protocol between local directories on the cluster controller
  and global directories in the backend changed. Please make sure that clients and backend use
  compatible versions.
* **[C++, Java, JS]** Support for fire and forget methods. Methods modelled with
  the franca keyword "fireAndForget" are now supported in the intended way, i.e. no
  reply is expected and allowed for the calling provider.
* **[Java]** Support for multi-addressed proxies. This way, a single proxy can communicate with
  multiple providers at the same time. The consumer can share a number of domains with the proxy
  builder, and depending on the arbitration strategy, multiple providers are connected with the
  returning proxy. In this case, the communication with the proxy is limited to fire and forget
  methods and subscriptions (attributes and broadcasts).
* **[JEE]** MQTT is now used for incoming and outgoing messages by default. The HTTP Bridge
  functionality is still available, but must be explicitely activated by setting the
  `joynr.jeeintegration.enable.httpbridge` property to `true`.
  See
  `io.joynr.jeeintegration.api.JeeIntegrationPropertyKeys.JEE_ENABLE_HTTP_BRIDGE_CONFIGURATION_KEY`
  for details.

## Other changes
* **[Tools]** Refactored joynr generator framework to simplify the maintenance,
   revised its required dependencies.

# joynr 0.17.2

## API relevant changes
None.

## Other changes
* **[JS]** Updated dependency for atmoshpere.js to version 2.3.2. This ensures that
  joynr has no native dependencies in its npm package.

# joynr 0.17.1

## API relevant changes
None.

## Other changes
* Updated disclaimers, added README for npm

# joynr 0.17.0

## API relevant changes
* **[JEE]** Backend JEE applications are now supported natively with new joynr annotations
  @ServiceProvider and @ServiceLocator, allowing applications to focus solely on business logic.
  See [the JEE documentation](JEE.md) for more information.
* **[C++, Java, JS]** Added suffix "Ms" to timing related discoveryQos parameters:
  _discoveryTimeoutMs_, _cacheMaxAgeMs_, and _retryIntervalMs_. The original getters and setters
  are now deprecated and will be removed by the end of 2016.
* **[C++, Java, JS]** Provider and proxy interfaces as well as generated types (structs, enums and
  maps) contain version constants (`MAJOR_VERSION` and `MINOR_VERSION`) that reflect the version set
  in the Franca interface or type collection. Setters for provider version have been removed
  from the API of the ProviderQos.
* **[Java]** Restructured the class hierarchy of the generated providers. The application provider
  now implements an interface free of joynr-internal details. <Interface>AbstractProvider has been
  kept to maintain backwards compatibility, but implementations derived directly from
  <Interace>Provider must change to the new API. Please have a look at the class diagram
  in docs/diagrams for further details about the restructured class hierarchy.
* **[C++, Java, JS]** The communication protocol between local directories on the cluster controller
  and global directories in the backend changed. Please make sure that clients and backend use
  the same versions.
* **[Java]** Renamed setting _joynr.messaging.capabilitiesdirectoryurl_ to
  _joynr.messaging.discoverydirectoryurl_. The older setting will continue to work until the end of
  2016.
* **[JS, C++, Java]** The provider version can no longer be set programmatically in ProviderQos.
  Instead the value as modeled in Franca is generated into the provider interface.
* **[C++, Java, JS]** Support for empty broadcast. Broadcast with no output parameter is now
  supported in all three languages.

## Other changes
* **[C++]** The content of the message router and the local capabilities directory is now persisted
  by default and automatically loaded at cluster-controller startup. Entries are being saved (in
  JSON format) respectively to _MessageRouter.persist_ and to _LocalCapabilitiesDirectory.persist_.
* **[C++, Java, JS]** The backend service ChannelUrlDirectory has been eliminated. Addressing is
  now saved in the Discovery Directory.
* **[JS]** Small fixes in the jsdoc of generated proxies and providers.

# joynr 0.16.0

## API relevant changes
* **[JS, C++, Java]** Unified subscription QoS API among all programming languages.
 * Add suffix "Ms" to timing related subscription QoS parameters such as
   _expiryDateMs_, _publicationTtlMs_, _periodMs_, _alertAfterIntervalMs_, _minIntervalMs_ and
   _maxIntervalMs_. Getters, setters and constants are renamed accordingly.
 * Subscription QoS allows to specify the validity (relative from current time) instead of
   an absolute expiry date. The clearExpiryDate() function removes a previously set expiry date.
 * The clearAlertAfterInterval function removes a previously set alert after interval.
 * Add suffix "_Ms_" to timing related subscription QoS constants (default, min and max values).
 * Add missing default values and min/max limits for the QoS parameters.
 * The old interface is deprecated but still available for backward compatibility reasons and might
   be removed by end of 2016.
* **[C++, Java]** Provider QoS are passed in at provider registration on the joynr runtime. Storing
  the provider QoS in the provider object itself is deprecated and will be removed by the end of
  2016.
* **[JS]** "joynr.capabilities.registerCapabilitiy" is deprecated. Use
  "joynr.registration.registerProvider" instead. "registerCapability" is deprecated and will be
  removed by the end of 2016.
* **[JS]** registerProvider does not take an auth token. When renaming registerCapability to
  registerProvider, make sure also to delete the authToken parameter.
* **[C++, Java, JS]** The maximum messaging TTL is now configurable via messaging settings and
  enforced. The default value is set to 30 days.
 * C++: default-messaging.settings

   ```
   [messaging]
   # The maximum allowed TTL value for joynr messages.
   # 2592000000 = 30 days in milliseconds
   max-ttl-ms=2592000000
   ```
 * Java: defaultMessaging.properties

   ```
   joynr.messaging.maxTtlMs=2592000000
   ```
 * JS: defaultMessagingSettings.js

   ```
   // 30 days
   MAX_MESSAGING_TTL_MS : 2592000000
   ```
* **[C++]** libjoynr uses websocketpp (https://github.com/zaphoyd/websocketpp) to communicate with
  the cluster-controller.
* **[C++]** Use `CMAKE_CXX_STANDARD` to specify the C++ standard. This feature was introduced by
  CMake 3.1. See [\<RADIO_HOME\>/CMakeLists.txt](/examples/radio-app/CMakeLists.txt) on how to use
  it.

## Other changes
* **[C++, Java]** Fix bug in code generation for typedef.
* **[C++]** CMake integration of the joynr generator now available. See
  [\<RADIO_HOME\>/CMakeLists.txt](/examples/radio-app/CMakeLists.txt) on how to use it.

# joynr 0.15.1

## API relevant changes
None.

## Other changes
* **[C++]** Fix segmentation fault in cluster-controller when a libjoynr disconnects.
* **[C++]** Define proper import targets for Mosquitto in the joynr package configuration.
* **[Java]** Use correct MQTT topics to fix incompatibilities with joynr C++.
* **[Java]** Improved stability in websocket implementation.

# joynr 0.15.0

## Notes
* **[Java,C++]** Java and C++ cluster controllers are now able to communciate to an MQTT broker as
  a replacement, or in addition to, the original bounceproxy. Java uses the Eclipse Paho client,
  while C++ uses mosquitto as an MQTT client.
* **[C++]** There is a new build and runtime dependency for the clustercontroller to mosquitto 1.4.7
* **[Java]** Handling of different transport middlewares has been refactored to be much more
  extensible. Using Guice Multibinders, it is now possible for external projects to add transport
  middleware implementations and inject these into the runtime. See the ```joynr-mqtt-client```
  project for an example of how this can be done.
* **[C++]** libjoynr uses libwebsockets of the libwebsockets project (http://libwebsockets.org)
  to communicate with the cluster-controller. Due to an incompatibility with Mac OS X,
  the C++-Websocket-Runtime currently does not work on Mac OS X.

## API relevant changes
* **[C++]** Removed the RequestStatus object returned by joynr::Future::getStatus().
  Instead, an enum named "StatusCode::Enum" is returned.
* **[C++]** joynr code now requires C++14

## Other changes
* **[JS]** Updated the versions of joynr dependencies log4js (0.6.29), requirejs (2.1.22),
  bluebird (3.1.1) and promise (7.1.1). No API impact.
* **[JS]** The several joynr runtimes (e.g. WebSocketLibjoynrRuntime or InProcessRuntime)
  now bring their own default values for joynr internal settings. Thus, joynr
  applications no longer need to provide this information via the provisioning
  object when loading the library.

# joynr 0.14.3

## API relevant changes
None.

## Other changes
* **[C++]** Removed absolute paths from export targets for the install tree.
* **[C++]** Fix segmentation fault in cluster-controller checkServerTime function.
* **[C++]** Added /etc/joynr to settings search path. This is a workaround for builds with
  incorrect CMAKE_INSTALL_PREFIX.

# joynr 0.14.2

## API relevant changes
None.

## Other changes
* **[C++]** Fix dependency resolution in the CMake package config file for joynr.

# joynr 0.14.1

## API relevant changes
None.

## Other changes
* **[JS]** Fixed bug in generated proxies with broadcast subscription requests
  having no filters.

# joynr 0.14.0

## Notes
* **[Java,JS,C++]** Franca `ByteBuffer` is supported.
* **[Java,JS,C++]** Franca `typedef` is supported. For Java and JS, typedefs
  are ignored and the target datatypes are used instead.
* **[C++]** libjoynr does not depend on Qt anymore.
* **[C++]** libjoynr uses libwebsockets of the libwebsockets project (http://libwebsockets.org)
  to communicate with the cluster-controller. Due to an incompatibility with Mac OS X,
  the C++-Websocket-Runtime currently does not work on Mac OS X.

## API relevant changes
* **[C++]** The minimum required version of `gcc` is 4.9.
* **[C++]** The CMake variables when linking against libjoynr have been renamed :
  * `Joynr_LIB_COMMON_*` contains only generic stuff needed to build generated code.
  * `Joynr_LIB_INPROCESS_*` contains stuff needed to build in-process including cluster controller.
* **[C++]** The `onError` callback for async method calls is changed:
  * The error callback has been renamed to `onRuntimeError`.
    Its signature expects a `JoynrRuntimeException`.
  * If the method has an error modeled in Franca, a separate `onApplicationError` callback is
     generated. The signature of this callback expects the generated error `enum` .
* **[Java]** Modify async proxy API for error callbacks. If an error enum is defined
  for methods in Franca, onFailure callback is split into two methods, one for
  modeled Franca errors (called ApplicationExceptison) and one for joynr runtime
  exceptions.

## Other changes
* **[C++]** The logging syntax is changed to the following format:
  `JOYNR_LOG_DEBUG(logger, "this {}: {}", "is", "a message");`
* **[C++]** Fixed bug in filters for broadcast having arrays as output parameters.
* **[JS]** Set version for node dependency module "ws" to 1.0.1.

# joynr 0.13.0

## Notes
* **[Java]** Uint types are not supported in Java: Unsigned values are thus read as
  signed values, meaning for example that 255 is represented as -1 in a Java Byte. The
  Java application is responsible for converting from signed to unsigned values as
  required. Note that this is only an issue if values exceed the largest possible
  values that can be represented by the signed Java values.
* **[C++]** Removing QT dependencies from libjoynr stack is almost done. Final cleanup
  is performed in upcoming releases.
* **[Java,JS,C++]** The JSON serializer in all three languages escapes already escaped
  quotas in strings incorrectly.
* **[Java, Android]** The Android runtime now contains all necessary transitive dependencies in an
  uber jar. The total size has been reduced so that a minimal app with joynr capability is
  now ca. 2.5 MB large, and multi-dexing is no longer necessary.
* **[Java]** The stand-alone cluster controller in Java is in Beta, and is not yet stable.
  Reconnects from clients are not being handled correctly. It is configured statically to
  disallow backend communication, so all discovery / registration requests must be set to
  LOCAL_ONLY / LOCAL.

## API relevant changes
* **[JS]** Async loading of libjoynr (libjoynr.load()) returns a Promise object instead
  expecting a callback function as input parameter. See the
  [JavaScript Tutorial](JavaScriptTutorial.md) for more details.
* **[Java,JS,C++]** Support Franca type Map
* **[JS]** Support Franca type Bytebuffer
* **[C++]** ApplicationException.getError<T>() now expects a template parameter T
  to get access to the real enum value
* **[Java]** It is no longer necessary to cast error enums retrieved from modelled
  application exceptions.

## Other changes
* **[Android]** The Android runtime has been modified to use an external cluster
  controller using WebSockets, and no longer can communicate itself via HTTP.
* **[Java, Android]** The following configuration properties must now be set when configuring
  the joynr runtime:
  * WebsocketModule.PROPERTY_WEBSOCKET_MESSAGING_HOST
  * WebsocketModule.PROPERTY_WEBSOCKET_MESSAGING_PORT

  Optionally the following can also be set:

  * WebsocketModule.PROPERTY_WEBSOCKET_MESSAGING_PROTOCOL
  * WebsocketModule.PROPERTY_WEBSOCKET_MESSAGING_PATH
* **[Java]** Clear separation between libjoynr and cluster controller functionality.
  Java applications do not need to be deployed with their own cluster controller anymore,
  but can instead communicate with one provided by the environment.
* **[Java]** Libjoynr client is now able to communicate with a cluster controller
  via Websocket communication.
* **[Java]** Cluster controller supports Websocket communication
* **[C++]** Replaced QJson-based serializer with a custom implementation, thus increasing
  speed ca 3x.
* **[C++]** Replace Qt functionality and data types (QThreadPool,
  QSemaphore, QMutex, QThread, QHash, QSet, QMap, QList, ...) by custom or std
  implementations.

# joynr 0.12.3

## API relevant changes
None.

## Other changes
* **[C++]** Selective broadcasts of basic types generate compilable code.

# joynr 0.12.2

## API relevant changes
None.

## Other changes
* **[C++]** Generated enum throws exception in the getLiteral method in case of an
  unresolved value.

# joynr 0.12.1

## API relevant changes
None.

## Other changes
* **[C++]** Fixed bug during deserialization of joynr messages caused by
  incorrect meta type registration of nested structs.

# joynr 0.12.0

## Notes
* **[Java]** Uint types are not supported in Java: Unsigned values are thus read as
  signed values, meaning for example that 255 is represented as -1 in a Java Byte. The
  Java application is responsible for converting from signed to unsigned values as
  required. Note that this is only an issue if values exceed the largest possible
  values that can be represented by the signed Java values.
* **[Java]** The previously mentioned issue with handling of "number" types and enums in Lists
  has now been repaired.

## API relevant changes
* **[Java]** Java datatype java.util.List has been replaced with Array in the joynr API.
* **[Java]** The onError callback of subscriptions now passes a JoynrRuntimeException as
  input parameter instead of a JoynrException, as application-level exceptions cannot be defined
  for subcription errors.
* **[Java]** The method "getReply" of Future object was renamed to "get".
* **[Java]** The Java Short datatype has been introduced for Franca types UInt16 and Int16, as is
  Java Float now used for the Franca type Float.
* **[C++]** Support of exceptions for methods/attributes. Exceptions at provider side are now
  communicated via joynr to the consumer, informing it about unexpected application-level and
  communication behavior. joynr providers are able to reject method calls by using error enum values
  as modelled in the Franca model.
* **[JS]** Method input/output parameters and broadcast parameters are now consistently
  passed as key-value pairs.
* **[Java,JS,C++]** Harmonized the handling of minimum interval for subscriptions with
  OnChangeSubscriptionQos. Set the MIN value to 0 ms.
* **[Java,JS,C++]** Harmonized the handling of subscription qos parameters for broadcast
  subscriptions. If two subsequent broadcasts occur within the minimum interval, the
  latter broadcast will not be sent to the subscribing entity.

## Other changes
* **[C++]** Fixed bug causing a consumer to crash when subscribing to attributes of type
  enumeration
* **[JS]** Support of methods with multiple output parameters
* **[Java,C++]** Fixed bug with arrays as return parameter types of methods and
  broadcasts and as attribute types of subscriptions
* **[Tooling]** The joynr generator ignores invalid Franca models, and outputs a list of errors to
  the console.

# joynr 0.11.1

## API relevant changes
None.

## Other changes
* **[JS]** Minimum minInterval for subscriptions is 0ms
* **[JS]** The PublicationManager checks if the delay
  between two subsequent broadcasts is below the minInterval of the
  subscription. If yes, the broadcast is not communicated to the
  subscribing entity.
* **[JS]** Allow to load generated datatypes prior to invoking joynr.load
  in the node environment
* **[JS]** Smaller bug fixes in PublicationManager

# joynr 0.11.0

## Notes
* **[Java]** Uint types are not supported in Java: Unsigned values are thus read as
  signed values, meaning for example that 255 is represented as -1 in a Java Byte. The
  Java application is responsible for converting from signed to unsigned values as
  required. Note that this is only an issue if values exceed the largest possible
  values that can be represented by the signed java values.

## Known issues
* **[Java]** Handling of "number" types and enums in Lists is not implemented
  correctly. Accessing these values individually can result in ClassCastExceptions
  being thrown.
* **[Java]** uint16 and int16 declarations in Franca are currently being represented
  as Integer in Java.Though this is not associated with any functional problem, in
  the future int16 types will be generated to Short.
* **[C++]** Missing support of exceptions for methods/attributes. While the
  exception handling is already implemented for Java + JS, required extensions for C++
  are currently under development and planned for the upcoming major release
  0.12.0 mid November 2015.

## API relevant changes
* **[Java]** The onError callback of subscriptions expects now a JoynrException as input parameter
  instead of an empty parameter list. In addition, exceptions received from subscription publication
  are now forwarded to the onError callback.
* **[Java,JS]** Support of exceptions for methods/attributes. Exceptions at provider side are now
  communicated via joynr to the consumer, informing him about unexpected behavior. joynr providers
  are able to reject method calls by using error enum values as associated with the method in the
  Franca model.
* **[JS]** The callback provided at broadcast subscription is now called with key value pairs for
  the broadcast parameters. Previously, the callback has been invoked with individual function
  arguments for each broadcast parameter.
* **]Java,JS,C++]** Harmonized the handling of expiry dates in SubscriptionQos

## Other changes
* **[C++]** Replaced QSharedPointer with std::shared_ptr
* **[C++]** Replaced QDatetime with std counterpart "chrono"
* **[C++]** Replaced log4qt with spdlog
* **[C++]** Fixed bug which prevented the onError callback of async method calls to be called in
  case of unexpected behavior (e.g. timeouts)
* **[Java,JS,C++]** Fixed bug which caused joynr message loss due to wrong time interpreation in
  case of very high expiry dates.
* **[Java,JS]** Enriched the radio example with exception handling

# joynr 0.10.2

## API relevant changes
None.

## Other changes
* **[JS]** Reworked the handling of enums defined in Franca models.
  This resolves issues when using enums as input/output parameter of
  methods in JavaScript.

# joynr 0.10.1

## API relevant changes
None.

## Other changes
* **[Java]** Correct exception handling when messages are not routable
* **[JS]** Integrate JavaScript markdown in general documentation
* **[JS]** Fix bug in documentation regarding the Maven group ID of the joynr
  generators

# joynr 0.10.0

joynr JavaScript is now also officially open source. JavaScript can be run in Chrome or node.js.
Have a look in the [JavaScript Tutorial](JavaScriptTutorial.js) to get started with joynr
JavaScript, and try out the radio app examples to see it all in action.

## Known issues
* **[Java]** Handling of “number” types and enums in Lists is not implemented correctly. Accessing
  these values individually can result in ClassCastExceptions being thrown.
* **[Java]** Uint types not handled correctly: Unsigned values from C++ are read as signed values
  in Java. Workaround: the Java application must convert from signed to unsigned values itself.
  Note that this is only an issue if values exceed the largest possible values that can be
  represented by the signed java values.

## API relevant changes
* **[Java, C++, JS]** In order to fix compatibility in all supported languages with types using
  type collections, the generators now use the spelling of Franca element names as-is for packages,
  type collections, interfaces, etc., meaning that they no longer perform upper/lower case
  conversions on Franca element names. Models that contain elements with identical spelling other
  than case may cause unexpected behavior depending on which operating system is used. Files in
  Windows will be overwritten, for example, while files in Linux will co-exist.
* **[Java, C++, JS]** Franca's error enums are currently supported in Java, but not yet complete in
  JavaScript or C++. We recommend not using FIDLs with Error Enums until 0.11 is released.

## Other changes
* **[Java]** Logging can now be focused on message flow. Set log4j.rootLogger=error and then use a
  single logger to view messages: log4j.logger.io.joynr.messaging.routing.MessageRouterImpl=info
  shows only the flow, =debug shows the body as well.
* **[C++]** Now using Qt 5.5
* **[JS]** Fix radio example made for node, to be compatible with the radio example
  in C++, Java and the browser-based JavaScript application.
* **[Tooling]** Minor fixes in build scripts.
* **[Tooling]** Move java-generator, cpp-generator and js-generator into the tools folder.
  All generator modules have the Maven group ID "io.joynr.tools.generator".
* **[Tooling]** The joynr-generator-standalone supports JavaScript code generation
  language.
* **[Tooling, JS]** The joynr JavaScript build is part of the profile "javascript" of the
  root joynr Maven POM.

# joynr 0.9.4

## API relevant changes
* **[Java, C++, JS]** Use spelling of Franca element names (packages, type collections,
  interfaces, ...) as defined in the model (.fidl files) in generated code. I.e. perform
  no upper/lower case conversions on Franca element names.

## Other changes
* **[C++]** Param datatypes in a joynr request message includes type collection names
* **[JS]** Fix radio example made for node, to be compatible with the radio example
  in C++, Java and the browser-based JavaScript application.
* **[Tooling]** Minor fixes in build scripts.
* **[Tooling]** Move java-generator, cpp-generator and js-generator into the tools folder.
  All generator modules have the Maven group ID "io.joynr.tools.generator".
* **[Tooling]** The joynr-generator-standalone supports JavaScript code generation
  language.
* **[Tooling, JS]** The joynr JavaScript build is part of the profile "javascript" of the
  root joynr Maven POM.

# joynr 0.9.3

This is a minor bug fix release. It includes a preview version of the **joynr JavaScript** language
binding. Have a look in the [JavaScript Tutorial](JavaScriptTutorial.js) to get started with joynr
JavaScript.

## API relevant changes
* **[Java, C++, JS]** Using American English in radio.fidl (renaming favourite into favorite).

## Other changes
None.

# joynr 0.9.2

## API relevant changes
None.

## Other changes
* **[C++]** Problems with receiving messages in libjoynr via WebSockets have been resolved.
* **[Java, C++]** Default domain for backend services is now "io.joynr".

# joynr 0.9.1

## API relevant changes
None.

## Other changes
* **[Android]** callback onProxyCreationError is now called correctly when an error occurs creating
  a proxy. onProxyCreation is no longer called with null.
* **[Java]** problems with multiple calls to register and deregister the same provider have been
  resolved.
* logging settings in the examples have been reduced to focus on the sent and received messages.

# joynr 0.9.0

## API relevant changes
* **[Java, C++]** The provider class hierarchy has been simplified. A class diagram is at
  docs/diagram/ClassDiagram-JavaProvider.png. To implement a provider from scratch, extend
  <Interface>AbstractProvider. To implement a provider based on the default implementation extend
  Default<Interface>Provider.
* **[C++]** Qt-related datatypes have been removed from the API, both in generated classes and in
  runtime classes used for proxy creation, provider registration etc. Std types are now used
  instead.
* **[C++]** Future no longer accepts a callback as well; in order to synchronously retrieve values
  from the future, call Future::getValues.
* **[C++]** getProxyBuilder() has been renamed to createProxyBuilder()
* **[C++]** ProxyBuilder::RuntimeQos has been renamed to MessagingQos (as in Java)
* **[C++]** setProxyQos() has been removed from the ProxyBuilder. Messaging timeouts are set using
  the MessagingQos, while qos attributes related to discovery are set in setDiscoveryQos()
* **[C++]** The async API of proxies for method calls and attribute setters/getters allows
  to provide onSuccess and onError callback functions. OnSuccess is invoked by the joynr runtime
  in case of a successful call, onError in all other cases (e.g. joynr internal errors like
  timeouts).
* **[C++]** The sync API of proxies for method calls and attribute setters/getters now always
  provides a RequestStatus object as return value. This object informs the caller upon successful or
  erroneous execution of the respective call.
* **[Java]** Access control has been activated, meaning that all Java-based providers will not be
  accessible unless the request message passes an access control check. As development of access
  control is ongoing (there is not yet official support for entering access control information in
  the global access control directory), currently providers can be made accessible by using a
  statically-injected access control property. The MyRadioProviderApplication class in
  examples/radio-app provides an example of how this can be done.
* **[Java, C++]** registerCapability has been renamed to registerProvider and no longer takes an
  "auth token", which was a placeholder that is no longer needed.
* **[Java, C++]** Providers may now only be implemented using the asynchronous interface. The
  sychronous provider API has been removed. Providers return by calling onSuccess callback function.
* **[Java, C++]** Franca's multiple output parameters are now supported.
* **[Build]** Added Dockerfiles for building Java and C++ builds, with included scripts. These
  scripts are also used by the joynr project itself in its own CI (Jenkins-based) environment.
* **[Java]** Capability Directory entries on the global directory are now persisted using JPA.

## Other changes
None.

# joynr 0.8.0

## API relevant changes
* **[Java, C++]** Support of broadcast: it is now possible to subscribe to broadcasts on proxy side.
  Providers are able to fire broadcast events, which are then forwarded to subscribed proxies. See
  the [Broadcast Tutorial](Broadcast-Tutorial.md) for more information.
* **[Java, C++]** Support to stop/update an existing subscription: the creation of a new
  subscription returns a unique subscription ID. Supplying this id to the proxy API allows to stop
  or update an existing subscription.
* **[Java, C++]** Generate proxy API according to modifier flags in Franca model: only generate
  setters/getters/subscribeTo methods on proxy side, if respective flags are defined in the Franca
  model (e.g. readOnly implies no setters)
* **[Java, C++]** Names defined in Franca are taken 1:1 into code: the joynr generator framework
  reuses the upper and lower case as defined in the Franca model where possible
* **[Java]** Add copy constructor to complex types of Franca model: for each complex data structure
  in the Franca model, a copy constructor is created in the respective Java class
* **[Java, C++]** Rename subscription listener methods
  * onReceive: Gets called on every received publication
  * onError: Gets called on every error that is detected on the subscription

## Other changes
* **[Tooling]** Enable cleanup capability of joynr generator framework: it is now possible to
  trigger the joynr generator with the "clean" goal, meaning that previously generated files are
  deleted
* **[Tooling]** Create standalone joynr generator: joynr provides now a standalone joynr generator,
  which can be used independent of maven as build environment
* **[Tooling]** The joynr generator framework migrates to xtend 2.7.2
* **[Tooling]** Update Java version from 1.6 to 1.7
* **[Java, C++]** Added ability to radio-app example to apply geocast broadcast filters: the example
  shows how broadcasts can be used to implement a geocast
* **[C++]** Update to CommonAPI version 2.1.4
* **[C++]** C++ cluster controller offers WebSocket messaging interface: the C++ cluster controller
  provides now a WebSocket API to be accessed by joynr applications. The C++ libjoynr version
  supports WebSocket communication with the cluster controller
* **[C++]** Implement message queue: in case the destination address of the joynr message cannot be
  resolved, the message router is now able to queue messages for later delivery
* **[Android]**	Now supporting platform version 19.
* **[Android]**	AsyncTask from the Android SDK went from being executed in parallel in API 10, to
  sequential handling in later Android versions. Since there is no clean way to support the old
  and new semantics without wrapping the class, we are now bumping up support API 19. Prior versions
  are no longer supported.

# joynr 0.7.0

## API relevant changes
* **[Java]** SubscriptionListener is now called AttributeSubscriptionListener, and
  unregisterSubscription renamed unregisterAttributeSubcription (change required to differentiate
  from broadcasts)
* **[Java]** The hostPath property can now be set as joynr.servlet.hostPath.
* **[Java, C++]** SSL support for C++ and Java

## Other changes
* **[C++]** libjoynr and cluster-controller now communicate over a single DBus interface
* **[C++]** introduce MessageRouter on libjoynr and cluster-controller side to resolve next hop for
  messages
* **[C++]** remove EndpointAddress term and use simply Address
* **[Java]** use URL rewriting to implement load balancing on bounce proxy cluster
* **[Java]** enable bounce proxy controller to run in clustered mode
* **[Java]** refactor bounce proxy modules:
  * use Guice injection to configure servlets
  * use RESTful service adapters for messaging related components

# joynr 0.6.0

## API relevant changes
* **[Java]** exceptions: removed checked exceptions from ProxyBuilder
* **[Java]** Check for correct usage of SubscriptionQos
* **[Java]** ChannelUrlDirectoryImpl correctly implements unregisterChannelUrl
* **[Java]** Changes to GlobalCapabilitiesDirectory API causes this version to be incompatible with
  older server installations.
* **[C++]** joynr is now compatible with Qt 5.2
* **[C++]** read default messaging settings from file
  Default messaging settings are now read from file "resources/default-messaging.settings". When
  using the find_package command to resolve joynr, it will set the JOYNR_RESOURCES_DIR variable.
  You can copy the default resources to your bin dir using cmake's file command:

  ```bash
  file(
      COPY ${JOYNR_RESOURCES_DIR}
      DESTINATION ${CMAKE_RUNTIME_OUTPUT_DIRECTORY}
  )
  ```

## Other changes
* **[C++]** cleaning up joynr libraries used in cmake find_package
* **[Java]** refactored messaging project structure for scalability-related components
* **[Java]** definition of RESTful service adapters for messaging related components
* **[Java]** implementation of lifecycle management and performance monitoring for controlled bounce
  proxy
* **[Java]** scalability extensions for channel setup at bounce proxy
* **[Java]** scalability extensions for messaging in non-exceptional situations
* **[Java]** backend: improved shutdown responsiveness
* **[Java]** discovery directory servlet: mvn commands to start for local testing
* **[Java]** logging: preparations to allow logging to logstash (distributed logging)
* **[Java]** binary archives (WAR format) of backend components are available on Maven Central
* **[Java]** Enable backend module "MessagingService" to work with joynr messages of unknown content
  type
* **[Java]** Joynr provides rudimentary embedded database capabilities
* **[Tooling]** Augment features of joynr C++ code generator
* **[Tooling]** Write common util for all generation templates to resolve names of methods, types,
  interaces, arguments, …<|MERGE_RESOLUTION|>--- conflicted
+++ resolved
@@ -1,4 +1,11 @@
-<<<<<<< HEAD
+# joynr 0.29.3
+
+## API relevant changes
+None.
+
+## Other changes
+* **[C++]** Fixed provider reregistration trigger call
+
 # joynr 0.31.0
 
 ## API relevant changes
@@ -19,14 +26,10 @@
 None.
 
 # joynr 0.30.1
-=======
-# joynr 0.29.3
->>>>>>> 08b930c6
-
-## API relevant changes
-None.
-
-<<<<<<< HEAD
+
+## API relevant changes
+None.
+
 ## Configuration property changes
 * **[Java]** PROPERTY_MAX_INCOMING_MQTT_MESSAGES_IN_QUEUE and PROPERTY_REPEATED_MQTT_MESSAGE_IGNORE_PERIOD_MS
  were renamed in order to reflect that they are related to the backpressure
@@ -89,10 +92,6 @@
  and throw a JoynrRuntimeException.
 * **[C++]** Access control is included in the c++ build by default. It still must be enabled
  by setting the configuration property `access-control/enable`.
-=======
-## Other changes
-* **[C++]** Fixed provider reregistration trigger call
->>>>>>> 08b930c6
 
 # joynr 0.29.2
 
