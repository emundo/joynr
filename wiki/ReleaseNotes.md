<<<<<<< HEAD
#joynr 0.21.0

##API relevant changes
* **[JEE]** Ability to specify individual domains for providers via new
  `@ProviderDomain` annotation. See
  [JEE Documentation / Customising the registration domain](jee.md#provider_domain).

##Other changes
* **[Java, C++]** The local capabilities directory will periodically be checked for
  expired discovery entries, and any which have expired will be purged from the
  caches.
  In Java, the interval at which the entries are checked can be configured using
  the `joynr.cc.discovery.entry.cache.cleanup.interval` property (See also the
  [Java Configuration Guide](JavaSettings.md#ExpiredDiscoveryEntryCacheCleaner)).
  In C++ the interval can be configured using the
  `messaging/purge-expired-discovery-entries-interval-ms` key in the messaging
  settings.
* **[C++]** Build variable `USE_PLATFORM_GTEST_GMOCK` now defaults to ON so that
  it is consistent with the other `USE_PLATFORM_*` variables.
* **[C++]**  Reduced the number of threads which are used by a cluster controller instance
=======
#joynr 0.20.2
This is a minor bug fix release.

## API relevant changes
None.

## Other changes
* **[JS]** Fixed bug which caused exception when loading persisted
  subscriptions during startup.
>>>>>>> d914de82

#joynr 0.20.1
This is a minor bug fix release.

## API relevant changes
* **[Java]** The BroadcastSubscriptionListener is now able to get informed about succeeded
  subscription requests. For this purpose, it implements a callback having
  the following signature: public void onSubscribed(String subscriptionId).
  In case of failure the onError callback can be invoked with a SubscriptionException.

## Other changes
* **[Java]** the MQTT client now performs a manual re-connect and re-subscribe if the
  connection is lost, because the Paho auto reconnect and persistent subscriptions
  are buggy in the version we're using.
* moved to muesli 0.1.2 to get its bugfix

#joynr 0.20.0

##API relevant changes
* **[JS]** The SubscriptionListener is now able to get informed about succeeded
  subscription requests. For this purpose, he can implement a callback having
  the following signature: void onSubscribed(subscriptionId). In case of
  failure the onError callback can be invoked with a SubscriptionException.
* **[JS]** The consumer is able to synchronize to subscription requests.
  The promise returned by <Interface>Proxy.subscribeTo<Attribute|Broadcast> is
  resolved, once the subscription request has been successfully delivered to the
  interface provider. In case of failure, it can be rejected with a
  SubscriptionException.
* **[Java]** The AttributeSubscriptionAdapter is now able to get informed about succeeded
  subscription requests. For this purpose, it implements a callback having
  the following signature: public void onSubscribed(String subscriptionId).
  In case of failure the onError callback can be invoked with a SubscriptionException.
* **[Java]** The consumer is able to synchronize to subscription requests.
  The subscribeTo<BroadcastName> and subscribeTo<AttributeName> methods
  now return a Future that is resolved once the subscription request has been
  successfully delivered to the interface provider. The get() method of the
  Future returns the subscriptionId on successful execution or can throw
  a SubscriptionException in case of failure.
* **[C++]** The ISubscriptionListener interface is now able to get informed about succeeded
  subscription requests. For this purpose, it can implement a callback having
  the following signature: virtual void onSubscribed(const std::string& subscriptionId).
  In case of failure the onError callback can be invoked with a SubscriptionException.
* **[C++]** The consumer is able to synchronize to subscription requests.
  The subscribeTo<BroadcastName> and subscribeTo<AttributeName> methods
  now return a Future that is resolved once the subscription request has been
  successfully delivered to the interface provider. The get() method of the
  Future returns the subscriptionId on successful execution or can throw
  a SubscriptionException in case of failure.
* **[Java]** Static capabilities provisioning can now be specified as a URI.
  See the [Java Configuration Guide](JavaSettings.md) for details.
* **[Java]** the domain access controller now has it's own property with which one can set its
  URI rather than it using the discovery directory URI. See the documentation to
  `DOMAINACCESSCONTROLLERURL` in the [Java Configuration Guide](JavaSettings.md) for details.
* **[Java]** when specifying the discovery directory or domain access controller URIs via
  configuration properties, it is now __not__ necessary to specify the participant IDs as well.
* **[JS]** Optional expiryDateMs (mills since epoch) can be passed to registerProvider. Default
  value is one day from now.
* **[JEE]** Added ability to specifiy message processors which can be used to, e.g., add custom
  headers to outgoing joynr messages. See the [JEE Documentation](jee.md) for details.
* **[Java]** the container classes for multi-out return values are now marked with an interface:
  `MultiReturnValuesContainer`.
* **[C++]** the QoS parameter has to be passed as std::shared_ptr to the `subscribeTo...` methods
* **[C++]** Joynr runtime object can be created with a settings object as well as with a path
  to a settings file.

##Other changes
* **[JEE]** a JEE version of the discovery service was added which can be deployed to EE
  containers like, e.g., Payara.
* **[JEE]** corrected configuration of Radio App JEE and System Integration Tests sit-jee-app
  to match the new capabilities provisioning and some other minor fixes.
* **[Java, JS, C++, JEE]** Ability to specify effort to be expent on ensuring delivery of
  messages. When set to `best effort` and using MQTT as transport, this results in a QoS 0
  MQTT message being sent (fire-and-forget). See `MessagingQosEffort` classes in each language.
* **[C++]** muesli is now used as serializer; it can be found at https://github.com/bmwcarit/muesli

#joynr 0.19.5
This is a minor bug fix release.

##API relevant changes
None.

##Other changes
* **[C++]** Fix multi-threading issue in LocalCapabilitiesDirectory.

#joynr 0.19.4
This is a minor bug fix release.

##API relevant changes
None.

##Other changes
* **[C++]** Correctly load persisted routing table in the LibJoynrRuntime.

#joynr 0.19.3
This is a minor bug fix release.

##API relevant changes
* **[C++]** Add new API to create joynr runtime with settings object.

##Other changes
* **[JS]** Support attributes starting with capital letters.

#joynr 0.19.2
This is a minor bug fix release.

##API relevant changes
None.

##Other changes
* **[C++]** Do not crash joynr runtime if writing persistency files fails.

#joynr 0.19.1
This is a minor bug fix release.

##API relevant changes
None.

##Other changes
* **[C++]** Fix issue in the generated JoynrTargets-release.cmake in relation with boost::thread

#joynr 0.19.0

##API relevant changes
* **[Java]** Added ability to pass a callback to the proxyBuilder.build() method to be notified on
  completion (or failure) of the discovery process.

##Other changes
* **[C++, Java, JS]** Enriched the system integration tests to have test from c++/node apps towards
  java jee apps
* **[C++]** Removed option `USE_PLATFORM_DEPENDENCIES` from CMake. By default all dependencies are
  resolved from system installation paths. However, joynr offers options
  (`USE_PLATFORM_<DEPENDENCY>=OFF`) to turn system resolution off. In this case, joynr downloads
  and builds individual dependencies during the joynr build using CMake's ExternalProject_Add
  mechanism.
* **[JS]** The unit-, integration-, system-integration- and intertab-tests are now using the
  [Jasmine](http://jasmine.github.io) 2.4.1 test framework.
  [Karma](https://karma-runner.github.io) is now used as test runner.
* **[Java]** The way in which the global capabilities and domain access control directories are
  provisioned has changed. See `StaticCapabilitiesProvisioning` as well as its entry in the
  [Java Settings documentation](JavaSettings.md) for details.
* **[JEE]** You can now inject the calling principal in providers in order to see who performed
  the call currently being executed.
* **[JEE]** Support for HiveMQ shared subscriptions, which enables clustering using only
  MQTT for communication.

#joynr 0.18.5
This is a minor bug fix release.

##API relevant changes
None.

##Other changes
* **[JEE]** Fixed bug with multi-out return values not being translated
  between container classes and multi-valued deferred instances in the
  `ProviderWrapper`.

#joynr 0.18.4
This is a minor bug fix release.

##API relevant changes
None.

##Other changes
* **[C++]** Fixed high cpu load which occurs when the system time is changed
* **[C++]** Fixed persistency of local capability entries
* **[C++]** Stability fixes for proxy arbitration
* **[JS]** Added reconnect after connection loss for websockets
* **[JS]** Support to clear local storage when loading joynr library

#joynr 0.18.2
This is a minor bug fix release.

##API relevant changes
None.

##Other changes
* **[JS]** Fixed bug when using joynr with node version >= 6

#joynr 0.18.1
This is a minor bug fix release.

##API relevant changes
None.

##Other changes
* **[JS]** Include README in joynr node package

#joynr 0.18.0

##API relevant changes
* **[C++, Java, JS]** The communication protocol between local directories on the cluster controller
  and global directories in the backend changed. Please make sure that clients and backend use
  compatible versions.
* **[C++, Java, JS]** Support for fire and forget methods. Methods modelled with
  the franca keyword "fireAndForget" are now supported in the intended way, i.e. no
  reply is expected and allowed for the calling provider.
* **[Java]** Support for multi-addressed proxies. This way, a single proxy can communicate with
  multiple providers at the same time. The consumer can share a number of domains with the proxy
  builder, and depending on the arbitration strategy, multiple providers are connected with the
  returning proxy. In this case, the communication with the proxy is limited to fire and forget
  methods and subscriptions (attributes and broadcasts).
* **[JEE]** MQTT is now used for incoming and outgoing messages by default. The HTTP Bridge
  functionality is still available, but must be explicitely activated by setting the
  `joynr.jeeintegration.enable.httpbridge` property to `true`.
  See
  `io.joynr.jeeintegration.api.JeeIntegrationPropertyKeys.JEE_ENABLE_HTTP_BRIDGE_CONFIGURATION_KEY`
  for details.

##Other changes
* **[Tools]** Refactored joynr generator framework to simplify the maintenance,
   revised its required dependencies.

#joynr 0.17.2
This is a minor bug fix release.

##API relevant changes
None.

##Other changes
* **[JS]** Updated dependency for atmoshpere.js to version 2.3.2. This ensures that
  joynr has no native dependencies in its npm package.

#joynr 0.17.1
This is a minor bug fix release.

##API relevant changes
None.

##Other changes
* Updated disclaimers, added README for npm

#joynr 0.17.0

##API relevant changes
* **[JEE]** Backend JEE applications are now supported natively with new joynr annotations
  @ServiceProvider and @ServiceLocator, allowing applications to focus solely on business logic.
  See [the JEE documentation](JEE.md) for more information.
* **[C++, Java, JS]** Added suffix "Ms" to timing related discoveryQos parameters:
  _discoveryTimeoutMs_, _cacheMaxAgeMs_, and _retryIntervalMs_. The original getters and setters
  are now deprecated and will be removed by the end of 2016.
* **[C++, Java, JS]** Provider and proxy interfaces as well as generated types (structs, enums and
  maps) contain version constants (`MAJOR_VERSION` and `MINOR_VERSION`) that reflect the version set
  in the Franca interface or type collection. Setters for provider version have been removed
  from the API of the ProviderQos.
* **[Java]** Restructured the class hierarchy of the generated providers. The application provider
  now implements an interface free of joynr-internal details. <Interface>AbstractProvider has been
  kept to maintain backwards compatibility, but implementations derived directly from
  <Interace>Provider must change to the new API. Please have a look at the class diagram
  in docs/diagrams for further details about the restructured class hierarchy.
* **[C++, Java, JS]** The communication protocol between local directories on the cluster controller
  and global directories in the backend changed. Please make sure that clients and backend use
  the same versions.
* **[Java]** Renamed setting _joynr.messaging.capabilitiesdirectoryurl_ to
  _joynr.messaging.discoverydirectoryurl_. The older setting will continue to work until the end of
  2016.
* **[JS, C++, Java]** The provider version can no longer be set programmatically in ProviderQos.
  Instead the value as modeled in Franca is generated into the provider interface.
* **[C++, Java, JS]** Support for empty broadcast. Broadcast with no output parameter is now
  supported in all three languages.

##Other changes
* **[C++]** The content of the message router and the local capabilities directory is now persisted
  by default and automatically loaded at cluster-controller startup. Entries are being saved (in
  JSON format) respectively to _MessageRouter.persist_ and to _LocalCapabilitiesDirectory.persist_.
* **[C++, Java, JS]** The backend service ChannelUrlDirectory has been eliminated. Addressing is
  now saved in the Discovery Directory.
* **[JS]** Small fixes in the jsdoc of generated proxies and providers.

#joynr 0.16.0

##API relevant changes
* **[JS, C++, Java]** Unified subscription QoS API among all programming languages.
 * Add suffix "Ms" to timing related subscription QoS parameters such as
   _expiryDateMs_, _publicationTtlMs_, _periodMs_, _alertAfterIntervalMs_, _minIntervalMs_ and
   _maxIntervalMs_. Getters, setters and constants are renamed accordingly.
 * Subscription QoS allows to specify the validity (relative from current time) instead of
   an absolute expiry date. The clearExpiryDate() function removes a previously set expiry date.
 * The clearAlertAfterInterval function removes a previously set alert after interval.
 * Add suffix "_MS" to timing related subscription QoS constants (default, min and max values).
 * Add missing default values and min/max limits for the QoS parameters.
 * The old interface is deprecated but still available for backward compatibility reasons and might
   be removed by end of 2016.
* **[C++, Java]** Provider QoS are passed in at provider registration on the joynr runtime. Storing
  the provider QoS in the provider object itself is deprecated and will be removed by the end of
  2016.
* **[JS]** "joynr.capabilities.registerCapabilitiy" is deprecated. Use
  "joynr.registration.registerProvider" instead. "registerCapability" is deprecated and will be
  removed by the end of 2016.
* **[JS]** registerProvider does not take an auth token. When renaming registerCapability to
  registerProvider, make sure also to delete the authToken parameter.
* **[C++, Java, JS]** The maximum messaging TTL is now configurable via messaging settings and
  enforced. The default value is set to 30 days.
 * C++: default-messaging.settings

   ```
   [messaging]
   # The maximum allowed TTL value for joynr messages.
   # 2592000000 = 30 days in milliseconds
   max-ttl-ms=2592000000
   ```
 * Java: defaultMessaging.properties

   ```
   joynr.messaging.maxTtlMs=2592000000
   ```
 * JS: defaultMessagingSettings.js

   ```
   // 30 days
   MAX_MESSAGING_TTL_MS : 2592000000
   ```
* **[C++]** libjoynr uses websocketpp (https://github.com/zaphoyd/websocketpp) to communicate with
  the cluster-controller.
* **[C++]** Use `CMAKE_CXX_STANDARD` to specify the C++ standard. This feature was introduced by
  CMake 3.1. See [\<RADIO_HOME\>/CMakeLists.txt](/examples/radio-app/CMakeLists.txt) on how to use
  it.

##Other changes
* **[C++, Java]** Fix bug in code generation for typedef.
* **[C++]** CMake integration of the joynr generator now available. See
  [\<RADIO_HOME\>/CMakeLists.txt](/examples/radio-app/CMakeLists.txt) on how to use it.

#joynr 0.15.1

This is a minor bug fix release.

##API relevant changes
None.

##Other changes
* **[C++]** Fix segmentation fault in cluster-controller when a libjoynr disconnects.
* **[C++]** Define proper import targets for Mosquitto in the joynr package configuration.
* **[Java]** Use correct MQTT topics to fix incompatibilities with joynr C++.
* **[Java]** Improved stability in websocket implementation.

#joynr 0.15.0

##Notes
* **[Java,C++]** Java and C++ cluster controllers are now able to communciate to an MQTT broker as
  a replacement, or in addition to, the original bounceproxy. Java uses the Eclipse Paho client,
  while C++ uses mosquitto as an MQTT client.
* **[C++]** There is a new build and runtime dependency for the clustercontroller to mosquitto 1.4.7
* **[Java]** Handling of different transport middlewares has been refactored to be much more
  extensible. Using Guice Multibinders, it is now possible for external projects to add transport
  middleware implementations and inject these into the runtime. See the ```
joynr-mqtt-client``` project for an example of how this can be done.
* **[C++]** libjoynr uses libwebsockets of the libwebsockets project (http://libwebsockets.org)
  to communicate with the cluster-controller. Due to an incompatibility with Mac OS X,
  the C++-Websocket-Runtime currently does not work on Mac OS X.

##API relevant changes
* **[C++]** Removed the RequestStatus object returned by joynr::Future::getStatus().
  Instead, an enum named "StatusCode::Enum" is returned.
* **[C++]** joynr code now requires C++14

##Other changes
* **[JS]** Updated the versions of joynr dependencies log4js (0.6.29), requirejs (2.1.22),
  bluebird (3.1.1) and promise (7.1.1). No API impact.
* **[JS]** The several joynr runtimes (e.g. WebSocketLibjoynrRuntime or InProcessRuntime)
  now bring their own default values for joynr internal settings. Thus, joynr
  applications no longer need to provide this information via the provisioning
  object when loading the library.

#joynr 0.14.3

This is a minor bug fix release.

##API relevant changes
None.

##Other changes
* **[C++]** Removed absolute paths from export targets for the install tree.
* **[C++]** Fix segmentation fault in cluster-controller checkServerTime function.
* **[C++]** Added /etc/joynr to settings search path. This is a workaround for builds with
  incorrect CMAKE_INSTALL_PREFIX.

#joynr 0.14.2

This is a minor bug fix release.

##API relevant changes
None.

##Other changes
* **[C++]** Fix dependency resolution in the CMake package config file for joynr.

#joynr 0.14.1

This is a minor bug fix release.

##API relevant changes
None.

##Other changes
* **[JS]** Fixed bug in generated proxies with broadcast subscription requests
  having no filters.

#joynr 0.14.0

##Notes
* **[Java,JS,C++]** Franca `ByteBuffer` is supported.
* **[Java,JS,C++]** Franca `typedef` is supported. For Java and JS, typedefs
  are ignored and the target datatypes are used instead.
* **[C++]** libjoynr does not depend on Qt anymore.
* **[C++]** libjoynr uses libwebsockets of the libwebsockets project (http://libwebsockets.org)
  to communicate with the cluster-controller. Due to an incompatibility with Mac OS X,
  the C++-Websocket-Runtime currently does not work on Mac OS X.

##API relevant changes
* **[C++]** The minimum required version of `gcc` is 4.9.
* **[C++]** The CMake variables when linking against libjoynr have been renamed :
  * `Joynr_LIB_COMMON_*` contains only generic stuff needed to build generated code.
  * `Joynr_LIB_INPROCESS_*` contains stuff needed to build in-process including cluster controller.
* **[C++]** The `onError` callback for async method calls is changed:
  * The error callback has been renamed to `onRuntimeError`.
    Its signature expects a `JoynrRuntimeException`.
  * If the method has an error modeled in Franca, a separate `onApplicationError` callback is
     generated. The signature of this callback expects the generated error `enum` .
* **[Java]** Modify async proxy API for error callbacks. If an error enum is defined
  for methods in Franca, onFailure callback is split into two methods, one for
  modeled Franca errors (called ApplicationExceptison) and one for joynr runtime
  exceptions.

##Other changes
* **[C++]** The logging syntax is changed to the following format:
  `JOYNR_LOG_DEBUG(logger, "this {}: {}", "is", "a message");`
* **[C++]** Fixed bug in filters for broadcast having arrays as output parameters.
* **[JS]** Set version for node dependency module "ws" to 1.0.1.

#joynr 0.13.0

##Notes
* **[Java]** Uint types are not supported in Java: Unsigned values are thus read as
  signed values, meaning for example that 255 is represented as -1 in a Java Byte. The
  Java application is responsible for converting from signed to unsigned values as
  required. Note that this is only an issue if values exceed the largest possible
  values that can be represented by the signed Java values.
* **[C++]** Removing QT dependencies from libjoynr stack is almost done. Final cleanup
  is performed in upcoming releases.
* **[Java,JS,C++]** The JSON serializer in all three languages escapes already escaped
  quotas in strings incorrectly.
* **[Java, Android]** The Android runtime now contains all necessary transitive dependencies in an
  uber jar. The total size has been reduced so that a minimal app with joynr capability is
  now ca. 2.5 MB large, and multi-dexing is no longer necessary.
* **[Java]** The stand-alone cluster controller in Java is in Beta, and is not yet stable.
  Reconnects from clients are not being handled correctly. It is configured statically to
  disallow backend communication, so all discovery / registration requests must be set to
  LOCAL_ONLY / LOCAL.

##API relevant changes
* **[JS]** Async loading of libjoynr (libjoynr.load()) returns a Promise object instead
  expecting a callback function as input parameter. See the
  [JavaScript Tutorial](JavaScriptTutorial.md) for more details.
* **[Java,JS,C++]** Support Franca type Map
* **[JS]** Support Franca type Bytebuffer
* **[C++]** ApplicationException.getError<T>() now expects a template parameter T
  to get access to the real enum value
* **[Java]** It is no longer necessary to cast error enums retrieved from modelled
  application exceptions.

##Other changes
* **[Android]** The Android runtime has been modified to use an external cluster
  controller using WebSockets, and no longer can communicate itself via HTTP.
* **[Java, Android]** The following configuration properties must now be set when configuring
  the joynr runtime:
  * WebsocketModule.PROPERTY_WEBSOCKET_MESSAGING_HOST
  * WebsocketModule.PROPERTY_WEBSOCKET_MESSAGING_PORT

  Optionally the following can also be set:

  * WebsocketModule.PROPERTY_WEBSOCKET_MESSAGING_PROTOCOL
  * WebsocketModule.PROPERTY_WEBSOCKET_MESSAGING_PATH
* **[Java]** Clear separation between libjoynr and cluster controller functionality.
  Java applications do not need to be deployed with their own cluster controller anymore,
  but can instead communicate with one provided by the environment.
* **[Java]** Libjoynr client is now able to communicate with a cluster controller
  via Websocket communication.
* **[Java]** Cluster controller supports Websocket communication
* **[C++]** Replaced QJson-based serializer with a custom implementation, thus increasing
  speed ca 3x.
* **[C++]** Replace Qt functionality and data types (QThreadPool,
  QSemaphore, QMutex, QThread, QHash, QSet, QMap, QList, ...) by custom or std
  implementations.

#joynr 0.12.3

This is a minor bug fix release.

##API relevant changes
None.

##Other changes
* **[C++]** Selective broadcasts of basic types generate compilable code.

#joynr 0.12.2

This is a minor bug fix release.

##API relevant changes
None.

##Other changes
* **[C++]** Generated enum throws exception in the getLiteral method in case of an
  unresolved value.

#joynr 0.12.1

This is a minor bug fix release.

##API relevant changes
None.

##Other changes
* **[C++]** Fixed bug during deserialization of joynr messages caused by
  incorrect meta type registration of nested structs.

#joynr 0.12.0

##Notes
* **[Java]** Uint types are not supported in Java: Unsigned values are thus read as
  signed values, meaning for example that 255 is represented as -1 in a Java Byte. The
  Java application is responsible for converting from signed to unsigned values as
  required. Note that this is only an issue if values exceed the largest possible
  values that can be represented by the signed Java values.
* **[Java]** The previously mentioned issue with handling of "number" types and enums in Lists
  has now been repaired.

##API relevant changes
* **[Java]** Java datatype java.util.List has been replaced with Array in the joynr API.
* **[Java]** The onError callback of subscriptions now passes a JoynrRuntimeException as
  input parameter instead of a JoynrException, as application-level exceptions cannot be defined
  for subcription errors.
* **[Java]** The method "getReply" of Future object was renamed to "get".
* **[Java]** The Java Short datatype has been introduced for Franca types UInt16 and Int16, as is
  Java Float now used for the Franca type Float.
* **[C++]** Support of exceptions for methods/attributes. Exceptions at provider side are now
  communicated via joynr to the consumer, informing it about unexpected application-level and
  communication behavior. joynr providers are able to reject method calls by using error enum values
  as modelled in the Franca model.
* **[JS]** Method input/output parameters and broadcast parameters are now consistently
  passed as key-value pairs.
* **[Java,JS,C++]** Harmonized the handling of minimum interval for subscriptions with
  OnChangeSubscriptionQos. Set the MIN value to 0 ms.
* **[Java,JS,C++]** Harmonized the handling of subscription qos parameters for broadcast
  subscriptions. If two subsequent broadcasts occur within the minimum interval, the
  latter broadcast will not be sent to the subscribing entity.

##Other changes
* **[C++]** Fixed bug causing a consumer to crash when subscribing to attributes of type
  enumeration
* **[JS]** Support of methods with multiple output parameters
* **[Java,C++]** Fixed bug with arrays as return parameter types of methods and
  broadcasts and as attribute types of subscriptions
* **[Tooling]** The joynr generator ignores invalid Franca models, and outputs a list of errors to
  the console.

#joynr 0.11.1

This is a minor bug fix release.

##API relevant changes
None.

##Other changes
* **[JS]** Minimum minInterval for subscriptions is 0ms
* **[JS]** The PublicationManager checks if the delay
  between two subsequent broadcasts is below the minInterval of the
  subscription. If yes, the broadcast is not communicated to the
  subscribing entity.
* **[JS]** Allow to load generated datatypes prior to invoking joynr.load
  in the node environment
* **[JS]** Smaller bug fixes in PublicationManager

#joynr 0.11.0

##Notes
* **[Java]** Uint types are not supported in Java: Unsigned values are thus read as
  signed values, meaning for example that 255 is represented as -1 in a Java Byte. The
  Java application is responsible for converting from signed to unsigned values as
  required. Note that this is only an issue if values exceed the largest possible
  values that can be represented by the signed java values.

##Known issues
* **[Java]** Handling of "number" types and enums in Lists is not implemented
  correctly. Accessing these values individually can result in ClassCastExceptions
  being thrown.
* **[Java]** uint16 and int16 declarations in Franca are currently being represented
  as Integer in Java.Though this is not associated with any functional problem, in
  the future int16 types will be generated to Short.
* **[C++]** Missing support of exceptions for methods/attributes. While the
  exception handling is already implemented for Java + JS, required extensions for C++
  are currently under development and planned for the upcoming major release
  0.12.0 mid November 2015.

##API relevant changes
* **[Java]** The onError callback of subscriptions expects now a JoynrException as input parameter
  instead of an empty parameter list. In addition, exceptions received from subscription publication
  are now forwarded to the onError callback.
* **[Java,JS]** Support of exceptions for methods/attributes. Exceptions at provider side are now
  communicated via joynr to the consumer, informing him about unexpected behavior. joynr providers
  are able to reject method calls by using error enum values as associated with the method in the
  Franca model.
* **[JS]** The callback provided at broadcast subscription is now called with key value pairs for
  the broadcast parameters. Previously, the callback has been invoked with individual function
  arguments for each broadcast parameter.
* **]Java,JS,C++]** Harmonized the handling of expiry dates in SubscriptionQos

##Other changes
* **[C++]** Replaced QSharedPointer with std::shared_ptr
* **[C++]** Replaced QDatetime with std counterpart "chrono"
* **[C++]** Replaced log4qt with spdlog
* **[C++]** Fixed bug which prevented the onError callback of async method calls to be called in
  case of unexpected behavior (e.g. timeouts)
* **[Java,JS,C++]** Fixed bug which caused joynr message loss due to wrong time interpreation in
  case of very high expiry dates.
* **[Java,JS]** Enriched the radio example with exception handling

#joynr 0.10.2

This is a minor bug fix release.

##API relevant changes
None.

##Other changes
* **[JS]** Reworked the handling of enums defined in Franca models.
  This resolves issues when using enums as input/output parameter of
  methods in JavaScript.

#joynr 0.10.1

This is a minor bug fix release.

##API relevant changes
None.

##Other changes
* **[Java]** Correct exception handling when messages are not routable
* **[JS]** Integrate JavaScript markdown in general documentation
* **[JS]** Fix bug in documentation regarding the Maven group ID of the joynr
  generators

#joynr 0.10.0

joynr JavaScript is now also officially open source. JavaScript can be run in Chrome or node.js.
Have a look in the [JavaScript Tutorial](JavaScriptTutorial.js) to get started with joynr
JavaScript, and try out the radio app examples to see it all in action.

##Known issues
* **[Java]** Handling of “number” types and enums in Lists is not implemented correctly. Accessing
  these values individually can result in ClassCastExceptions being thrown.
* **[Java]** Uint types not handled correctly: Unsigned values from C++ are read as signed values
  in Java. Workaround: the Java application must convert from signed to unsigned values itself.
  Note that this is only an issue if values exceed the largest possible values that can be
  represented by the signed java values.

##API relevant changes
* **[Java, C++, JS]** In order to fix compatibility in all supported languages with types using
  type collections, the generators now use the spelling of Franca element names as-is for packages,
  type collections, interfaces, etc., meaning that they no longer perform upper/lower case
  conversions on Franca element names. Models that contain elements with identical spelling other
  than case may cause unexpected behavior depending on which operating system is used. Files in
  Windows will be overwritten, for example, while files in Linux will co-exist.
* **[Java, C++, JS]** Franca's error enums are currently supported in Java, but not yet complete in
  JavaScript or C++. We recommend not using FIDLs with Error Enums until 0.11 is released.

##Other changes
* **[Java]** Logging can now be focused on message flow. Set log4j.rootLogger=error and then use a
  single logger to view messages: log4j.logger.io.joynr.messaging.routing.MessageRouterImpl=info
  shows only the flow, =debug shows the body as well.
* **[C++]** Now using Qt 5.5
* **[JS]** Fix radio example made for node, to be compatible with the radio example
  in C++, Java and the browser-based JavaScript application.
* **[Tooling]** Minor fixes in build scripts.
* **[Tooling]** Move java-generator, cpp-generator and js-generator into the tools folder.
  All generator modules have the Maven group ID "io.joynr.tools.generator".
* **[Tooling]** The joynr-generator-standalone supports JavaScript code generation
  language.
* **[Tooling, JS]** The joynr JavaScript build is part of the profile "javascript" of the
  root joynr Maven POM.

#joynr 0.9.4

This is a minor bug fix release.

##API relevant changes
* **[Java, C++, JS]** Use spelling of Franca element names (packages, type collections,
  interfaces, ...) as defined in the model (.fidl files) in generated code. I.e. perform
  no upper/lower case conversions on Franca element names.

##Other changes
* **[C++]** Param datatypes in a joynr request message includes type collection names
* **[JS]** Fix radio example made for node, to be compatible with the radio example
  in C++, Java and the browser-based JavaScript application.
* **[Tooling]** Minor fixes in build scripts.
* **[Tooling]** Move java-generator, cpp-generator and js-generator into the tools folder.
  All generator modules have the Maven group ID "io.joynr.tools.generator".
* **[Tooling]** The joynr-generator-standalone supports JavaScript code generation
  language.
* **[Tooling, JS]** The joynr JavaScript build is part of the profile "javascript" of the
  root joynr Maven POM.

#joynr 0.9.3

This is a minor bug fix release. It includes a preview version of the **joynr JavaScript** language
binding. Have a look in the [JavaScript Tutorial](JavaScriptTutorial.js) to get started with joynr
JavaScript.

##API relevant changes
* **[Java, C++, JS]** Using American English in radio.fidl (renaming favourite into favorite).

##Other changes
None.

#joynr 0.9.2

This is a minor bug fix release.

##API relevant changes
None.

##Other changes
* **[C++]** Problems with receiving messages in libjoynr via WebSockets have been resolved.
* **[Java, C++]** Default domain for backend services is now "io.joynr".

#joynr 0.9.1

This is a minor bug fix release.

##API relevant changes
None.

##Other changes
* **[Android]** callback onProxyCreationError is now called correctly when an error occurs creating
  a proxy. onProxyCreation is no longer called with null.
* **[Java]** problems with multiple calls to register and deregister the same provider have been
  resolved.
* logging settings in the examples have been reduced to focus on the sent and received messages.

#joynr 0.9.0

##API relevant changes
* **[Java, C++]** The provider class hierarchy has been simplified. A class diagram is at
  docs/diagram/ClassDiagram-JavaProvider.png. To implement a provider from scratch, extend
  <Interface>AbstractProvider. To implement a provider based on the default implementation extend
  Default<Interface>Provider.
* **[C++]** Qt-related datatypes have been removed from the API, both in generated classes and in
  runtime classes used for proxy creation, provider registration etc. Std types are now used
  instead.
* **[C++]** Future no longer accepts a callback as well; in order to synchronously retrieve values
  from the future, call Future::getValues.
* **[C++]** getProxyBuilder() has been renamed to createProxyBuilder()
* **[C++]** ProxyBuilder::RuntimeQos has been renamed to MessagingQos (as in Java)
* **[C++]** setProxyQos() has been removed from the ProxyBuilder. Messaging timeouts are set using
  the MessagingQos, while qos attributes related to discovery are set in setDiscoveryQos()
* **[C++]** The async API of proxies for method calls and attribute setters/getters allows
  to provide onSuccess and onError callback functions. OnSuccess is invoked by the joynr runtime
  in case of a successful call, onError in all other cases (e.g. joynr internal errors like
  timeouts).
* **[C++]** The sync API of proxies for method calls and attribute setters/getters now always
  provides a RequestStatus object as return value. This object informs the caller upon successful or
  erroneous execution of the respective call.
* **[Java]** Access control has been activated, meaning that all Java-based providers will not be
  accessible unless the request message passes an access control check. As development of access
  control is ongoing (there is not yet official support for entering access control information in
  the global access control directory), currently providers can be made accessible by using a
  statically-injected access control property. The MyRadioProviderApplication class in
  examples/radio-app provides an example of how this can be done.
* **[Java, C++]** registerCapability has been renamed to registerProvider and no longer takes an
  "auth token", which was a placeholder that is no longer needed.
* **[Java, C++]** Providers may now only be implemented using the asynchronous interface. The
  sychronous provider API has been removed. Providers return by calling onSuccess callback function.
* **[Java, C++]** Franca's multiple output parameters are now supported.
* **[Build]** Added Dockerfiles for building Java and C++ builds, with included scripts. These
  scripts are also used by the joynr project itself in its own CI (Jenkins-based) environment.
* **[Java]** Capability Directory entries on the global directory are now persisted using JPA.

#joynr 0.8.0

##API relevant changes
* **[Java, C++]** Support of broadcast: it is now possible to subscribe to broadcasts on proxy side.
  Providers are able to fire broadcast events, which are then forwarded to subscribed proxies. See
  the [Broadcast Tutorial](Broadcast-Tutorial.md) for more information.
* **[Java, C++]** Support to stop/update an existing subscription: the creation of a new
  subscription returns a unique subscription ID. Supplying this id to the proxy API allows to stop
  or update an existing subscription.
* **[Java, C++]** Generate proxy API according to modifier flags in Franca model: only generate
  setters/getters/subscribeTo methods on proxy side, if respective flags are defined in the Franca
  model (e.g. readOnly implies no setters)
* **[Java, C++]** Names defined in Franca are taken 1:1 into code: the joynr generator framework
  reuses the upper and lower case as defined in the Franca model where possible
* **[Java]** Add copy constructor to complex types of Franca model: for each complex data structure
  in the Franca model, a copy constructor is created in the respective Java class
* **[Java, C++]** Rename subscription listener methods
  * onReceive: Gets called on every received publication
  * onError: Gets called on every error that is detected on the subscription

##Other changes
* **[Tooling]** Enable cleanup capability of joynr generator framework: it is now possible to
  trigger the joynr generator with the "clean" goal, meaning that previously generated files are
  deleted
* **[Tooling]** Create standalone joynr generator: joynr provides now a standalone joynr generator,
  which can be used independent of maven as build environment
* **[Tooling]** The joynr generator framework migrates to xtend 2.7.2
* **[Tooling]** Update Java version from 1.6 to 1.7
* **[Java, C++]** Added ability to radio-app example to apply geocast broadcast filters: the example
  shows how broadcasts can be used to implement a geocast
* **[C++]** Update to CommonAPI version 2.1.4
* **[C++]** C++ cluster controller offers WebSocket messaging interface: the C++ cluster controller
  provides now a WebSocket API to be accessed by joynr applications. The C++ libjoynr version
  supports WebSocket communication with the cluster controller
* **[C++]** Implement message queue: in case the destination address of the joynr message cannot be
  resolved, the message router is now able to queue messages for later delivery
* **[Android]**	Now supporting platform version 19.
* **[Android]**	AsyncTask from the Android SDK went from being executed in parallel in API 10, to
  sequential handling in later Android versions. Since there is no clean way to support the old
  and new semantics without wrapping the class, we are now bumping up support API 19. Prior versions
  are no longer supported.

#joynr 0.7.0
##API relevant changes
* **[Java]** SubscriptionListener is now called AttributeSubscriptionListener, and
  unregisterSubscription renamed unregisterAttributeSubcription (change required to differentiate
  from broadcasts)
* **[Java]** The hostPath property can now be set as joynr.servlet.hostPath.
* **[Java, C++]** SSL support for C++ and Java

##Other changes
* **[C++]** libjoynr and cluster-controller now communicate over a single DBus interface
* **[C++]** introduce MessageRouter on libjoynr and cluster-controller side to resolve next hop for
  messages
* **[C++]** remove EndpointAddress term and use simply Address
* **[Java]** use URL rewriting to implement load balancing on bounce proxy cluster
* **[Java]** enable bounce proxy controller to run in clustered mode
* **[Java]** refactor bounce proxy modules:
  * use Guice injection to configure servlets
  * use RESTful service adapters for messaging related components

#joynr 0.6.0

##API relevant changes
* **[Java]** exceptions: removed checked exceptions from ProxyBuilder
* **[Java]** Check for correct usage of SubscriptionQos
* **[Java]** ChannelUrlDirectoryImpl correctly implements unregisterChannelUrl
* **[Java]** Changes to GlobalCapabilitiesDirectory API causes this version to be incompatible with
  older server installations.
* **[C++]** joynr is now compatible with Qt 5.2
* **[C++]** read default messaging settings from file
  Default messaging settings are now read from file "resources/default-messaging.settings". When
  using the find_package command to resolve joynr, it will set the JOYNR_RESOURCES_DIR variable.
  You can copy the default resources to your bin dir using cmake's file command:

  ```bash
  file(
      COPY ${JOYNR_RESOURCES_DIR}
      DESTINATION ${CMAKE_RUNTIME_OUTPUT_DIRECTORY}
  )
  ```

##Other changes
* **[C++]** cleaning up joynr libraries used in cmake find_package
* **[Java]** refactored messaging project structure for scalability-related components
* **[Java]** definition of RESTful service adapters for messaging related components
* **[Java]** implementation of lifecycle management and performance monitoring for controlled bounce
  proxy
* **[Java]** scalability extensions for channel setup at bounce proxy
* **[Java]** scalability extensions for messaging in non-exceptional situations
* **[Java]** backend: improved shutdown responsiveness
* **[Java]** discovery directory servlet: mvn commands to start for local testing
* **[Java]** logging: preparations to allow logging to logstash (distributed logging)
* **[Java]** binary archives (WAR format) of backend components are available on Maven Central
* **[Java]** Enable backend module "MessagingService" to work with joynr messages of unknown content
  type
* **[Java]** Joynr provides rudimentary embedded database capabilities
* **[Tooling]** Augment features of joynr C++ code generator
* **[Tooling]** Write common util for all generation templates to resolve names of methods, types,
  interaces, arguments, …<|MERGE_RESOLUTION|>--- conflicted
+++ resolved
@@ -1,4 +1,3 @@
-<<<<<<< HEAD
 #joynr 0.21.0
 
 ##API relevant changes
@@ -19,7 +18,7 @@
 * **[C++]** Build variable `USE_PLATFORM_GTEST_GMOCK` now defaults to ON so that
   it is consistent with the other `USE_PLATFORM_*` variables.
 * **[C++]**  Reduced the number of threads which are used by a cluster controller instance
-=======
+
 #joynr 0.20.2
 This is a minor bug fix release.
 
@@ -29,7 +28,6 @@
 ## Other changes
 * **[JS]** Fixed bug which caused exception when loading persisted
   subscriptions during startup.
->>>>>>> d914de82
 
 #joynr 0.20.1
 This is a minor bug fix release.
