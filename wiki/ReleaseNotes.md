--- conflicted
+++ resolved
@@ -1,4 +1,3 @@
-<<<<<<< HEAD
 #joynr 0.15.0
 
 ##Notes
@@ -18,7 +17,7 @@
   now bring their own default values for joynr internal settings. Thus, joynr
   applications no longer need to provide this information via the provisioning
   object when loading the library.
-=======
+
 #joynr 0.14.3
 
 This is a minor bug fix release.
@@ -41,7 +40,6 @@
 
 ##Other changes
 * **[C++]** Fix dependency resolution in the CMake package config file for joynr.
->>>>>>> aec8b8b4
 
 #joynr 0.14.1
 
