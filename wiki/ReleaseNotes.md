--- conflicted
+++ resolved
@@ -1,13 +1,5 @@
-<<<<<<< HEAD
 # joynr 1.1.0-SNAPSHOT
-=======
-# joynr 1.0.5
->>>>>>> 3e9aec5e
-
-## API relevant changes
-None.
-
-<<<<<<< HEAD
+
 ## Javascript Memory and Performance Changes
 * **[Generator]** Generated JS code will support only module.exports as default when exporting.
   This reduces the size of the generated code.
@@ -48,7 +40,11 @@
 * **[C++]** added setting 'cluster-controller/global-capabilities-directory-compressed-messages-enabled'
   which specifies whether messages to GlobalCapabilitiesDirectory shall be compressed.
   By default they will be sent uncompressed.
-=======
+
+# joynr 1.0.5
+
+## API relevant changes
+None.
 ## Other changes
 * **[Java]** Reduced cpu load and memory usage by reusing joynr internal proxies instead of
   building a new proxy for every proxy operation.
@@ -61,7 +57,6 @@
 * **[Java]** Moved property PROPERTY_CAPABILITIES_FRESHNESS_UPDATE_INTERVAL_MS
   from LocalCapabilitiesDirectoryImpl.java to SystemServicesSettings.java.
 * **[JS]** Default of `persistency.capabilities` changed to `true`
->>>>>>> 3e9aec5e
 
 # joynr 1.0.4
 
