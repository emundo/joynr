--- conflicted
+++ resolved
@@ -2,7 +2,6 @@
 All relevant changes are documented in this file. You can find more information about
 the versioning scheme [here](JoynrVersioning.md).
 
-<<<<<<< HEAD
 ## API relevant changes
 * **[JS]** Registration of global providers can be made waiting until registration has been
   propagated to GlobalCapabilitiesDirectory by passing an optional boolean flag `awaitGlobalRegistration`
@@ -29,7 +28,7 @@
 ## Configuration property changes
 * **[Java]** Introduced `PROPERTY_KEY_MQTT_SEPARATE_CONNECTIONS` to use separate MQTT connections.
   See [Java Configuration Reference](JavaSettings.md) for more details.
-=======
+
 # joynr 1.3.2
 
 ## API relevant changes
@@ -42,7 +41,6 @@
 * **[C++]** Additional fix for wildcard storage structure.
 * **[C++]** Use cluster-controller ID instead of receiverID in mqttClientID
 * **[C++]** Allow local communication before initializing global communication
->>>>>>> ccc69e7e
 
 # joynr 1.3.1
 
