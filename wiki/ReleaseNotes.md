<<<<<<< HEAD
#joynr 0.22.0

## API relevant changes
* **[C++]** During a provider call a call context can be queried which provides the creator user id
  field from the joynr message. Please delete the broadcastsubscriptionrequest-persistence-file and
  subscriptionrequest-persistence-file because the file format changed.
* **[C++]** Introduced async proxy creation. ProxyBuilder now provides a buildAsync method which
  accepts a success and an error callback as parameters.
* **[C++]** Introduced async joynr runtime creation. See JoynrRuntime::createRuntimeAsync for more
  information.

## Other changes
None.

=======
#joynr 0.21.2
This is a minor bug fix release.

## API relevant changes
None.

##Other changes
* **[C++]** Fix cluster controller crash if many persisted discovery entries are present

>>>>>>> 1feb24f7
#joynr 0.21.1
This is a minor bug fix release.

## API relevant changes
None.

## Other changes
* **[C++]** Catch websocket exception if connection is not valid anymore. This caused
  the cluster-controller to crash.
* **[C++]** Fixed installation path of system integration tests.

#joynr 0.21.0

##API relevant changes
* **[JEE]** Ability to specify individual domains for providers via new
  `@ProviderDomain` annotation. See
  [JEE Documentation / Customising the registration domain](jee.md#provider_domain).
* **[Java, JS, C++]** Introduce LastSeen arbitration strategy and set it as default arbitration.

##Other changes
* **[Java, C++]** The local capabilities directory will periodically be checked for
  expired discovery entries, and any which have expired will be purged from the
  caches.
  In Java, the interval at which the entries are checked can be configured using
  the `joynr.cc.discovery.entry.cache.cleanup.interval` property (See also the
  [Java Configuration Guide](JavaSettings.md#ExpiredDiscoveryEntryCacheCleaner)).
  In C++ the interval can be configured using the
  `messaging/purge-expired-discovery-entries-interval-ms` key in the messaging
  settings.
* **[C++]** Build variable `USE_PLATFORM_GTEST_GMOCK` now defaults to ON so that
  it is consistent with the other `USE_PLATFORM_*` variables.
* **[C++]** Reduced the number of threads which are used by a cluster controller instance
* **[C++]** The dependency to Qt is now fully removed.

#joynr 0.20.4
This is a minor bug fix release.

## Other changes
* **[C++]** Fixed an issue which caused a high CPU load when a client disconnected from a
  cluster controller.

#joynr 0.20.3
This is a minor bug fix release.

## API relevant changes
None.

## Other changes
* **[JS]** Fix bug which resulted in improper shutdown of joynr.

#joynr 0.20.2
This is a minor bug fix release.

## API relevant changes
None.

## Other changes
* **[JS]** Fixed bug which caused exception when loading persisted
  subscriptions during startup.

#joynr 0.20.1
This is a minor bug fix release.

## API relevant changes
* **[Java]** The BroadcastSubscriptionListener is now able to get informed about succeeded
  subscription requests. For this purpose, it implements a callback having
  the following signature: public void onSubscribed(String subscriptionId).
  In case of failure the onError callback can be invoked with a SubscriptionException.

## Other changes
* **[Java]** the MQTT client now performs a manual re-connect and re-subscribe if the
  connection is lost, because the Paho auto reconnect and persistent subscriptions
  are buggy in the version we're using.
* moved to muesli 0.1.2 to get its bugfix

#joynr 0.20.0

##API relevant changes
* **[JS]** The SubscriptionListener is now able to get informed about succeeded
  subscription requests. For this purpose, he can implement a callback having
  the following signature: void onSubscribed(subscriptionId). In case of
  failure the onError callback can be invoked with a SubscriptionException.
* **[JS]** The consumer is able to synchronize to subscription requests.
  The promise returned by <Interface>Proxy.subscribeTo<Attribute|Broadcast> is
  resolved, once the subscription request has been successfully delivered to the
  interface provider. In case of failure, it can be rejected with a
  SubscriptionException.
* **[Java]** The AttributeSubscriptionAdapter is now able to get informed about succeeded
  subscription requests. For this purpose, it implements a callback having
  the following signature: public void onSubscribed(String subscriptionId).
  In case of failure the onError callback can be invoked with a SubscriptionException.
* **[Java]** The consumer is able to synchronize to subscription requests.
  The subscribeTo<BroadcastName> and subscribeTo<AttributeName> methods
  now return a Future that is resolved once the subscription request has been
  successfully delivered to the interface provider. The get() method of the
  Future returns the subscriptionId on successful execution or can throw
  a SubscriptionException in case of failure.
* **[C++]** The ISubscriptionListener interface is now able to get informed about succeeded
  subscription requests. For this purpose, it can implement a callback having
  the following signature: virtual void onSubscribed(const std::string& subscriptionId).
  In case of failure the onError callback can be invoked with a SubscriptionException.
* **[C++]** The consumer is able to synchronize to subscription requests.
  The subscribeTo<BroadcastName> and subscribeTo<AttributeName> methods
  now return a Future that is resolved once the subscription request has been
  successfully delivered to the interface provider. The get() method of the
  Future returns the subscriptionId on successful execution or can throw
  a SubscriptionException in case of failure.
* **[Java]** Static capabilities provisioning can now be specified as a URI.
  See the [Java Configuration Guide](JavaSettings.md) for details.
* **[Java]** the domain access controller now has it's own property with which one can set its
  URI rather than it using the discovery directory URI. See the documentation to
  `DOMAINACCESSCONTROLLERURL` in the [Java Configuration Guide](JavaSettings.md) for details.
* **[Java]** when specifying the discovery directory or domain access controller URIs via
  configuration properties, it is now __not__ necessary to specify the participant IDs as well.
* **[JS]** Optional expiryDateMs (mills since epoch) can be passed to registerProvider. Default
  value is one day from now.
* **[JEE]** Added ability to specifiy message processors which can be used to, e.g., add custom
  headers to outgoing joynr messages. See the [JEE Documentation](jee.md) for details.
* **[Java]** the container classes for multi-out return values are now marked with an interface:
  `MultiReturnValuesContainer`.
* **[C++]** the QoS parameter has to be passed as std::shared_ptr to the `subscribeTo...` methods
* **[C++]** Joynr runtime object can be created with a settings object as well as with a path
  to a settings file.

##Other changes
* **[JEE]** a JEE version of the discovery service was added which can be deployed to EE
  containers like, e.g., Payara.
* **[JEE]** corrected configuration of Radio App JEE and System Integration Tests sit-jee-app
  to match the new capabilities provisioning and some other minor fixes.
* **[Java, JS, C++, JEE]** Ability to specify effort to be expent on ensuring delivery of
  messages. When set to `best effort` and using MQTT as transport, this results in a QoS 0
  MQTT message being sent (fire-and-forget). See `MessagingQosEffort` classes in each language.
* **[C++]** muesli is now used as serializer; it can be found at https://github.com/bmwcarit/muesli

#joynr 0.19.5
This is a minor bug fix release.

##API relevant changes
None.

##Other changes
* **[C++]** Fix multi-threading issue in LocalCapabilitiesDirectory.

#joynr 0.19.4
This is a minor bug fix release.

##API relevant changes
None.

##Other changes
* **[C++]** Correctly load persisted routing table in the LibJoynrRuntime.

#joynr 0.19.3
This is a minor bug fix release.

##API relevant changes
* **[C++]** Add new API to create joynr runtime with settings object.

##Other changes
* **[JS]** Support attributes starting with capital letters.

#joynr 0.19.2
This is a minor bug fix release.

##API relevant changes
None.

##Other changes
* **[C++]** Do not crash joynr runtime if writing persistency files fails.

#joynr 0.19.1
This is a minor bug fix release.

##API relevant changes
None.

##Other changes
* **[C++]** Fix issue in the generated JoynrTargets-release.cmake in relation with boost::thread

#joynr 0.19.0

##API relevant changes
* **[Java]** Added ability to pass a callback to the proxyBuilder.build() method to be notified on
  completion (or failure) of the discovery process.

##Other changes
* **[C++, Java, JS]** Enriched the system integration tests to have test from c++/node apps towards
  java jee apps
* **[C++]** Removed option `USE_PLATFORM_DEPENDENCIES` from CMake. By default all dependencies are
  resolved from system installation paths. However, joynr offers options
  (`USE_PLATFORM_<DEPENDENCY>=OFF`) to turn system resolution off. In this case, joynr downloads
  and builds individual dependencies during the joynr build using CMake's ExternalProject_Add
  mechanism.
* **[JS]** The unit-, integration-, system-integration- and intertab-tests are now using the
  [Jasmine](http://jasmine.github.io) 2.4.1 test framework.
  [Karma](https://karma-runner.github.io) is now used as test runner.
* **[Java]** The way in which the global capabilities and domain access control directories are
  provisioned has changed. See `StaticCapabilitiesProvisioning` as well as its entry in the
  [Java Settings documentation](JavaSettings.md) for details.
* **[JEE]** You can now inject the calling principal in providers in order to see who performed
  the call currently being executed.
* **[JEE]** Support for HiveMQ shared subscriptions, which enables clustering using only
  MQTT for communication.

#joynr 0.18.5
This is a minor bug fix release.

##API relevant changes
None.

##Other changes
* **[JEE]** Fixed bug with multi-out return values not being translated
  between container classes and multi-valued deferred instances in the
  `ProviderWrapper`.

#joynr 0.18.4
This is a minor bug fix release.

##API relevant changes
None.

##Other changes
* **[C++]** Fixed high cpu load which occurs when the system time is changed
* **[C++]** Fixed persistency of local capability entries
* **[C++]** Stability fixes for proxy arbitration
* **[JS]** Added reconnect after connection loss for websockets
* **[JS]** Support to clear local storage when loading joynr library

#joynr 0.18.2
This is a minor bug fix release.

##API relevant changes
None.

##Other changes
* **[JS]** Fixed bug when using joynr with node version >= 6

#joynr 0.18.1
This is a minor bug fix release.

##API relevant changes
None.

##Other changes
* **[JS]** Include README in joynr node package

#joynr 0.18.0

##API relevant changes
* **[C++, Java, JS]** The communication protocol between local directories on the cluster controller
  and global directories in the backend changed. Please make sure that clients and backend use
  compatible versions.
* **[C++, Java, JS]** Support for fire and forget methods. Methods modelled with
  the franca keyword "fireAndForget" are now supported in the intended way, i.e. no
  reply is expected and allowed for the calling provider.
* **[Java]** Support for multi-addressed proxies. This way, a single proxy can communicate with
  multiple providers at the same time. The consumer can share a number of domains with the proxy
  builder, and depending on the arbitration strategy, multiple providers are connected with the
  returning proxy. In this case, the communication with the proxy is limited to fire and forget
  methods and subscriptions (attributes and broadcasts).
* **[JEE]** MQTT is now used for incoming and outgoing messages by default. The HTTP Bridge
  functionality is still available, but must be explicitely activated by setting the
  `joynr.jeeintegration.enable.httpbridge` property to `true`.
  See
  `io.joynr.jeeintegration.api.JeeIntegrationPropertyKeys.JEE_ENABLE_HTTP_BRIDGE_CONFIGURATION_KEY`
  for details.

##Other changes
* **[Tools]** Refactored joynr generator framework to simplify the maintenance,
   revised its required dependencies.

#joynr 0.17.2
This is a minor bug fix release.

##API relevant changes
None.

##Other changes
* **[JS]** Updated dependency for atmoshpere.js to version 2.3.2. This ensures that
  joynr has no native dependencies in its npm package.

#joynr 0.17.1
This is a minor bug fix release.

##API relevant changes
None.

##Other changes
* Updated disclaimers, added README for npm

#joynr 0.17.0

##API relevant changes
* **[JEE]** Backend JEE applications are now supported natively with new joynr annotations
  @ServiceProvider and @ServiceLocator, allowing applications to focus solely on business logic.
  See [the JEE documentation](JEE.md) for more information.
* **[C++, Java, JS]** Added suffix "Ms" to timing related discoveryQos parameters:
  _discoveryTimeoutMs_, _cacheMaxAgeMs_, and _retryIntervalMs_. The original getters and setters
  are now deprecated and will be removed by the end of 2016.
* **[C++, Java, JS]** Provider and proxy interfaces as well as generated types (structs, enums and
  maps) contain version constants (`MAJOR_VERSION` and `MINOR_VERSION`) that reflect the version set
  in the Franca interface or type collection. Setters for provider version have been removed
  from the API of the ProviderQos.
* **[Java]** Restructured the class hierarchy of the generated providers. The application provider
  now implements an interface free of joynr-internal details. <Interface>AbstractProvider has been
  kept to maintain backwards compatibility, but implementations derived directly from
  <Interace>Provider must change to the new API. Please have a look at the class diagram
  in docs/diagrams for further details about the restructured class hierarchy.
* **[C++, Java, JS]** The communication protocol between local directories on the cluster controller
  and global directories in the backend changed. Please make sure that clients and backend use
  the same versions.
* **[Java]** Renamed setting _joynr.messaging.capabilitiesdirectoryurl_ to
  _joynr.messaging.discoverydirectoryurl_. The older setting will continue to work until the end of
  2016.
* **[JS, C++, Java]** The provider version can no longer be set programmatically in ProviderQos.
  Instead the value as modeled in Franca is generated into the provider interface.
* **[C++, Java, JS]** Support for empty broadcast. Broadcast with no output parameter is now
  supported in all three languages.

##Other changes
* **[C++]** The content of the message router and the local capabilities directory is now persisted
  by default and automatically loaded at cluster-controller startup. Entries are being saved (in
  JSON format) respectively to _MessageRouter.persist_ and to _LocalCapabilitiesDirectory.persist_.
* **[C++, Java, JS]** The backend service ChannelUrlDirectory has been eliminated. Addressing is
  now saved in the Discovery Directory.
* **[JS]** Small fixes in the jsdoc of generated proxies and providers.

#joynr 0.16.0

##API relevant changes
* **[JS, C++, Java]** Unified subscription QoS API among all programming languages.
 * Add suffix "Ms" to timing related subscription QoS parameters such as
   _expiryDateMs_, _publicationTtlMs_, _periodMs_, _alertAfterIntervalMs_, _minIntervalMs_ and
   _maxIntervalMs_. Getters, setters and constants are renamed accordingly.
 * Subscription QoS allows to specify the validity (relative from current time) instead of
   an absolute expiry date. The clearExpiryDate() function removes a previously set expiry date.
 * The clearAlertAfterInterval function removes a previously set alert after interval.
 * Add suffix "_MS" to timing related subscription QoS constants (default, min and max values).
 * Add missing default values and min/max limits for the QoS parameters.
 * The old interface is deprecated but still available for backward compatibility reasons and might
   be removed by end of 2016.
* **[C++, Java]** Provider QoS are passed in at provider registration on the joynr runtime. Storing
  the provider QoS in the provider object itself is deprecated and will be removed by the end of
  2016.
* **[JS]** "joynr.capabilities.registerCapabilitiy" is deprecated. Use
  "joynr.registration.registerProvider" instead. "registerCapability" is deprecated and will be
  removed by the end of 2016.
* **[JS]** registerProvider does not take an auth token. When renaming registerCapability to
  registerProvider, make sure also to delete the authToken parameter.
* **[C++, Java, JS]** The maximum messaging TTL is now configurable via messaging settings and
  enforced. The default value is set to 30 days.
 * C++: default-messaging.settings

   ```
   [messaging]
   # The maximum allowed TTL value for joynr messages.
   # 2592000000 = 30 days in milliseconds
   max-ttl-ms=2592000000
   ```
 * Java: defaultMessaging.properties

   ```
   joynr.messaging.maxTtlMs=2592000000
   ```
 * JS: defaultMessagingSettings.js

   ```
   // 30 days
   MAX_MESSAGING_TTL_MS : 2592000000
   ```
* **[C++]** libjoynr uses websocketpp (https://github.com/zaphoyd/websocketpp) to communicate with
  the cluster-controller.
* **[C++]** Use `CMAKE_CXX_STANDARD` to specify the C++ standard. This feature was introduced by
  CMake 3.1. See [\<RADIO_HOME\>/CMakeLists.txt](/examples/radio-app/CMakeLists.txt) on how to use
  it.

##Other changes
* **[C++, Java]** Fix bug in code generation for typedef.
* **[C++]** CMake integration of the joynr generator now available. See
  [\<RADIO_HOME\>/CMakeLists.txt](/examples/radio-app/CMakeLists.txt) on how to use it.

#joynr 0.15.1

This is a minor bug fix release.

##API relevant changes
None.

##Other changes
* **[C++]** Fix segmentation fault in cluster-controller when a libjoynr disconnects.
* **[C++]** Define proper import targets for Mosquitto in the joynr package configuration.
* **[Java]** Use correct MQTT topics to fix incompatibilities with joynr C++.
* **[Java]** Improved stability in websocket implementation.

#joynr 0.15.0

##Notes
* **[Java,C++]** Java and C++ cluster controllers are now able to communciate to an MQTT broker as
  a replacement, or in addition to, the original bounceproxy. Java uses the Eclipse Paho client,
  while C++ uses mosquitto as an MQTT client.
* **[C++]** There is a new build and runtime dependency for the clustercontroller to mosquitto 1.4.7
* **[Java]** Handling of different transport middlewares has been refactored to be much more
  extensible. Using Guice Multibinders, it is now possible for external projects to add transport
  middleware implementations and inject these into the runtime. See the ```
joynr-mqtt-client``` project for an example of how this can be done.
* **[C++]** libjoynr uses libwebsockets of the libwebsockets project (http://libwebsockets.org)
  to communicate with the cluster-controller. Due to an incompatibility with Mac OS X,
  the C++-Websocket-Runtime currently does not work on Mac OS X.

##API relevant changes
* **[C++]** Removed the RequestStatus object returned by joynr::Future::getStatus().
  Instead, an enum named "StatusCode::Enum" is returned.
* **[C++]** joynr code now requires C++14

##Other changes
* **[JS]** Updated the versions of joynr dependencies log4js (0.6.29), requirejs (2.1.22),
  bluebird (3.1.1) and promise (7.1.1). No API impact.
* **[JS]** The several joynr runtimes (e.g. WebSocketLibjoynrRuntime or InProcessRuntime)
  now bring their own default values for joynr internal settings. Thus, joynr
  applications no longer need to provide this information via the provisioning
  object when loading the library.

#joynr 0.14.3

This is a minor bug fix release.

##API relevant changes
None.

##Other changes
* **[C++]** Removed absolute paths from export targets for the install tree.
* **[C++]** Fix segmentation fault in cluster-controller checkServerTime function.
* **[C++]** Added /etc/joynr to settings search path. This is a workaround for builds with
  incorrect CMAKE_INSTALL_PREFIX.

#joynr 0.14.2

This is a minor bug fix release.

##API relevant changes
None.

##Other changes
* **[C++]** Fix dependency resolution in the CMake package config file for joynr.

#joynr 0.14.1

This is a minor bug fix release.

##API relevant changes
None.

##Other changes
* **[JS]** Fixed bug in generated proxies with broadcast subscription requests
  having no filters.

#joynr 0.14.0

##Notes
* **[Java,JS,C++]** Franca `ByteBuffer` is supported.
* **[Java,JS,C++]** Franca `typedef` is supported. For Java and JS, typedefs
  are ignored and the target datatypes are used instead.
* **[C++]** libjoynr does not depend on Qt anymore.
* **[C++]** libjoynr uses libwebsockets of the libwebsockets project (http://libwebsockets.org)
  to communicate with the cluster-controller. Due to an incompatibility with Mac OS X,
  the C++-Websocket-Runtime currently does not work on Mac OS X.

##API relevant changes
* **[C++]** The minimum required version of `gcc` is 4.9.
* **[C++]** The CMake variables when linking against libjoynr have been renamed :
  * `Joynr_LIB_COMMON_*` contains only generic stuff needed to build generated code.
  * `Joynr_LIB_INPROCESS_*` contains stuff needed to build in-process including cluster controller.
* **[C++]** The `onError` callback for async method calls is changed:
  * The error callback has been renamed to `onRuntimeError`.
    Its signature expects a `JoynrRuntimeException`.
  * If the method has an error modeled in Franca, a separate `onApplicationError` callback is
     generated. The signature of this callback expects the generated error `enum` .
* **[Java]** Modify async proxy API for error callbacks. If an error enum is defined
  for methods in Franca, onFailure callback is split into two methods, one for
  modeled Franca errors (called ApplicationExceptison) and one for joynr runtime
  exceptions.

##Other changes
* **[C++]** The logging syntax is changed to the following format:
  `JOYNR_LOG_DEBUG(logger, "this {}: {}", "is", "a message");`
* **[C++]** Fixed bug in filters for broadcast having arrays as output parameters.
* **[JS]** Set version for node dependency module "ws" to 1.0.1.

#joynr 0.13.0

##Notes
* **[Java]** Uint types are not supported in Java: Unsigned values are thus read as
  signed values, meaning for example that 255 is represented as -1 in a Java Byte. The
  Java application is responsible for converting from signed to unsigned values as
  required. Note that this is only an issue if values exceed the largest possible
  values that can be represented by the signed Java values.
* **[C++]** Removing QT dependencies from libjoynr stack is almost done. Final cleanup
  is performed in upcoming releases.
* **[Java,JS,C++]** The JSON serializer in all three languages escapes already escaped
  quotas in strings incorrectly.
* **[Java, Android]** The Android runtime now contains all necessary transitive dependencies in an
  uber jar. The total size has been reduced so that a minimal app with joynr capability is
  now ca. 2.5 MB large, and multi-dexing is no longer necessary.
* **[Java]** The stand-alone cluster controller in Java is in Beta, and is not yet stable.
  Reconnects from clients are not being handled correctly. It is configured statically to
  disallow backend communication, so all discovery / registration requests must be set to
  LOCAL_ONLY / LOCAL.

##API relevant changes
* **[JS]** Async loading of libjoynr (libjoynr.load()) returns a Promise object instead
  expecting a callback function as input parameter. See the
  [JavaScript Tutorial](JavaScriptTutorial.md) for more details.
* **[Java,JS,C++]** Support Franca type Map
* **[JS]** Support Franca type Bytebuffer
* **[C++]** ApplicationException.getError<T>() now expects a template parameter T
  to get access to the real enum value
* **[Java]** It is no longer necessary to cast error enums retrieved from modelled
  application exceptions.

##Other changes
* **[Android]** The Android runtime has been modified to use an external cluster
  controller using WebSockets, and no longer can communicate itself via HTTP.
* **[Java, Android]** The following configuration properties must now be set when configuring
  the joynr runtime:
  * WebsocketModule.PROPERTY_WEBSOCKET_MESSAGING_HOST
  * WebsocketModule.PROPERTY_WEBSOCKET_MESSAGING_PORT

  Optionally the following can also be set:

  * WebsocketModule.PROPERTY_WEBSOCKET_MESSAGING_PROTOCOL
  * WebsocketModule.PROPERTY_WEBSOCKET_MESSAGING_PATH
* **[Java]** Clear separation between libjoynr and cluster controller functionality.
  Java applications do not need to be deployed with their own cluster controller anymore,
  but can instead communicate with one provided by the environment.
* **[Java]** Libjoynr client is now able to communicate with a cluster controller
  via Websocket communication.
* **[Java]** Cluster controller supports Websocket communication
* **[C++]** Replaced QJson-based serializer with a custom implementation, thus increasing
  speed ca 3x.
* **[C++]** Replace Qt functionality and data types (QThreadPool,
  QSemaphore, QMutex, QThread, QHash, QSet, QMap, QList, ...) by custom or std
  implementations.

#joynr 0.12.3

This is a minor bug fix release.

##API relevant changes
None.

##Other changes
* **[C++]** Selective broadcasts of basic types generate compilable code.

#joynr 0.12.2

This is a minor bug fix release.

##API relevant changes
None.

##Other changes
* **[C++]** Generated enum throws exception in the getLiteral method in case of an
  unresolved value.

#joynr 0.12.1

This is a minor bug fix release.

##API relevant changes
None.

##Other changes
* **[C++]** Fixed bug during deserialization of joynr messages caused by
  incorrect meta type registration of nested structs.

#joynr 0.12.0

##Notes
* **[Java]** Uint types are not supported in Java: Unsigned values are thus read as
  signed values, meaning for example that 255 is represented as -1 in a Java Byte. The
  Java application is responsible for converting from signed to unsigned values as
  required. Note that this is only an issue if values exceed the largest possible
  values that can be represented by the signed Java values.
* **[Java]** The previously mentioned issue with handling of "number" types and enums in Lists
  has now been repaired.

##API relevant changes
* **[Java]** Java datatype java.util.List has been replaced with Array in the joynr API.
* **[Java]** The onError callback of subscriptions now passes a JoynrRuntimeException as
  input parameter instead of a JoynrException, as application-level exceptions cannot be defined
  for subcription errors.
* **[Java]** The method "getReply" of Future object was renamed to "get".
* **[Java]** The Java Short datatype has been introduced for Franca types UInt16 and Int16, as is
  Java Float now used for the Franca type Float.
* **[C++]** Support of exceptions for methods/attributes. Exceptions at provider side are now
  communicated via joynr to the consumer, informing it about unexpected application-level and
  communication behavior. joynr providers are able to reject method calls by using error enum values
  as modelled in the Franca model.
* **[JS]** Method input/output parameters and broadcast parameters are now consistently
  passed as key-value pairs.
* **[Java,JS,C++]** Harmonized the handling of minimum interval for subscriptions with
  OnChangeSubscriptionQos. Set the MIN value to 0 ms.
* **[Java,JS,C++]** Harmonized the handling of subscription qos parameters for broadcast
  subscriptions. If two subsequent broadcasts occur within the minimum interval, the
  latter broadcast will not be sent to the subscribing entity.

##Other changes
* **[C++]** Fixed bug causing a consumer to crash when subscribing to attributes of type
  enumeration
* **[JS]** Support of methods with multiple output parameters
* **[Java,C++]** Fixed bug with arrays as return parameter types of methods and
  broadcasts and as attribute types of subscriptions
* **[Tooling]** The joynr generator ignores invalid Franca models, and outputs a list of errors to
  the console.

#joynr 0.11.1

This is a minor bug fix release.

##API relevant changes
None.

##Other changes
* **[JS]** Minimum minInterval for subscriptions is 0ms
* **[JS]** The PublicationManager checks if the delay
  between two subsequent broadcasts is below the minInterval of the
  subscription. If yes, the broadcast is not communicated to the
  subscribing entity.
* **[JS]** Allow to load generated datatypes prior to invoking joynr.load
  in the node environment
* **[JS]** Smaller bug fixes in PublicationManager

#joynr 0.11.0

##Notes
* **[Java]** Uint types are not supported in Java: Unsigned values are thus read as
  signed values, meaning for example that 255 is represented as -1 in a Java Byte. The
  Java application is responsible for converting from signed to unsigned values as
  required. Note that this is only an issue if values exceed the largest possible
  values that can be represented by the signed java values.

##Known issues
* **[Java]** Handling of "number" types and enums in Lists is not implemented
  correctly. Accessing these values individually can result in ClassCastExceptions
  being thrown.
* **[Java]** uint16 and int16 declarations in Franca are currently being represented
  as Integer in Java.Though this is not associated with any functional problem, in
  the future int16 types will be generated to Short.
* **[C++]** Missing support of exceptions for methods/attributes. While the
  exception handling is already implemented for Java + JS, required extensions for C++
  are currently under development and planned for the upcoming major release
  0.12.0 mid November 2015.

##API relevant changes
* **[Java]** The onError callback of subscriptions expects now a JoynrException as input parameter
  instead of an empty parameter list. In addition, exceptions received from subscription publication
  are now forwarded to the onError callback.
* **[Java,JS]** Support of exceptions for methods/attributes. Exceptions at provider side are now
  communicated via joynr to the consumer, informing him about unexpected behavior. joynr providers
  are able to reject method calls by using error enum values as associated with the method in the
  Franca model.
* **[JS]** The callback provided at broadcast subscription is now called with key value pairs for
  the broadcast parameters. Previously, the callback has been invoked with individual function
  arguments for each broadcast parameter.
* **]Java,JS,C++]** Harmonized the handling of expiry dates in SubscriptionQos

##Other changes
* **[C++]** Replaced QSharedPointer with std::shared_ptr
* **[C++]** Replaced QDatetime with std counterpart "chrono"
* **[C++]** Replaced log4qt with spdlog
* **[C++]** Fixed bug which prevented the onError callback of async method calls to be called in
  case of unexpected behavior (e.g. timeouts)
* **[Java,JS,C++]** Fixed bug which caused joynr message loss due to wrong time interpreation in
  case of very high expiry dates.
* **[Java,JS]** Enriched the radio example with exception handling

#joynr 0.10.2

This is a minor bug fix release.

##API relevant changes
None.

##Other changes
* **[JS]** Reworked the handling of enums defined in Franca models.
  This resolves issues when using enums as input/output parameter of
  methods in JavaScript.

#joynr 0.10.1

This is a minor bug fix release.

##API relevant changes
None.

##Other changes
* **[Java]** Correct exception handling when messages are not routable
* **[JS]** Integrate JavaScript markdown in general documentation
* **[JS]** Fix bug in documentation regarding the Maven group ID of the joynr
  generators

#joynr 0.10.0

joynr JavaScript is now also officially open source. JavaScript can be run in Chrome or node.js.
Have a look in the [JavaScript Tutorial](JavaScriptTutorial.js) to get started with joynr
JavaScript, and try out the radio app examples to see it all in action.

##Known issues
* **[Java]** Handling of “number” types and enums in Lists is not implemented correctly. Accessing
  these values individually can result in ClassCastExceptions being thrown.
* **[Java]** Uint types not handled correctly: Unsigned values from C++ are read as signed values
  in Java. Workaround: the Java application must convert from signed to unsigned values itself.
  Note that this is only an issue if values exceed the largest possible values that can be
  represented by the signed java values.

##API relevant changes
* **[Java, C++, JS]** In order to fix compatibility in all supported languages with types using
  type collections, the generators now use the spelling of Franca element names as-is for packages,
  type collections, interfaces, etc., meaning that they no longer perform upper/lower case
  conversions on Franca element names. Models that contain elements with identical spelling other
  than case may cause unexpected behavior depending on which operating system is used. Files in
  Windows will be overwritten, for example, while files in Linux will co-exist.
* **[Java, C++, JS]** Franca's error enums are currently supported in Java, but not yet complete in
  JavaScript or C++. We recommend not using FIDLs with Error Enums until 0.11 is released.

##Other changes
* **[Java]** Logging can now be focused on message flow. Set log4j.rootLogger=error and then use a
  single logger to view messages: log4j.logger.io.joynr.messaging.routing.MessageRouterImpl=info
  shows only the flow, =debug shows the body as well.
* **[C++]** Now using Qt 5.5
* **[JS]** Fix radio example made for node, to be compatible with the radio example
  in C++, Java and the browser-based JavaScript application.
* **[Tooling]** Minor fixes in build scripts.
* **[Tooling]** Move java-generator, cpp-generator and js-generator into the tools folder.
  All generator modules have the Maven group ID "io.joynr.tools.generator".
* **[Tooling]** The joynr-generator-standalone supports JavaScript code generation
  language.
* **[Tooling, JS]** The joynr JavaScript build is part of the profile "javascript" of the
  root joynr Maven POM.

#joynr 0.9.4

This is a minor bug fix release.

##API relevant changes
* **[Java, C++, JS]** Use spelling of Franca element names (packages, type collections,
  interfaces, ...) as defined in the model (.fidl files) in generated code. I.e. perform
  no upper/lower case conversions on Franca element names.

##Other changes
* **[C++]** Param datatypes in a joynr request message includes type collection names
* **[JS]** Fix radio example made for node, to be compatible with the radio example
  in C++, Java and the browser-based JavaScript application.
* **[Tooling]** Minor fixes in build scripts.
* **[Tooling]** Move java-generator, cpp-generator and js-generator into the tools folder.
  All generator modules have the Maven group ID "io.joynr.tools.generator".
* **[Tooling]** The joynr-generator-standalone supports JavaScript code generation
  language.
* **[Tooling, JS]** The joynr JavaScript build is part of the profile "javascript" of the
  root joynr Maven POM.

#joynr 0.9.3

This is a minor bug fix release. It includes a preview version of the **joynr JavaScript** language
binding. Have a look in the [JavaScript Tutorial](JavaScriptTutorial.js) to get started with joynr
JavaScript.

##API relevant changes
* **[Java, C++, JS]** Using American English in radio.fidl (renaming favourite into favorite).

##Other changes
None.

#joynr 0.9.2

This is a minor bug fix release.

##API relevant changes
None.

##Other changes
* **[C++]** Problems with receiving messages in libjoynr via WebSockets have been resolved.
* **[Java, C++]** Default domain for backend services is now "io.joynr".

#joynr 0.9.1

This is a minor bug fix release.

##API relevant changes
None.

##Other changes
* **[Android]** callback onProxyCreationError is now called correctly when an error occurs creating
  a proxy. onProxyCreation is no longer called with null.
* **[Java]** problems with multiple calls to register and deregister the same provider have been
  resolved.
* logging settings in the examples have been reduced to focus on the sent and received messages.

#joynr 0.9.0

##API relevant changes
* **[Java, C++]** The provider class hierarchy has been simplified. A class diagram is at
  docs/diagram/ClassDiagram-JavaProvider.png. To implement a provider from scratch, extend
  <Interface>AbstractProvider. To implement a provider based on the default implementation extend
  Default<Interface>Provider.
* **[C++]** Qt-related datatypes have been removed from the API, both in generated classes and in
  runtime classes used for proxy creation, provider registration etc. Std types are now used
  instead.
* **[C++]** Future no longer accepts a callback as well; in order to synchronously retrieve values
  from the future, call Future::getValues.
* **[C++]** getProxyBuilder() has been renamed to createProxyBuilder()
* **[C++]** ProxyBuilder::RuntimeQos has been renamed to MessagingQos (as in Java)
* **[C++]** setProxyQos() has been removed from the ProxyBuilder. Messaging timeouts are set using
  the MessagingQos, while qos attributes related to discovery are set in setDiscoveryQos()
* **[C++]** The async API of proxies for method calls and attribute setters/getters allows
  to provide onSuccess and onError callback functions. OnSuccess is invoked by the joynr runtime
  in case of a successful call, onError in all other cases (e.g. joynr internal errors like
  timeouts).
* **[C++]** The sync API of proxies for method calls and attribute setters/getters now always
  provides a RequestStatus object as return value. This object informs the caller upon successful or
  erroneous execution of the respective call.
* **[Java]** Access control has been activated, meaning that all Java-based providers will not be
  accessible unless the request message passes an access control check. As development of access
  control is ongoing (there is not yet official support for entering access control information in
  the global access control directory), currently providers can be made accessible by using a
  statically-injected access control property. The MyRadioProviderApplication class in
  examples/radio-app provides an example of how this can be done.
* **[Java, C++]** registerCapability has been renamed to registerProvider and no longer takes an
  "auth token", which was a placeholder that is no longer needed.
* **[Java, C++]** Providers may now only be implemented using the asynchronous interface. The
  sychronous provider API has been removed. Providers return by calling onSuccess callback function.
* **[Java, C++]** Franca's multiple output parameters are now supported.
* **[Build]** Added Dockerfiles for building Java and C++ builds, with included scripts. These
  scripts are also used by the joynr project itself in its own CI (Jenkins-based) environment.
* **[Java]** Capability Directory entries on the global directory are now persisted using JPA.

#joynr 0.8.0

##API relevant changes
* **[Java, C++]** Support of broadcast: it is now possible to subscribe to broadcasts on proxy side.
  Providers are able to fire broadcast events, which are then forwarded to subscribed proxies. See
  the [Broadcast Tutorial](Broadcast-Tutorial.md) for more information.
* **[Java, C++]** Support to stop/update an existing subscription: the creation of a new
  subscription returns a unique subscription ID. Supplying this id to the proxy API allows to stop
  or update an existing subscription.
* **[Java, C++]** Generate proxy API according to modifier flags in Franca model: only generate
  setters/getters/subscribeTo methods on proxy side, if respective flags are defined in the Franca
  model (e.g. readOnly implies no setters)
* **[Java, C++]** Names defined in Franca are taken 1:1 into code: the joynr generator framework
  reuses the upper and lower case as defined in the Franca model where possible
* **[Java]** Add copy constructor to complex types of Franca model: for each complex data structure
  in the Franca model, a copy constructor is created in the respective Java class
* **[Java, C++]** Rename subscription listener methods
  * onReceive: Gets called on every received publication
  * onError: Gets called on every error that is detected on the subscription

##Other changes
* **[Tooling]** Enable cleanup capability of joynr generator framework: it is now possible to
  trigger the joynr generator with the "clean" goal, meaning that previously generated files are
  deleted
* **[Tooling]** Create standalone joynr generator: joynr provides now a standalone joynr generator,
  which can be used independent of maven as build environment
* **[Tooling]** The joynr generator framework migrates to xtend 2.7.2
* **[Tooling]** Update Java version from 1.6 to 1.7
* **[Java, C++]** Added ability to radio-app example to apply geocast broadcast filters: the example
  shows how broadcasts can be used to implement a geocast
* **[C++]** Update to CommonAPI version 2.1.4
* **[C++]** C++ cluster controller offers WebSocket messaging interface: the C++ cluster controller
  provides now a WebSocket API to be accessed by joynr applications. The C++ libjoynr version
  supports WebSocket communication with the cluster controller
* **[C++]** Implement message queue: in case the destination address of the joynr message cannot be
  resolved, the message router is now able to queue messages for later delivery
* **[Android]**	Now supporting platform version 19.
* **[Android]**	AsyncTask from the Android SDK went from being executed in parallel in API 10, to
  sequential handling in later Android versions. Since there is no clean way to support the old
  and new semantics without wrapping the class, we are now bumping up support API 19. Prior versions
  are no longer supported.

#joynr 0.7.0
##API relevant changes
* **[Java]** SubscriptionListener is now called AttributeSubscriptionListener, and
  unregisterSubscription renamed unregisterAttributeSubcription (change required to differentiate
  from broadcasts)
* **[Java]** The hostPath property can now be set as joynr.servlet.hostPath.
* **[Java, C++]** SSL support for C++ and Java

##Other changes
* **[C++]** libjoynr and cluster-controller now communicate over a single DBus interface
* **[C++]** introduce MessageRouter on libjoynr and cluster-controller side to resolve next hop for
  messages
* **[C++]** remove EndpointAddress term and use simply Address
* **[Java]** use URL rewriting to implement load balancing on bounce proxy cluster
* **[Java]** enable bounce proxy controller to run in clustered mode
* **[Java]** refactor bounce proxy modules:
  * use Guice injection to configure servlets
  * use RESTful service adapters for messaging related components

#joynr 0.6.0

##API relevant changes
* **[Java]** exceptions: removed checked exceptions from ProxyBuilder
* **[Java]** Check for correct usage of SubscriptionQos
* **[Java]** ChannelUrlDirectoryImpl correctly implements unregisterChannelUrl
* **[Java]** Changes to GlobalCapabilitiesDirectory API causes this version to be incompatible with
  older server installations.
* **[C++]** joynr is now compatible with Qt 5.2
* **[C++]** read default messaging settings from file
  Default messaging settings are now read from file "resources/default-messaging.settings". When
  using the find_package command to resolve joynr, it will set the JOYNR_RESOURCES_DIR variable.
  You can copy the default resources to your bin dir using cmake's file command:

  ```bash
  file(
      COPY ${JOYNR_RESOURCES_DIR}
      DESTINATION ${CMAKE_RUNTIME_OUTPUT_DIRECTORY}
  )
  ```

##Other changes
* **[C++]** cleaning up joynr libraries used in cmake find_package
* **[Java]** refactored messaging project structure for scalability-related components
* **[Java]** definition of RESTful service adapters for messaging related components
* **[Java]** implementation of lifecycle management and performance monitoring for controlled bounce
  proxy
* **[Java]** scalability extensions for channel setup at bounce proxy
* **[Java]** scalability extensions for messaging in non-exceptional situations
* **[Java]** backend: improved shutdown responsiveness
* **[Java]** discovery directory servlet: mvn commands to start for local testing
* **[Java]** logging: preparations to allow logging to logstash (distributed logging)
* **[Java]** binary archives (WAR format) of backend components are available on Maven Central
* **[Java]** Enable backend module "MessagingService" to work with joynr messages of unknown content
  type
* **[Java]** Joynr provides rudimentary embedded database capabilities
* **[Tooling]** Augment features of joynr C++ code generator
* **[Tooling]** Write common util for all generation templates to resolve names of methods, types,
  interaces, arguments, …<|MERGE_RESOLUTION|>--- conflicted
+++ resolved
@@ -1,4 +1,3 @@
-<<<<<<< HEAD
 #joynr 0.22.0
 
 ## API relevant changes
@@ -13,7 +12,6 @@
 ## Other changes
 None.
 
-=======
 #joynr 0.21.2
 This is a minor bug fix release.
 
@@ -23,7 +21,6 @@
 ##Other changes
 * **[C++]** Fix cluster controller crash if many persisted discovery entries are present
 
->>>>>>> 1feb24f7
 #joynr 0.21.1
 This is a minor bug fix release.
 
