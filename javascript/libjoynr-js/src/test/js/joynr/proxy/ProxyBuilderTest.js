/*jslint es5: true, node: true, node: true */
/*global fail: true */
/*
 * #%L
 * %%
 * Copyright (C) 2011 - 2017 BMW Car IT GmbH
 * %%
 * Licensed under the Apache License, Version 2.0 (the "License");
 * you may not use this file except in compliance with the License.
 * You may obtain a copy of the License at
 * 
 *      http://www.apache.org/licenses/LICENSE-2.0
 * 
 * Unless required by applicable law or agreed to in writing, software
 * distributed under the License is distributed on an "AS IS" BASIS,
 * WITHOUT WARRANTIES OR CONDITIONS OF ANY KIND, either express or implied.
 * See the License for the specific language governing permissions and
 * limitations under the License.
 * #L%
 */
<<<<<<< HEAD

define([
            "joynr/proxy/ProxyBuilder",
            "joynr/proxy/ProxyOperation",
            "joynr/proxy/ProxyEvent",
            "joynr/proxy/DiscoveryQos",
            "joynr/messaging/MessagingQos",
            "joynr/types/ProviderQos",
            "joynr/types/ProviderScope",
            "joynr/types/DiscoveryEntryWithMetaInfo",
            "joynr/types/ArbitrationStrategyCollection",
            "joynr/types/DiscoveryScope",
            "joynr/types/Version",
            "joynr/messaging/inprocess/InProcessAddress",
            "joynr/vehicle/RadioProxy",
            "joynr/vehicle/radiotypes/RadioStation",
            "global/Promise",
            "global/WaitsFor"
        ],
        function(
                ProxyBuilder,
                ProxyOperation,
                ProxyEvent,
                DiscoveryQos,
                MessagingQos,
                ProviderQos,
                ProviderScope,
                DiscoveryEntryWithMetaInfo,
                ArbitrationStrategyCollection,
                DiscoveryScope,
                Version,
                InProcessAddress,
                RadioProxy,
                RadioStation,
                Promise,
                waitsFor) {
=======
var ProxyBuilder = require('../../../classes/joynr/proxy/ProxyBuilder');
var ProxyAttributeNotifyReadWrite = require('../../../classes/joynr/proxy/ProxyAttributeNotifyReadWrite');
var ProxyOperation = require('../../../classes/joynr/proxy/ProxyOperation');
var ProxyEvent = require('../../../classes/joynr/proxy/ProxyEvent');
var DiscoveryQos = require('../../../classes/joynr/proxy/DiscoveryQos');
var MessagingQos = require('../../../classes/joynr/messaging/MessagingQos');
var ProviderQos = require('../../../classes/joynr/types/ProviderQos');
var ProviderScope = require('../../../classes/joynr/types/ProviderScope');
var DiscoveryEntryWithMetaInfo = require('../../../classes/joynr/types/DiscoveryEntryWithMetaInfo');
var ArbitrationStrategyCollection = require('../../../classes/joynr/types/ArbitrationStrategyCollection');
var DiscoveryScope = require('../../../classes/joynr/types/DiscoveryScope');
var Version = require('../../../classes/joynr/types/Version');
var InProcessAddress = require('../../../classes/joynr/messaging/inprocess/InProcessAddress');
var RadioProxy = require('../../../test-classes/joynr/vehicle/RadioProxy');
var RadioStation = require('../../../test-classes/joynr/vehicle/radiotypes/RadioStation');
var Promise = require('../../../classes/global/Promise');
var WaitsFor = require('../../../test-classes/global/WaitsFor');
module.exports = (function (ProxyBuilder, ProxyAttributeNotifyReadWrite, ProxyOperation, ProxyEvent, DiscoveryQos, MessagingQos, ProviderQos, ProviderScope, DiscoveryEntryWithMetaInfo, ArbitrationStrategyCollection, DiscoveryScope, Version, InProcessAddress, RadioProxy, RadioStation, Promise, waitsFor) {
>>>>>>> 94504420

            var safetyTimeoutDelta = 100;

            var interfaceName = "io/joynr/apps/radio";

            describe(
                    "libjoynr-js.joynr.proxy.ProxyBuilder",
                    function() {
                        var proxyBuilder;
                        var domain;
                        var arbitratorSpy;
                        var discoveryQos;
                        var settings;
                        var capInfo;
                        var arbitratedCaps;
                        var messagingQos;
                        var messageRouterSpy;
                        var loggingManagerSpy;
                        var libjoynrMessagingAddress;

                        beforeEach(function(done) {
                            domain = "myDomain";
                            interfaceName = "vehicle/Radio";
                            discoveryQos = new DiscoveryQos({
                                discoveryTimeoutMs : 5000,
                                discoveryRetryDelayMs : 900,
                                arbitrationStrategy : ArbitrationStrategyCollection.Nothing,
                                cacheMaxAgeMs : 0,
                                discoveryScope : DiscoveryScope.LOCAL_THEN_GLOBAL,
                                additionalParameters : {}
                            });
                            messagingQos = new MessagingQos();
                            settings = {
                                domain : domain,
                                discoveryQos : discoveryQos,
                                messagingQos : messagingQos,
                                staticArbitration : false
                            };

                            capInfo = new DiscoveryEntryWithMetaInfo({
                                providerVersion : new Version({ majorVersion: 47, minorVersion: 11}),
                                domain : domain,
                                interfaceName : interfaceName,
                                participantId : "myParticipantId",
                                qos : new ProviderQos({
                                    customParameter : [],
                                    priority : 1,
                                    scope : ProviderScope.GLOBAL,
                                    supportsOnChangeSubscriptions : true
                                }),
                                lastSeenDateMs : Date.now(),
                                expiryDateMs : Date.now() + 60000,
                                publicKeyId : "",
                                isLocal : false
                            });

                            arbitratedCaps = [ capInfo
                            ];

                            arbitratorSpy =
                                    jasmine.createSpyObj("arbitratorSpy", [ "startArbitration"
                                    ]);
                            messageRouterSpy =
                                    jasmine.createSpyObj("messageRouterSpy", [ "addNextHop", "setToKnown"
                                    ]);
                            loggingManagerSpy =
                                    jasmine.createSpyObj("loggingManagerSpy", [ "setLoggingContext"
                                    ]);
                            libjoynrMessagingAddress = {
                                key : "libjoynrMessagingAddress"
                            };

                            var resolvedPromise = Promise.resolve(arbitratedCaps);
                            arbitratorSpy.startArbitration.and.returnValue(resolvedPromise);
                            messageRouterSpy.addNextHop.and.returnValue(resolvedPromise);
                            proxyBuilder = new ProxyBuilder({
                                arbitrator : arbitratorSpy
                            }, {
                                messageRouter : messageRouterSpy,
                                libjoynrMessagingAddress : libjoynrMessagingAddress,
                                loggingManager : loggingManagerSpy
                            });
                            done();
                        });

                        it("is defined and of correct type", function(done) {
                            expect(proxyBuilder).toBeDefined();
                            expect(typeof proxyBuilder.build === "function").toBe(true);
                            done();
                        });

                        it("throws exceptions upon missing or wrongly typed arguments", function(done) {
                            // settings is undefined
                            expect(function() {
                                proxyBuilder.build(RadioProxy);
                            }).toThrow();
                            // settings is not of type object
                            expect(function() {
                                proxyBuilder.build(RadioProxy, "notObject");
                            }).toThrow();
                            // domain is undefined
                            expect(function() {
                                proxyBuilder.build(RadioProxy, {
                                    discoveryQos : new DiscoveryQos(),
                                    messagingQos : new MessagingQos()
                                });
                            }).toThrow();
                            // domain is not of type string
                            expect(function() {
                                proxyBuilder.build(RadioProxy, {
                                    domain : 1234,
                                    discoveryQos : new DiscoveryQos(),
                                    messagingQos : new MessagingQos()
                                });
                            }).toThrow();
                            // discoveryQos is not of type DiscoveryQos
                            expect(function() {
                                proxyBuilder.build(RadioProxy, {
                                    domain : "",
                                    discoveryQos : {},
                                    messagingQos : new MessagingQos()
                                });
                            }).not.toThrow();
                            // messagingQos is is not of type MessagingQos
                            expect(function() {
                                proxyBuilder.build(RadioProxy, {
                                    domain : "",
                                    discoveryQos : new DiscoveryQos(),
                                    messagingQos : {}
                                });
                            }).not.toThrow();
                            // discoveryQos is missing
                            expect(function() {
                                proxyBuilder.build(RadioProxy, {
                                    domain : "",
                                    messagingQos : new MessagingQos()
                                });
                            }).not.toThrow();
                            // messagingQos is missing
                            expect(function() {
                                proxyBuilder.build(RadioProxy, {
                                    domain : "",
                                    discoveryQos : new DiscoveryQos()
                                });
                            }).not.toThrow();
                            // messagingQos and discoveryQos are missing
                            expect(function() {
                                proxyBuilder.build(RadioProxy, {
                                    domain : ""
                                });
                            }).not.toThrow();
                            // ok
                            expect(function() {
                                proxyBuilder.build(RadioProxy, {
                                    domain : "",
                                    discoveryQos : new DiscoveryQos(),
                                    messagingQos : new MessagingQos()
                                });
                            }).not.toThrow();
                            done();
                        });

                        it("does not throw", function(done) {
                            expect(function() {
                                proxyBuilder.build(RadioProxy, settings);
                            }).not.toThrow();
                            done();
                        });

                        it("returns an A+ Promise object", function(done) {
                            var promise = proxyBuilder.build(RadioProxy, settings);
                            expect(promise).toBeDefined();
                            expect(promise).not.toBeNull();
                            expect(typeof promise === "object").toBeTruthy();
                            expect(promise.then).toBeDefined();
                            done();
                        });

                        it("calls arbitrator with correct arguments", function(done) {
                            proxyBuilder.build(RadioProxy, settings);

                            waitsFor(function() {
                                return arbitratorSpy.startArbitration.calls.count() > 0;
                            }, "startArbitration invoked", 100).then(function() {
                                expect(arbitratorSpy.startArbitration).toHaveBeenCalled();
                                expect(arbitratorSpy.startArbitration).toHaveBeenCalledWith({
                                    domains : [settings.domain],
                                    interfaceName : interfaceName,
                                    discoveryQos : settings.discoveryQos,
                                    staticArbitration : settings.staticArbitration,
                                    proxyVersion : new Version({ majorVersion: 47, minorVersion: 11})
                                });
                                done();
                                return null;
                            }).catch(fail);
                        });

                        it("returned promise is resolved with a frozen proxy object by default", function(done) {
                            var spy = jasmine.createSpyObj("spy", [
                                "onFulfilled",
                                "onRejected"
                            ]);

                            proxyBuilder.build(RadioProxy, settings).then(function(argument) {
                                spy.onFulfilled(argument);
                            }).catch(spy.onRejected);

                            waitsFor(
                                    function() {
                                        return spy.onFulfilled.calls.count() > 0;
                                    },
                                    "until the ProxyBuilder promise is not pending any more",
                            safetyTimeoutDelta).then(function() {
                                expect(spy.onFulfilled).toHaveBeenCalled();
                                expect(spy.onFulfilled).toHaveBeenCalledWith(
                                        jasmine.any(RadioProxy));
                                expect(spy.onRejected).not.toHaveBeenCalled();
                                var proxy = spy.onFulfilled.calls.mostRecent().args[0];
                                proxy.adaptfrozenObjectShouldNotWork = "adaptfrozenObjectShouldNotWork";
                                expect(proxy.adaptfrozenObjectShouldNotWork).not.toBeDefined();
                                done();
                                return null;
                            }).catch(fail);
                        });

                        it("returned promise is resolved with an unfrozen proxy object if set accordingly", function(done) {
                            var spy = jasmine.createSpyObj("spy", [
                                "onFulfilled",
                                "onRejected"
                            ]);

                            settings.freeze = false;
                            proxyBuilder.build(RadioProxy, settings).then(function(argument) {
                                spy.onFulfilled(argument);
                            }).catch(spy.onRejected);

                            waitsFor(
                                    function() {
                                        return spy.onFulfilled.calls.count() > 0;
                                    },
                                    "until the ProxyBuilder promise is not pending any more",
                            safetyTimeoutDelta).then(function() {
                                expect(spy.onFulfilled).toHaveBeenCalled();
                                expect(spy.onFulfilled).toHaveBeenCalledWith(
                                        jasmine.any(RadioProxy));
                                expect(spy.onRejected).not.toHaveBeenCalled();
                                var proxy = spy.onFulfilled.calls.mostRecent().args[0];
                                proxy.adaptUnfrozenObjectShouldWork = "adaptUnfrozenObjectShouldWork";
                                expect(proxy.adaptUnfrozenObjectShouldWork).toEqual("adaptUnfrozenObjectShouldWork");
                                done();
                                return null;
                            }).catch(fail);
                        });

                        it("returned promise is rejected with error", function(done) {
                            var spy = jasmine.createSpyObj("spy", [
                                "onFulfilled",
                                "onRejected"
                            ]);
                            var error = new Error("MyError");

                            var onRejectedCalled = false;

                            arbitratorSpy.startArbitration.and.returnValue(Promise.reject(error));
                            proxyBuilder = new ProxyBuilder({
                                arbitrator : arbitratorSpy
                            });
                            proxyBuilder.build(RadioProxy, settings).then(spy.onFulfilled).catch(
                                    function(error) {
                                        onRejectedCalled = true;
                                        spy.onRejected(error);
                                    });

                            waitsFor(
                                    function() {
                                        return onRejectedCalled;
                                    },
                                    "until the ProxyBuilder promise is not pending any more",
                            safetyTimeoutDelta).then(function() {
                                expect(spy.onFulfilled).not.toHaveBeenCalled();
                                expect(spy.onRejected).toHaveBeenCalled();
                                expect(spy.onRejected).toHaveBeenCalledWith(error);
                                done();
                                return null;
                            }).catch(fail);
                        });

                        it(
                                "returned promise is resolved with proxy object with injected providerParticipantId",
                                function(done) {
                                    var spy = jasmine.createSpyObj("spy", [
                                        "onFulfilled",
                                        "onRejected"
                                    ]);

                                    var onFulfilledCalled = false;

                                    proxyBuilder.build(RadioProxy, settings).then(
                                            function(argument) {
                                                onFulfilledCalled = true;
                                                spy.onFulfilled(argument);
                                    }).catch(spy.onRejected);

                                    waitsFor(
                                            function() {
                                                return onFulfilledCalled;
                                            },
                                            "until the ProxyBuilder promise is not pending any more",
                                            safetyTimeoutDelta).then(function() {
                                        expect(
                                                spy.onFulfilled.calls.argsFor(0)[0].providerDiscoveryEntry)
                                                .toEqual(arbitratedCaps[0]);
                                        done();
                                        return null;
                                    }).catch(fail);
                                });

                        it(
                                "adds a routing table entry for proxy and knows provider",
                                function(done) {
                                    var promise, spy = jasmine.createSpyObj("spy", [
                                        "onFulfilled",
                                        "onRejected"
                                    ]);

                                    var onFulfilledCalled = false;

                                    proxyBuilder.build(RadioProxy, settings).then(
                                        function(argument) {
                                            onFulfilledCalled = true;
                                            spy.onFulfilled(argument);
                                            return null;
                                    }).catch(function() {
                                        spy.onRejected();
                                        return null;
                                    });

                                    waitsFor(
                                            function() {
                                                return onFulfilledCalled;
                                            },
                                            "until the ProxyBuilder promise is not pending any more",
                                            safetyTimeoutDelta).then(function() {
                                        expect(
                                                spy.onFulfilled.calls.argsFor(0)[0].providerDiscoveryEntry)
                                                .toEqual(arbitratedCaps[0]);
                                        expect(
                                                typeof messageRouterSpy.addNextHop.calls.mostRecent().args[0] === "string")
                                                .toBeTruthy();
                                        expect(messageRouterSpy.setToKnown.calls.mostRecent().args[0])
                                        .toEqual(arbitratedCaps[0].participantId);
                                        expect(messageRouterSpy.addNextHop.calls.mostRecent().args[1])
                                                .toEqual(libjoynrMessagingAddress);
                                        expect(messageRouterSpy.addNextHop.calls.mostRecent().args[2])
                                        .toEqual(true);
                                        done();
                                        return null;
                                    }).catch(fail);
                                });

                        it("sets the logging context", function(done) {
                            var proxy, spy = jasmine.createSpyObj("spy", [
                                "onFulfilled",
                                "onRejected"
                            ]);
                            var onFulfilledCalled = false;
                            settings.loggingContext = {
                                myContext : "myContext",
                                myContextNumber : 1
                            };
                            proxyBuilder.build(RadioProxy, settings).then(function(argument) {
                                onFulfilledCalled = true;
                                spy.onFulfilled(argument);
                                return null;
                            }).catch(function() {
                                spy.onRejected();
                                return null;
                            });

                            waitsFor(
                                    function() {
                                        return onFulfilledCalled;
                                    },
                                    "until the ProxyBuilder promise is not pending any more",
                                    safetyTimeoutDelta).then(function() {
                                proxy = spy.onFulfilled.calls.argsFor(0)[0];
                                expect(loggingManagerSpy.setLoggingContext).toHaveBeenCalledWith(
                                        proxy.proxyParticipantId,
                                        settings.loggingContext);
                                done();
                                return null;
                            }).catch(fail);
                        });
                    });

}(ProxyBuilder, ProxyAttributeNotifyReadWrite, ProxyOperation, ProxyEvent, DiscoveryQos, MessagingQos, ProviderQos, ProviderScope, DiscoveryEntryWithMetaInfo, ArbitrationStrategyCollection, DiscoveryScope, Version, InProcessAddress, RadioProxy, RadioStation, Promise, WaitsFor));    // require<|MERGE_RESOLUTION|>--- conflicted
+++ resolved
@@ -18,46 +18,7 @@
  * limitations under the License.
  * #L%
  */
-<<<<<<< HEAD
-
-define([
-            "joynr/proxy/ProxyBuilder",
-            "joynr/proxy/ProxyOperation",
-            "joynr/proxy/ProxyEvent",
-            "joynr/proxy/DiscoveryQos",
-            "joynr/messaging/MessagingQos",
-            "joynr/types/ProviderQos",
-            "joynr/types/ProviderScope",
-            "joynr/types/DiscoveryEntryWithMetaInfo",
-            "joynr/types/ArbitrationStrategyCollection",
-            "joynr/types/DiscoveryScope",
-            "joynr/types/Version",
-            "joynr/messaging/inprocess/InProcessAddress",
-            "joynr/vehicle/RadioProxy",
-            "joynr/vehicle/radiotypes/RadioStation",
-            "global/Promise",
-            "global/WaitsFor"
-        ],
-        function(
-                ProxyBuilder,
-                ProxyOperation,
-                ProxyEvent,
-                DiscoveryQos,
-                MessagingQos,
-                ProviderQos,
-                ProviderScope,
-                DiscoveryEntryWithMetaInfo,
-                ArbitrationStrategyCollection,
-                DiscoveryScope,
-                Version,
-                InProcessAddress,
-                RadioProxy,
-                RadioStation,
-                Promise,
-                waitsFor) {
-=======
 var ProxyBuilder = require('../../../classes/joynr/proxy/ProxyBuilder');
-var ProxyAttributeNotifyReadWrite = require('../../../classes/joynr/proxy/ProxyAttributeNotifyReadWrite');
 var ProxyOperation = require('../../../classes/joynr/proxy/ProxyOperation');
 var ProxyEvent = require('../../../classes/joynr/proxy/ProxyEvent');
 var DiscoveryQos = require('../../../classes/joynr/proxy/DiscoveryQos');
@@ -73,8 +34,7 @@
 var RadioStation = require('../../../test-classes/joynr/vehicle/radiotypes/RadioStation');
 var Promise = require('../../../classes/global/Promise');
 var WaitsFor = require('../../../test-classes/global/WaitsFor');
-module.exports = (function (ProxyBuilder, ProxyAttributeNotifyReadWrite, ProxyOperation, ProxyEvent, DiscoveryQos, MessagingQos, ProviderQos, ProviderScope, DiscoveryEntryWithMetaInfo, ArbitrationStrategyCollection, DiscoveryScope, Version, InProcessAddress, RadioProxy, RadioStation, Promise, waitsFor) {
->>>>>>> 94504420
+module.exports = (function (ProxyBuilder, ProxyOperation, ProxyEvent, DiscoveryQos, MessagingQos, ProviderQos, ProviderScope, DiscoveryEntryWithMetaInfo, ArbitrationStrategyCollection, DiscoveryScope, Version, InProcessAddress, RadioProxy, RadioStation, Promise, waitsFor) {
 
             var safetyTimeoutDelta = 100;
 
@@ -470,4 +430,4 @@
                         });
                     });
 
-}(ProxyBuilder, ProxyAttributeNotifyReadWrite, ProxyOperation, ProxyEvent, DiscoveryQos, MessagingQos, ProviderQos, ProviderScope, DiscoveryEntryWithMetaInfo, ArbitrationStrategyCollection, DiscoveryScope, Version, InProcessAddress, RadioProxy, RadioStation, Promise, WaitsFor));    // require+}(ProxyBuilder, ProxyOperation, ProxyEvent, DiscoveryQos, MessagingQos, ProviderQos, ProviderScope, DiscoveryEntryWithMetaInfo, ArbitrationStrategyCollection, DiscoveryScope, Version, InProcessAddress, RadioProxy, RadioStation, Promise, WaitsFor));    // require