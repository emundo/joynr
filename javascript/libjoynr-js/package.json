{
  "name": "joynr",
<<<<<<< HEAD
  "version": "0.29.0-SNAPSHOT",
=======
  "version": "0.28.1",
>>>>>>> 1ba24202
  "description": "Web-based communication framework for applications wanting to interact with other applications, no matter whether they're deployed on consumer devices, vehicles, or backend infrastructure",
  "license": "Apache-2.0",
  "homepage": "http://joynr.io",
  "bugs": "https://github.com/bmwcarit/joynr/issues",
  "main": "joynr.js",
  "devDependencies": {
    "exit-hook": "1.1.1",
    "jasmine-node": ">=2.0.0",
    "jasmine-core" : "2.4.1",
    "phantomjs-prebuilt" : "2.1.12",
    "karma-requirejs" : "0.2.6",
    "karma-jasmine" : "0.3.8",
    "karma-phantomjs-launcher" : "1.0.0",
    "karma-chrome-launcher" : "0.2.3",
    "karma-spec-reporter" : "0.0.23",
    "karma-junit-reporter" : "0.3.8",
    "karma-verbose-reporter" : "0.0.3",
    "karma-coverage" : "0.5.3",
    "karma" : "0.13.22",
    "jasmine" : "2.4.1",
    "jasmine-reporters" : "2.1.1"
  },
  "dependencies": {
    "log4javascript": "1.4.15",
    "node-persist": "2.1.0",
    "atmosphere.js": "2.3.2",
    "xmlhttprequest" : "1.8.0",
    "requirejs" : "2.1.22",
    "ws" : "1.0.1",
    "mqtt" : "2.0.1",
    "bluebird" : "3.3.5",
    "promise": ">=7.1.1",
    "smrf-native": "0.2.1",
    "wscpp" : "0.2.4"
  },
  "engines": {
    "node": ">=0.10.40",
    "npm" : ">=1.3.5"
  },
  "repository": {
    "type" : "git",
    "url" : "https://github.com/bmwcarit/joynr.git"
  }
}<|MERGE_RESOLUTION|>--- conflicted
+++ resolved
@@ -1,10 +1,6 @@
 {
   "name": "joynr",
-<<<<<<< HEAD
   "version": "0.29.0-SNAPSHOT",
-=======
-  "version": "0.28.1",
->>>>>>> 1ba24202
   "description": "Web-based communication framework for applications wanting to interact with other applications, no matter whether they're deployed on consumer devices, vehicles, or backend infrastructure",
   "license": "Apache-2.0",
   "homepage": "http://joynr.io",
